# stdlib_h.m4 serial 48
dnl Copyright (C) 2007-2020 Free Software Foundation, Inc.
dnl This file is free software; the Free Software Foundation
dnl gives unlimited permission to copy and/or distribute it,
dnl with or without modifications, as long as this notice is preserved.

AC_DEFUN([gl_STDLIB_H],
[
  AC_REQUIRE([gl_STDLIB_H_DEFAULTS])
  gl_NEXT_HEADERS([stdlib.h])

  dnl Check for declarations of anything we want to poison if the
  dnl corresponding gnulib module is not in use, and which is not
  dnl guaranteed by C89.
  gl_WARN_ON_USE_PREPARE([[#include <stdlib.h>
#if HAVE_SYS_LOADAVG_H
/* OpenIndiana has a bug: <sys/time.h> must be included before
   <sys/loadavg.h>.  */
# include <sys/time.h>
# include <sys/loadavg.h>
#endif
#if HAVE_RANDOM_H
# include <random.h>
#endif
    ]], [_Exit atoll canonicalize_file_name getloadavg getsubopt grantpt
<<<<<<< HEAD
    initstate initstate_r mkdtemp
=======
    initstate initstate_r mbtowc mkdtemp mkostemp mkostemps mkstemp mkstemps
>>>>>>> 3bce7ec3
    posix_openpt ptsname ptsname_r qsort_r random random_r reallocarray
    realpath rpmatch secure_getenv setenv setstate setstate_r srandom
    srandom_r strtod strtold strtoll strtoull unlockpt unsetenv])
])

AC_DEFUN([gl_STDLIB_MODULE_INDICATOR],
[
  dnl Use AC_REQUIRE here, so that the default settings are expanded once only.
  AC_REQUIRE([gl_STDLIB_H_DEFAULTS])
  gl_MODULE_INDICATOR_SET_VARIABLE([$1])
  dnl Define it also as a C macro, for the benefit of the unit tests.
  gl_MODULE_INDICATOR_FOR_TESTS([$1])
])

AC_DEFUN([gl_STDLIB_H_DEFAULTS],
[
  GNULIB__EXIT=0;         AC_SUBST([GNULIB__EXIT])
  GNULIB_ATOLL=0;         AC_SUBST([GNULIB_ATOLL])
  GNULIB_CALLOC_POSIX=0;  AC_SUBST([GNULIB_CALLOC_POSIX])
  GNULIB_CANONICALIZE_FILE_NAME=0;  AC_SUBST([GNULIB_CANONICALIZE_FILE_NAME])
  GNULIB_GETLOADAVG=0;    AC_SUBST([GNULIB_GETLOADAVG])
  GNULIB_GETSUBOPT=0;     AC_SUBST([GNULIB_GETSUBOPT])
  GNULIB_GRANTPT=0;       AC_SUBST([GNULIB_GRANTPT])
  GNULIB_MALLOC_POSIX=0;  AC_SUBST([GNULIB_MALLOC_POSIX])
  GNULIB_MBTOWC=0;        AC_SUBST([GNULIB_MBTOWC])
  GNULIB_MKDTEMP=0;       AC_SUBST([GNULIB_MKDTEMP])
  GNULIB_POSIX_OPENPT=0;  AC_SUBST([GNULIB_POSIX_OPENPT])
  GNULIB_PTSNAME=0;       AC_SUBST([GNULIB_PTSNAME])
  GNULIB_PTSNAME_R=0;     AC_SUBST([GNULIB_PTSNAME_R])
  GNULIB_PUTENV=0;        AC_SUBST([GNULIB_PUTENV])
  GNULIB_QSORT_R=0;       AC_SUBST([GNULIB_QSORT_R])
  GNULIB_RANDOM=0;        AC_SUBST([GNULIB_RANDOM])
  GNULIB_RANDOM_R=0;      AC_SUBST([GNULIB_RANDOM_R])
  GNULIB_REALLOCARRAY=0;  AC_SUBST([GNULIB_REALLOCARRAY])
  GNULIB_REALLOC_POSIX=0; AC_SUBST([GNULIB_REALLOC_POSIX])
  GNULIB_REALPATH=0;      AC_SUBST([GNULIB_REALPATH])
  GNULIB_RPMATCH=0;       AC_SUBST([GNULIB_RPMATCH])
  GNULIB_SECURE_GETENV=0; AC_SUBST([GNULIB_SECURE_GETENV])
  GNULIB_SETENV=0;        AC_SUBST([GNULIB_SETENV])
  GNULIB_STRTOD=0;        AC_SUBST([GNULIB_STRTOD])
  GNULIB_STRTOLD=0;       AC_SUBST([GNULIB_STRTOLD])
  GNULIB_STRTOLL=0;       AC_SUBST([GNULIB_STRTOLL])
  GNULIB_STRTOULL=0;      AC_SUBST([GNULIB_STRTOULL])
  GNULIB_SYSTEM_POSIX=0;  AC_SUBST([GNULIB_SYSTEM_POSIX])
  GNULIB_UNLOCKPT=0;      AC_SUBST([GNULIB_UNLOCKPT])
  GNULIB_UNSETENV=0;      AC_SUBST([GNULIB_UNSETENV])
  GNULIB_WCTOMB=0;        AC_SUBST([GNULIB_WCTOMB])
  dnl Assume proper GNU behavior unless another module says otherwise.
  HAVE__EXIT=1;              AC_SUBST([HAVE__EXIT])
  HAVE_ATOLL=1;              AC_SUBST([HAVE_ATOLL])
  HAVE_CANONICALIZE_FILE_NAME=1;  AC_SUBST([HAVE_CANONICALIZE_FILE_NAME])
  HAVE_DECL_GETLOADAVG=1;    AC_SUBST([HAVE_DECL_GETLOADAVG])
  HAVE_GETSUBOPT=1;          AC_SUBST([HAVE_GETSUBOPT])
  HAVE_GRANTPT=1;            AC_SUBST([HAVE_GRANTPT])
  HAVE_INITSTATE=1;          AC_SUBST([HAVE_INITSTATE])
  HAVE_DECL_INITSTATE=1;     AC_SUBST([HAVE_DECL_INITSTATE])
  HAVE_MBTOWC=1;             AC_SUBST([HAVE_MBTOWC])
  HAVE_MKDTEMP=1;            AC_SUBST([HAVE_MKDTEMP])
  HAVE_POSIX_OPENPT=1;       AC_SUBST([HAVE_POSIX_OPENPT])
  HAVE_PTSNAME=1;            AC_SUBST([HAVE_PTSNAME])
  HAVE_PTSNAME_R=1;          AC_SUBST([HAVE_PTSNAME_R])
  HAVE_QSORT_R=1;            AC_SUBST([HAVE_QSORT_R])
  HAVE_RANDOM=1;             AC_SUBST([HAVE_RANDOM])
  HAVE_RANDOM_H=1;           AC_SUBST([HAVE_RANDOM_H])
  HAVE_RANDOM_R=1;           AC_SUBST([HAVE_RANDOM_R])
  HAVE_REALLOCARRAY=1;       AC_SUBST([HAVE_REALLOCARRAY])
  HAVE_REALPATH=1;           AC_SUBST([HAVE_REALPATH])
  HAVE_RPMATCH=1;            AC_SUBST([HAVE_RPMATCH])
  HAVE_SECURE_GETENV=1;      AC_SUBST([HAVE_SECURE_GETENV])
  HAVE_SETENV=1;             AC_SUBST([HAVE_SETENV])
  HAVE_DECL_SETENV=1;        AC_SUBST([HAVE_DECL_SETENV])
  HAVE_SETSTATE=1;           AC_SUBST([HAVE_SETSTATE])
  HAVE_DECL_SETSTATE=1;      AC_SUBST([HAVE_DECL_SETSTATE])
  HAVE_STRTOD=1;             AC_SUBST([HAVE_STRTOD])
  HAVE_STRTOLD=1;            AC_SUBST([HAVE_STRTOLD])
  HAVE_STRTOLL=1;            AC_SUBST([HAVE_STRTOLL])
  HAVE_STRTOULL=1;           AC_SUBST([HAVE_STRTOULL])
  HAVE_STRUCT_RANDOM_DATA=1; AC_SUBST([HAVE_STRUCT_RANDOM_DATA])
  HAVE_SYS_LOADAVG_H=0;      AC_SUBST([HAVE_SYS_LOADAVG_H])
  HAVE_UNLOCKPT=1;           AC_SUBST([HAVE_UNLOCKPT])
  HAVE_DECL_UNSETENV=1;      AC_SUBST([HAVE_DECL_UNSETENV])
  REPLACE_CALLOC=0;          AC_SUBST([REPLACE_CALLOC])
  REPLACE_CANONICALIZE_FILE_NAME=0;  AC_SUBST([REPLACE_CANONICALIZE_FILE_NAME])
  REPLACE_INITSTATE=0;       AC_SUBST([REPLACE_INITSTATE])
  REPLACE_MALLOC=0;          AC_SUBST([REPLACE_MALLOC])
  REPLACE_MBTOWC=0;          AC_SUBST([REPLACE_MBTOWC])
  REPLACE_PTSNAME=0;         AC_SUBST([REPLACE_PTSNAME])
  REPLACE_PTSNAME_R=0;       AC_SUBST([REPLACE_PTSNAME_R])
  REPLACE_PUTENV=0;          AC_SUBST([REPLACE_PUTENV])
  REPLACE_QSORT_R=0;         AC_SUBST([REPLACE_QSORT_R])
  REPLACE_RANDOM=0;          AC_SUBST([REPLACE_RANDOM])
  REPLACE_RANDOM_R=0;        AC_SUBST([REPLACE_RANDOM_R])
  REPLACE_REALLOC=0;         AC_SUBST([REPLACE_REALLOC])
  REPLACE_REALPATH=0;        AC_SUBST([REPLACE_REALPATH])
  REPLACE_SETENV=0;          AC_SUBST([REPLACE_SETENV])
  REPLACE_SETSTATE=0;        AC_SUBST([REPLACE_SETSTATE])
  REPLACE_STRTOD=0;          AC_SUBST([REPLACE_STRTOD])
  REPLACE_STRTOLD=0;         AC_SUBST([REPLACE_STRTOLD])
  REPLACE_UNSETENV=0;        AC_SUBST([REPLACE_UNSETENV])
  REPLACE_WCTOMB=0;          AC_SUBST([REPLACE_WCTOMB])
])<|MERGE_RESOLUTION|>--- conflicted
+++ resolved
@@ -23,11 +23,7 @@
 # include <random.h>
 #endif
     ]], [_Exit atoll canonicalize_file_name getloadavg getsubopt grantpt
-<<<<<<< HEAD
-    initstate initstate_r mkdtemp
-=======
     initstate initstate_r mbtowc mkdtemp mkostemp mkostemps mkstemp mkstemps
->>>>>>> 3bce7ec3
     posix_openpt ptsname ptsname_r qsort_r random random_r reallocarray
     realpath rpmatch secure_getenv setenv setstate setstate_r srandom
     srandom_r strtod strtold strtoll strtoull unlockpt unsetenv])
