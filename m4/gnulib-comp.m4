--- conflicted
+++ resolved
@@ -55,10 +55,6 @@
   # Code from module clock-time:
   # Code from module cloexec:
   # Code from module close-stream:
-  # Code from module crypto/md5:
-  # Code from module crypto/sha1:
-  # Code from module crypto/sha256:
-  # Code from module crypto/sha512:
   # Code from module d-type:
   # Code from module diffseq:
   # Code from module dirent:
@@ -122,11 +118,6 @@
   # Code from module readlink:
   # Code from module readlinkat:
   # Code from module root-uid:
-<<<<<<< HEAD
-  # Code from module secure_getenv:
-=======
-  # Code from module sig2str:
->>>>>>> c0af83b6
   # Code from module signal-h:
   # Code from module snippet/_Noreturn:
   # Code from module snippet/arg-nonnull:
@@ -194,10 +185,6 @@
   gl_CLOCK_TIME
   gl_CLOSE_STREAM
   gl_MODULE_INDICATOR([close-stream])
-  gl_MD5
-  gl_SHA1
-  gl_SHA256
-  gl_SHA512
   gl_CHECK_TYPE_STRUCT_DIRENT_D_TYPE
   gl_DIRENT_H
   AC_REQUIRE([gl_C99_STRTOLD])
@@ -871,8 +858,6 @@
   lib/localtime-buffer.c
   lib/localtime-buffer.h
   lib/lstat.c
-  lib/md5.c
-  lib/md5.h
   lib/memrchr.c
   lib/minmax.h
   lib/mktime-internal.h
@@ -891,12 +876,6 @@
   lib/readlinkat.c
   lib/root-uid.h
   lib/set-permissions.c
-  lib/sha1.c
-  lib/sha1.h
-  lib/sha256.c
-  lib/sha256.h
-  lib/sha512.c
-  lib/sha512.h
   lib/signal.in.h
   lib/stat-time.c
   lib/stat-time.h
@@ -947,13 +926,7 @@
   m4/c-strtod.m4
   m4/clock_time.m4
   m4/close-stream.m4
-<<<<<<< HEAD
-=======
-  m4/count-leading-zeros.m4
-  m4/count-one-bits.m4
-  m4/count-trailing-zeros.m4
   m4/d-type.m4
->>>>>>> c0af83b6
   m4/dirent_h.m4
   m4/dirfd.m4
   m4/dup2.m4
@@ -993,7 +966,6 @@
   m4/lstat.m4
   m4/manywarnings-c++.m4
   m4/manywarnings.m4
-  m4/md5.m4
   m4/memrchr.m4
   m4/minmax.m4
   m4/mktime.m4
@@ -1010,9 +982,6 @@
   m4/putenv.m4
   m4/readlink.m4
   m4/readlinkat.m4
-  m4/sha1.m4
-  m4/sha256.m4
-  m4/sha512.m4
   m4/signal_h.m4
   m4/socklen.m4
   m4/ssize_t.m4
