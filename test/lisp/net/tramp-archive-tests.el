--- conflicted
+++ resolved
@@ -862,15 +862,6 @@
         (format
 	 "tramp-archive loaded: nil nil[[:ascii:]]+tramp-archive loaded: t %s"
 	 (tramp-archive-file-name-p file))
-<<<<<<< HEAD
-        (shell-command-to-string
-         (format
-	   "%s -batch -Q -L %s --eval %s"
-           (shell-quote-argument
-            (expand-file-name invocation-name invocation-directory))
-           (mapconcat 'shell-quote-argument load-path " -L ")
-           (shell-quote-argument (format code file)))))))))
-=======
 	(shell-command-to-string
 	 (format
 	  "%s -batch -Q -L %s --eval %s"
@@ -878,7 +869,6 @@
 	   (expand-file-name invocation-name invocation-directory))
 	  (mapconcat #'shell-quote-argument load-path " -L ")
 	  (shell-quote-argument (format code file)))))))))
->>>>>>> 3bce7ec3
 
 (ert-deftest tramp-archive-test45-delay-load ()
   "Check that `tramp-archive' is loaded lazily, only when needed."
