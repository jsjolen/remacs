/* NeXT/Open/GNUstep / MacOSX communication module.

Copyright (C) 1989, 1993-1994, 2005-2006, 2008-2014 Free Software
Foundation, Inc.

This file is part of GNU Emacs.

GNU Emacs is free software: you can redistribute it and/or modify
it under the terms of the GNU General Public License as published by
the Free Software Foundation, either version 3 of the License, or
(at your option) any later version.

GNU Emacs is distributed in the hope that it will be useful,
but WITHOUT ANY WARRANTY; without even the implied warranty of
MERCHANTABILITY or FITNESS FOR A PARTICULAR PURPOSE.  See the
GNU General Public License for more details.

You should have received a copy of the GNU General Public License
along with GNU Emacs.  If not, see <http://www.gnu.org/licenses/>.  */

/*
Originally by Carl Edman
Updated by Christian Limpach (chris@nice.ch)
OpenStep/Rhapsody port by Scott Bender (sbender@harmony-ds.com)
MacOSX/Aqua port by Christophe de Dinechin (descubes@earthlink.net)
GNUstep port and post-20 update by Adrian Robert (arobert@cogsci.ucsd.edu)
*/

/* This should be the first include, as it may set up #defines affecting
   interpretation of even the system includes. */
#include <config.h>

#include <fcntl.h>
#include <math.h>
#include <pthread.h>
#include <sys/types.h>
#include <time.h>
#include <signal.h>
#include <unistd.h>

#include <c-ctype.h>
#include <c-strcase.h>
#include <ftoastr.h>

#include "lisp.h"
#include "blockinput.h"
#include "sysselect.h"
#include "nsterm.h"
#include "systime.h"
#include "character.h"
#include "fontset.h"
#include "composite.h"
#include "ccl.h"

#include "termhooks.h"
#include "termchar.h"
#include "menu.h"
#include "window.h"
#include "keyboard.h"
#include "buffer.h"
#include "font.h"

#ifdef NS_IMPL_GNUSTEP
#include "process.h"
#endif

#ifdef NS_IMPL_COCOA
#include "macfont.h"
#endif

/* call tracing */
#if 0
int term_trace_num = 0;
#define NSTRACE(x)        fprintf (stderr, "%s:%d: [%d] " #x "\n",         \
                                __FILE__, __LINE__, ++term_trace_num)
#else
#define NSTRACE(x)
#endif

/* Detailed tracing. "S" means "size" and "LL" stands for "lower left". */
#if 0
int term_trace_num = 0;
#define NSTRACE_SIZE(str,size) fprintf (stderr,                         \
                                   "%s:%d: [%d]   " str                 \
                                   " (S:%.0f x %.0f)\n", \
                                   __FILE__, __LINE__, ++term_trace_num,\
                                   size.height,                       \
                                   size.width)
#define NSTRACE_RECT(s,r) fprintf (stderr,                              \
                                   "%s:%d: [%d]   " s                   \
                                   " (LL:%.0f x %.0f -> S:%.0f x %.0f)\n", \
                                   __FILE__, __LINE__, ++term_trace_num,\
                                   r.origin.x,                          \
                                   r.origin.y,                          \
                                   r.size.height,                       \
                                   r.size.width)
#else
#define NSTRACE_SIZE(str,size)
#define NSTRACE_RECT(s,r)
#endif

extern NSString *NSMenuDidBeginTrackingNotification;

/* ==========================================================================

   NSColor, EmacsColor category.

   ========================================================================== */
@implementation NSColor (EmacsColor)
+ (NSColor *)colorForEmacsRed:(CGFloat)red green:(CGFloat)green
                         blue:(CGFloat)blue alpha:(CGFloat)alpha
{
#ifdef NS_IMPL_COCOA
#if MAC_OS_X_VERSION_MAX_ALLOWED >= MAC_OS_X_VERSION_10_7
  if (ns_use_srgb_colorspace)
      return [NSColor colorWithSRGBRed: red
                                 green: green
                                  blue: blue
                                 alpha: alpha];
#endif
#endif
  return [NSColor colorWithCalibratedRed: red
                                   green: green
                                    blue: blue
                                   alpha: alpha];
}

- (NSColor *)colorUsingDefaultColorSpace
{
#ifdef NS_IMPL_COCOA
#if MAC_OS_X_VERSION_MAX_ALLOWED >= MAC_OS_X_VERSION_10_7
  if (ns_use_srgb_colorspace)
    return [self colorUsingColorSpace: [NSColorSpace sRGBColorSpace]];
#endif
#endif
  return [self colorUsingColorSpaceName: NSCalibratedRGBColorSpace];
}

@end

/* ==========================================================================

    Local declarations

   ========================================================================== */

/* Convert a symbol indexed with an NSxxx value to a value as defined
   in keyboard.c (lispy_function_key). I hope this is a correct way
   of doing things... */
static unsigned convert_ns_to_X_keysym[] =
{
  NSHomeFunctionKey,            0x50,
  NSLeftArrowFunctionKey,       0x51,
  NSUpArrowFunctionKey,         0x52,
  NSRightArrowFunctionKey,      0x53,
  NSDownArrowFunctionKey,       0x54,
  NSPageUpFunctionKey,          0x55,
  NSPageDownFunctionKey,        0x56,
  NSEndFunctionKey,             0x57,
  NSBeginFunctionKey,           0x58,
  NSSelectFunctionKey,          0x60,
  NSPrintFunctionKey,           0x61,
  NSClearLineFunctionKey,       0x0B,
  NSExecuteFunctionKey,         0x62,
  NSInsertFunctionKey,          0x63,
  NSUndoFunctionKey,            0x65,
  NSRedoFunctionKey,            0x66,
  NSMenuFunctionKey,            0x67,
  NSFindFunctionKey,            0x68,
  NSHelpFunctionKey,            0x6A,
  NSBreakFunctionKey,           0x6B,

  NSF1FunctionKey,              0xBE,
  NSF2FunctionKey,              0xBF,
  NSF3FunctionKey,              0xC0,
  NSF4FunctionKey,              0xC1,
  NSF5FunctionKey,              0xC2,
  NSF6FunctionKey,              0xC3,
  NSF7FunctionKey,              0xC4,
  NSF8FunctionKey,              0xC5,
  NSF9FunctionKey,              0xC6,
  NSF10FunctionKey,             0xC7,
  NSF11FunctionKey,             0xC8,
  NSF12FunctionKey,             0xC9,
  NSF13FunctionKey,             0xCA,
  NSF14FunctionKey,             0xCB,
  NSF15FunctionKey,             0xCC,
  NSF16FunctionKey,             0xCD,
  NSF17FunctionKey,             0xCE,
  NSF18FunctionKey,             0xCF,
  NSF19FunctionKey,             0xD0,
  NSF20FunctionKey,             0xD1,
  NSF21FunctionKey,             0xD2,
  NSF22FunctionKey,             0xD3,
  NSF23FunctionKey,             0xD4,
  NSF24FunctionKey,             0xD5,

  NSBackspaceCharacter,         0x08,  /* 8: Not on some KBs. */
  NSDeleteCharacter,            0xFF,  /* 127: Big 'delete' key upper right. */
  NSDeleteFunctionKey,          0x9F,  /* 63272: Del forw key off main array. */

  NSTabCharacter,		0x09,
  0x19,				0x09,  /* left tab->regular since pass shift */
  NSCarriageReturnCharacter,	0x0D,
  NSNewlineCharacter,		0x0D,
  NSEnterCharacter,		0x8D,

  0x41|NSNumericPadKeyMask,	0xAE,  /* KP_Decimal */
  0x43|NSNumericPadKeyMask,	0xAA,  /* KP_Multiply */
  0x45|NSNumericPadKeyMask,	0xAB,  /* KP_Add */
  0x4B|NSNumericPadKeyMask,	0xAF,  /* KP_Divide */
  0x4E|NSNumericPadKeyMask,	0xAD,  /* KP_Subtract */
  0x51|NSNumericPadKeyMask,	0xBD,  /* KP_Equal */
  0x52|NSNumericPadKeyMask,	0xB0,  /* KP_0 */
  0x53|NSNumericPadKeyMask,	0xB1,  /* KP_1 */
  0x54|NSNumericPadKeyMask,	0xB2,  /* KP_2 */
  0x55|NSNumericPadKeyMask,	0xB3,  /* KP_3 */
  0x56|NSNumericPadKeyMask,	0xB4,  /* KP_4 */
  0x57|NSNumericPadKeyMask,	0xB5,  /* KP_5 */
  0x58|NSNumericPadKeyMask,	0xB6,  /* KP_6 */
  0x59|NSNumericPadKeyMask,	0xB7,  /* KP_7 */
  0x5B|NSNumericPadKeyMask,	0xB8,  /* KP_8 */
  0x5C|NSNumericPadKeyMask,	0xB9,  /* KP_9 */

  0x1B,				0x1B   /* escape */
};

static Lisp_Object Qmodifier_value;
Lisp_Object Qalt, Qcontrol, Qhyper, Qmeta, Qsuper;
extern Lisp_Object Qcursor_color, Qcursor_type, Qns;

static Lisp_Object QUTF8_STRING;
static Lisp_Object Qcocoa, Qgnustep;
static Lisp_Object Qfile, Qurl;

/* On OS X picks up the default NSGlobalDomain AppleAntiAliasingThreshold,
   the maximum font size to NOT antialias.  On GNUstep there is currently
   no way to control this behavior. */
float ns_antialias_threshold;

NSArray *ns_send_types =0, *ns_return_types =0, *ns_drag_types =0;
NSString *ns_app_name = @"Emacs";  /* default changed later */

/* Display variables */
struct ns_display_info *x_display_list; /* Chain of existing displays */
long context_menu_value = 0;

/* display update */
static struct frame *ns_updating_frame;
static NSView *focus_view = NULL;
static int ns_window_num = 0;
#ifdef NS_IMPL_GNUSTEP
static NSRect uRect;
#endif
static BOOL gsaved = NO;
static BOOL ns_fake_keydown = NO;
#ifdef NS_IMPL_COCOA
static BOOL ns_menu_bar_is_hidden = NO;
#endif
/*static int debug_lock = 0; */

/* event loop */
static BOOL send_appdefined = YES;
#define NO_APPDEFINED_DATA (-8)
static int last_appdefined_event_data = NO_APPDEFINED_DATA;
static NSTimer *timed_entry = 0;
static NSTimer *scroll_repeat_entry = nil;
static fd_set select_readfds, select_writefds;
enum { SELECT_HAVE_READ = 1, SELECT_HAVE_WRITE = 2, SELECT_HAVE_TMO = 4 };
static int select_nfds = 0, select_valid = 0;
static struct timespec select_timeout = { 0, 0 };
static int selfds[2] = { -1, -1 };
static pthread_mutex_t select_mutex;
static int apploopnr = 0;
static NSAutoreleasePool *outerpool;
static struct input_event *emacs_event = NULL;
static struct input_event *q_event_ptr = NULL;
static int n_emacs_events_pending = 0;
static NSMutableArray *ns_pending_files, *ns_pending_service_names,
  *ns_pending_service_args;
static BOOL ns_do_open_file = NO;
static BOOL ns_last_use_native_fullscreen;

/* Non-zero means that a HELP_EVENT has been generated since Emacs
   start.  */

static BOOL any_help_event_p = NO;

static struct {
  struct input_event *q;
  int nr, cap;
} hold_event_q = {
  NULL, 0, 0
};

#ifdef NS_IMPL_COCOA
/*
 * State for pending menu activation:
 * MENU_NONE     Normal state
 * MENU_PENDING  A menu has been clicked on, but has been canceled so we can
 *               run lisp to update the menu.
 * MENU_OPENING  Menu is up to date, and the click event is redone so the menu
 *               will open.
 */
#define MENU_NONE 0
#define MENU_PENDING 1
#define MENU_OPENING 2
static int menu_will_open_state = MENU_NONE;

/* Saved position for menu click.  */
static CGPoint menu_mouse_point;
#endif

/* Convert modifiers in a NeXTstep event to emacs style modifiers.  */
#define NS_FUNCTION_KEY_MASK 0x800000
#define NSLeftControlKeyMask    (0x000001 | NSControlKeyMask)
#define NSRightControlKeyMask   (0x002000 | NSControlKeyMask)
#define NSLeftCommandKeyMask    (0x000008 | NSCommandKeyMask)
#define NSRightCommandKeyMask   (0x000010 | NSCommandKeyMask)
#define NSLeftAlternateKeyMask  (0x000020 | NSAlternateKeyMask)
#define NSRightAlternateKeyMask (0x000040 | NSAlternateKeyMask)
#define EV_MODIFIERS2(flags)                          \
    (((flags & NSHelpKeyMask) ?           \
           hyper_modifier : 0)                        \
     | (!EQ (ns_right_alternate_modifier, Qleft) && \
        ((flags & NSRightAlternateKeyMask) \
         == NSRightAlternateKeyMask) ? \
           parse_solitary_modifier (ns_right_alternate_modifier) : 0) \
     | ((flags & NSAlternateKeyMask) ?                 \
           parse_solitary_modifier (ns_alternate_modifier) : 0)   \
     | ((flags & NSShiftKeyMask) ?     \
           shift_modifier : 0)                        \
     | (!EQ (ns_right_control_modifier, Qleft) && \
        ((flags & NSRightControlKeyMask) \
         == NSRightControlKeyMask) ? \
           parse_solitary_modifier (ns_right_control_modifier) : 0) \
     | ((flags & NSControlKeyMask) ?      \
           parse_solitary_modifier (ns_control_modifier) : 0)     \
     | ((flags & NS_FUNCTION_KEY_MASK) ?  \
           parse_solitary_modifier (ns_function_modifier) : 0)    \
     | (!EQ (ns_right_command_modifier, Qleft) && \
        ((flags & NSRightCommandKeyMask) \
         == NSRightCommandKeyMask) ? \
           parse_solitary_modifier (ns_right_command_modifier) : 0) \
     | ((flags & NSCommandKeyMask) ?      \
           parse_solitary_modifier (ns_command_modifier):0))
#define EV_MODIFIERS(e) EV_MODIFIERS2 ([e modifierFlags])

#define EV_UDMODIFIERS(e)                                      \
    ((([e type] == NSLeftMouseDown) ? down_modifier : 0)       \
     | (([e type] == NSRightMouseDown) ? down_modifier : 0)    \
     | (([e type] == NSOtherMouseDown) ? down_modifier : 0)    \
     | (([e type] == NSLeftMouseDragged) ? down_modifier : 0)  \
     | (([e type] == NSRightMouseDragged) ? down_modifier : 0) \
     | (([e type] == NSOtherMouseDragged) ? down_modifier : 0) \
     | (([e type] == NSLeftMouseUp)   ? up_modifier   : 0)     \
     | (([e type] == NSRightMouseUp)   ? up_modifier   : 0)    \
     | (([e type] == NSOtherMouseUp)   ? up_modifier   : 0))

#define EV_BUTTON(e)                                                         \
    ((([e type] == NSLeftMouseDown) || ([e type] == NSLeftMouseUp)) ? 0 :    \
      (([e type] == NSRightMouseDown) || ([e type] == NSRightMouseUp)) ? 2 : \
     [e buttonNumber] - 1)

/* Convert the time field to a timestamp in milliseconds. */
#define EV_TIMESTAMP(e) ([e timestamp] * 1000)

/* This is a piece of code which is common to all the event handling
   methods.  Maybe it should even be a function.  */
#define EV_TRAILER(e)                                                   \
  {                                                                     \
    XSETFRAME (emacs_event->frame_or_window, emacsframe);               \
    EV_TRAILER2 (e);                                                    \
  }

#define EV_TRAILER2(e)                                                  \
  {                                                                     \
      if (e) emacs_event->timestamp = EV_TIMESTAMP (e);                 \
      if (q_event_ptr)                                                  \
        {                                                               \
          n_emacs_events_pending++;                                     \
          kbd_buffer_store_event_hold (emacs_event, q_event_ptr);       \
        }                                                               \
      else                                                              \
        hold_event (emacs_event);                                       \
      EVENT_INIT (*emacs_event);                                        \
      ns_send_appdefined (-1);                                          \
    }

/* TODO: get rid of need for these forward declarations */
static void ns_condemn_scroll_bars (struct frame *f);
static void ns_judge_scroll_bars (struct frame *f);
void x_set_frame_alpha (struct frame *f);


/* ==========================================================================

    Utilities

   ========================================================================== */

void
ns_init_events (struct input_event* ev)
{
  EVENT_INIT (*ev);
  emacs_event = ev;
}

void
ns_finish_events ()
{
  emacs_event = NULL;
}

static void
hold_event (struct input_event *event)
{
  if (hold_event_q.nr == hold_event_q.cap)
    {
      if (hold_event_q.cap == 0) hold_event_q.cap = 10;
      else hold_event_q.cap *= 2;
      hold_event_q.q =
        xrealloc (hold_event_q.q, hold_event_q.cap * sizeof *hold_event_q.q);
    }

  hold_event_q.q[hold_event_q.nr++] = *event;
  /* Make sure ns_read_socket is called, i.e. we have input.  */
  raise (SIGIO);
  send_appdefined = YES;
}

static Lisp_Object
append2 (Lisp_Object list, Lisp_Object item)
/* --------------------------------------------------------------------------
   Utility to append to a list
   -------------------------------------------------------------------------- */
{
  Lisp_Object array[2];
  array[0] = list;
  array[1] = list1 (item);
  return Fnconc (2, &array[0]);
}


const char *
ns_etc_directory (void)
/* If running as a self-contained app bundle, return as a string the
   filename of the etc directory, if present; else nil.  */
{
  NSBundle *bundle = [NSBundle mainBundle];
  NSString *resourceDir = [bundle resourcePath];
  NSString *resourcePath;
  NSFileManager *fileManager = [NSFileManager defaultManager];
  BOOL isDir;

  resourcePath = [resourceDir stringByAppendingPathComponent: @"etc"];
  if ([fileManager fileExistsAtPath: resourcePath isDirectory: &isDir])
    {
      if (isDir) return [resourcePath UTF8String];
    }
  return NULL;
}


const char *
ns_exec_path (void)
/* If running as a self-contained app bundle, return as a path string
   the filenames of the libexec and bin directories, ie libexec:bin.
   Otherwise, return nil.
   Normally, Emacs does not add its own bin/ directory to the PATH.
   However, a self-contained NS build has a different layout, with
   bin/ and libexec/ subdirectories in the directory that contains
   Emacs.app itself.
   We put libexec first, because init_callproc_1 uses the first
   element to initialize exec-directory.  An alternative would be
   for init_callproc to check for invocation-directory/libexec.
*/
{
  NSBundle *bundle = [NSBundle mainBundle];
  NSString *resourceDir = [bundle resourcePath];
  NSString *binDir = [bundle bundlePath];
  NSString *resourcePath, *resourcePaths;
  NSRange range;
  NSString *pathSeparator = [NSString stringWithFormat: @"%c", SEPCHAR];
  NSFileManager *fileManager = [NSFileManager defaultManager];
  NSArray *paths;
  NSEnumerator *pathEnum;
  BOOL isDir;

  range = [resourceDir rangeOfString: @"Contents"];
  if (range.location != NSNotFound)
    {
      binDir = [binDir stringByAppendingPathComponent: @"Contents"];
#ifdef NS_IMPL_COCOA
      binDir = [binDir stringByAppendingPathComponent: @"MacOS"];
#endif
    }

  paths = [binDir stringsByAppendingPaths:
                [NSArray arrayWithObjects: @"libexec", @"bin", nil]];
  pathEnum = [paths objectEnumerator];
  resourcePaths = @"";

  while ((resourcePath = [pathEnum nextObject]))
    {
      if ([fileManager fileExistsAtPath: resourcePath isDirectory: &isDir])
        if (isDir)
          {
            if ([resourcePaths length] > 0)
              resourcePaths
                = [resourcePaths stringByAppendingString: pathSeparator];
            resourcePaths
              = [resourcePaths stringByAppendingString: resourcePath];
          }
    }
  if ([resourcePaths length] > 0) return [resourcePaths UTF8String];

  return NULL;
}


const char *
ns_load_path (void)
/* If running as a self-contained app bundle, return as a path string
   the filenames of the site-lisp and lisp directories.
   Ie, site-lisp:lisp.  Otherwise, return nil.  */
{
  NSBundle *bundle = [NSBundle mainBundle];
  NSString *resourceDir = [bundle resourcePath];
  NSString *resourcePath, *resourcePaths;
  NSString *pathSeparator = [NSString stringWithFormat: @"%c", SEPCHAR];
  NSFileManager *fileManager = [NSFileManager defaultManager];
  BOOL isDir;
  NSArray *paths = [resourceDir stringsByAppendingPaths:
                              [NSArray arrayWithObjects:
                                         @"site-lisp", @"lisp", nil]];
  NSEnumerator *pathEnum = [paths objectEnumerator];
  resourcePaths = @"";

  /* Hack to skip site-lisp.  */
  if (no_site_lisp) resourcePath = [pathEnum nextObject];

  while ((resourcePath = [pathEnum nextObject]))
    {
      if ([fileManager fileExistsAtPath: resourcePath isDirectory: &isDir])
        if (isDir)
          {
            if ([resourcePaths length] > 0)
              resourcePaths
                = [resourcePaths stringByAppendingString: pathSeparator];
            resourcePaths
              = [resourcePaths stringByAppendingString: resourcePath];
          }
    }
  if ([resourcePaths length] > 0) return [resourcePaths UTF8String];

  return NULL;
}

static void
ns_timeout (int usecs)
/* --------------------------------------------------------------------------
     Blocking timer utility used by ns_ring_bell
   -------------------------------------------------------------------------- */
{
  struct timespec wakeup = timespec_add (current_timespec (),
					 make_timespec (0, usecs * 1000));

  /* Keep waiting until past the time wakeup.  */
  while (1)
    {
      struct timespec timeout, now = current_timespec ();
      if (timespec_cmp (wakeup, now) <= 0)
	break;
      timeout = timespec_sub (wakeup, now);

      /* Try to wait that long--but we might wake up sooner.  */
      pselect (0, NULL, NULL, NULL, &timeout, NULL);
    }
}


void
ns_release_object (void *obj)
/* --------------------------------------------------------------------------
    Release an object (callable from C)
   -------------------------------------------------------------------------- */
{
    [(id)obj release];
}


void
ns_retain_object (void *obj)
/* --------------------------------------------------------------------------
    Retain an object (callable from C)
   -------------------------------------------------------------------------- */
{
    [(id)obj retain];
}


void *
ns_alloc_autorelease_pool (void)
/* --------------------------------------------------------------------------
     Allocate a pool for temporary objects (callable from C)
   -------------------------------------------------------------------------- */
{
  return [[NSAutoreleasePool alloc] init];
}


void
ns_release_autorelease_pool (void *pool)
/* --------------------------------------------------------------------------
     Free a pool and temporary objects it refers to (callable from C)
   -------------------------------------------------------------------------- */
{
  ns_release_object (pool);
}



/* ==========================================================================

    Focus (clipping) and screen update

   ========================================================================== */

//
// Window constraining
// -------------------
//
// To ensure that the windows are not placed under the menu bar, they
// are typically moved by the call-back constrainFrameRect. However,
// by overriding it, it's possible to inhibit this, leaving the window
// in it's original position.
//
// It's possible to hide the menu bar. However, technically, it's only
// possible to hide it when the application is active. To ensure that
// this work properly, the menu bar and window constraining are
// deferred until the application becomes active.
//
// Even though it's not possible to manually move a window above the
// top of the screen, it is allowed if it's done programmatically,
// when the menu is hidden. This allows the editable area to cover the
// full screen height.
//
// Test cases
// ----------
//
// Use the following extra files:
//
//    init.el:
//       ;; Hide menu and place frame slightly above the top of the screen.
//       (setq ns-auto-hide-menu-bar t)
//       (set-frame-position (selected-frame) 0 -20)
//
// Test 1:
//
//    emacs -Q -l init.el
//
//    Result: No menu bar, and the title bar should be above the screen.
//
// Test 2:
//
//    emacs -Q
//
//    Result: Menu bar visible, frame placed immediately below the menu.
//

static void
ns_constrain_all_frames (void)
{
  Lisp_Object tail, frame;

  FOR_EACH_FRAME (tail, frame)
    {
      struct frame *f = XFRAME (frame);
      if (FRAME_NS_P (f))
        {
          NSView *view = FRAME_NS_VIEW (f);
          /* This no-op will trigger the default window placing
           * constraint system. */
          [[view window] setFrameOrigin:[[view window] frame].origin];
        }
    }
}


/* True, if the menu bar should be hidden.  */

static BOOL
ns_menu_bar_should_be_hidden (void)
{
  return !NILP (ns_auto_hide_menu_bar)
    && [NSApp respondsToSelector:@selector(setPresentationOptions:)];
}


/* Show or hide the menu bar, based on user setting.  */

static void
ns_update_auto_hide_menu_bar (void)
{
#ifdef NS_IMPL_COCOA
  block_input ();

  NSTRACE (ns_update_auto_hide_menu_bar);

  if (NSApp != nil && [NSApp isActive])
    {
      // Note, "setPresentationOptions" triggers an error unless the
      // application is active.
      BOOL menu_bar_should_be_hidden = ns_menu_bar_should_be_hidden ();

      if (menu_bar_should_be_hidden != ns_menu_bar_is_hidden)
        {
          NSApplicationPresentationOptions options
            = NSApplicationPresentationDefault;

          if (menu_bar_should_be_hidden)
            options |= NSApplicationPresentationAutoHideMenuBar
              | NSApplicationPresentationAutoHideDock;

          [NSApp setPresentationOptions: options];

          ns_menu_bar_is_hidden = menu_bar_should_be_hidden;

          if (!ns_menu_bar_is_hidden)
            {
              ns_constrain_all_frames ();
            }
        }
    }

  unblock_input ();
#endif
}


static void
ns_update_begin (struct frame *f)
/* --------------------------------------------------------------------------
   Prepare for a grouped sequence of drawing calls
   external (RIF) call; whole frame, called before update_window_begin
   -------------------------------------------------------------------------- */
{
  EmacsView *view = FRAME_NS_VIEW (f);
  NSTRACE (ns_update_begin);

  ns_update_auto_hide_menu_bar ();

#ifdef NS_IMPL_COCOA
  if ([view isFullscreen] && [view fsIsNative])
  {
    // Fix reappearing tool bar in fullscreen for OSX 10.7
    BOOL tbar_visible = FRAME_EXTERNAL_TOOL_BAR (f) ? YES : NO;
    NSToolbar *toolbar = [FRAME_NS_VIEW (f) toolbar];
    if (! tbar_visible != ! [toolbar isVisible])
      [toolbar setVisible: tbar_visible];
  }
#endif

  ns_updating_frame = f;
  [view lockFocus];

  /* drawRect may have been called for say the minibuffer, and then clip path
     is for the minibuffer.  But the display engine may draw more because
     we have set the frame as garbaged.  So reset clip path to the whole
     view.  */
#ifdef NS_IMPL_COCOA
  {
    NSBezierPath *bp;
    NSRect r = [view frame];
    NSRect cr = [[view window] frame];
    /* If a large frame size is set, r may be larger than the window frame
       before constrained.  In that case don't change the clip path, as we
       will clear in to the tool bar and title bar.  */
    if (r.size.height
        + FRAME_NS_TITLEBAR_HEIGHT (f)
        + FRAME_TOOLBAR_HEIGHT (f) <= cr.size.height)
      {
        bp = [[NSBezierPath bezierPathWithRect: r] retain];
        [bp setClip];
        [bp release];
      }
  }
#endif

#ifdef NS_IMPL_GNUSTEP
  uRect = NSMakeRect (0, 0, 0, 0);
#endif
}


static void
ns_update_window_begin (struct window *w)
/* --------------------------------------------------------------------------
   Prepare for a grouped sequence of drawing calls
   external (RIF) call; for one window, called after update_begin
   -------------------------------------------------------------------------- */
{
  struct frame *f = XFRAME (WINDOW_FRAME (w));
  Mouse_HLInfo *hlinfo = MOUSE_HL_INFO (f);

  NSTRACE (ns_update_window_begin);
  w->output_cursor = w->cursor;

  block_input ();

  if (f == hlinfo->mouse_face_mouse_frame)
    {
      /* Don't do highlighting for mouse motion during the update.  */
      hlinfo->mouse_face_defer = 1;

        /* If the frame needs to be redrawn,
           simply forget about any prior mouse highlighting.  */
      if (FRAME_GARBAGED_P (f))
        hlinfo->mouse_face_window = Qnil;

      /* (further code for mouse faces ifdef'd out in other terms elided) */
    }

  unblock_input ();
}


static void
ns_update_window_end (struct window *w, bool cursor_on_p,
                      bool mouse_face_overwritten_p)
/* --------------------------------------------------------------------------
   Finished a grouped sequence of drawing calls
   external (RIF) call; for one window called before update_end
   -------------------------------------------------------------------------- */
{
  /* note: this fn is nearly identical in all terms */
  if (!w->pseudo_window_p)
    {
      block_input ();

      if (cursor_on_p)
	display_and_set_cursor (w, 1,
				w->output_cursor.hpos, w->output_cursor.vpos,
				w->output_cursor.x, w->output_cursor.y);

      if (draw_window_fringes (w, 1))
	{
	  if (WINDOW_RIGHT_DIVIDER_WIDTH (w))
	    x_draw_right_divider (w);
	  else
	    x_draw_vertical_border (w);
	}

      unblock_input ();
    }

  /* If a row with mouse-face was overwritten, arrange for
     frame_up_to_date to redisplay the mouse highlight.  */
  if (mouse_face_overwritten_p)
    reset_mouse_highlight (MOUSE_HL_INFO (XFRAME (w->frame)));

  NSTRACE (update_window_end);
}


static void
ns_update_end (struct frame *f)
/* --------------------------------------------------------------------------
   Finished a grouped sequence of drawing calls
   external (RIF) call; for whole frame, called after update_window_end
   -------------------------------------------------------------------------- */
{
  EmacsView *view = FRAME_NS_VIEW (f);

/*   if (f == MOUSE_HL_INFO (f)->mouse_face_mouse_frame) */
  MOUSE_HL_INFO (f)->mouse_face_defer = 0;

  block_input ();

  [view unlockFocus];
  [[view window] flushWindow];

  unblock_input ();
  ns_updating_frame = NULL;
  NSTRACE (ns_update_end);
}

static void
ns_focus (struct frame *f, NSRect *r, int n)
/* --------------------------------------------------------------------------
   Internal: Focus on given frame.  During small local updates this is used to
     draw, however during large updates, ns_update_begin and ns_update_end are
     called to wrap the whole thing, in which case these calls are stubbed out.
     Except, on GNUstep, we accumulate the rectangle being drawn into, because
     the back end won't do this automatically, and will just end up flushing
     the entire window.
   -------------------------------------------------------------------------- */
{
//  NSTRACE (ns_focus);
/* static int c =0;
   fprintf (stderr, "focus: %d", c++);
   if (r) fprintf (stderr, " (%.0f, %.0f : %.0f x %.0f)", r->origin.x, r->origin.y, r->size.width, r->size.height);
   fprintf (stderr, "\n"); */

  if (f != ns_updating_frame)
    {
      NSView *view = FRAME_NS_VIEW (f);
      if (view != focus_view)
        {
          if (focus_view != NULL)
            {
              [focus_view unlockFocus];
              [[focus_view window] flushWindow];
/*debug_lock--; */
            }

          if (view)
            [view lockFocus];
          focus_view = view;
/*if (view) debug_lock++; */
        }
    }

  /* clipping */
  if (r)
    {
      [[NSGraphicsContext currentContext] saveGraphicsState];
      if (n == 2)
        NSRectClipList (r, 2);
      else
        NSRectClip (*r);
      gsaved = YES;
    }
}


static void
ns_unfocus (struct frame *f)
/* --------------------------------------------------------------------------
     Internal: Remove focus on given frame
   -------------------------------------------------------------------------- */
{
//  NSTRACE (ns_unfocus);

  if (gsaved)
    {
      [[NSGraphicsContext currentContext] restoreGraphicsState];
      gsaved = NO;
    }

  if (f != ns_updating_frame)
    {
      if (focus_view != NULL)
        {
          [focus_view unlockFocus];
          [[focus_view window] flushWindow];
          focus_view = NULL;
/*debug_lock--; */
        }
    }
}


static void
ns_clip_to_row (struct window *w, struct glyph_row *row,
		enum glyph_row_area area, BOOL gc)
/* --------------------------------------------------------------------------
     Internal (but parallels other terms): Focus drawing on given row
   -------------------------------------------------------------------------- */
{
  struct frame *f = XFRAME (WINDOW_FRAME (w));
  NSRect clip_rect;
  int window_x, window_y, window_width;

  window_box (w, area, &window_x, &window_y, &window_width, 0);

  clip_rect.origin.x = window_x;
  clip_rect.origin.y = WINDOW_TO_FRAME_PIXEL_Y (w, max (0, row->y));
  clip_rect.origin.y = max (clip_rect.origin.y, window_y);
  clip_rect.size.width = window_width;
  clip_rect.size.height = row->visible_height;

  ns_focus (f, &clip_rect, 1);
}


static void
ns_ring_bell (struct frame *f)
/* --------------------------------------------------------------------------
     "Beep" routine
   -------------------------------------------------------------------------- */
{
  NSTRACE (ns_ring_bell);
  if (visible_bell)
    {
      NSAutoreleasePool *pool;
      struct frame *frame = SELECTED_FRAME ();
      NSView *view;

      block_input ();
      pool = [[NSAutoreleasePool alloc] init];

      view = FRAME_NS_VIEW (frame);
      if (view != nil)
        {
          NSRect r, surr;
          NSPoint dim = NSMakePoint (128, 128);

          r = [view bounds];
          r.origin.x += (r.size.width - dim.x) / 2;
          r.origin.y += (r.size.height - dim.y) / 2;
          r.size.width = dim.x;
          r.size.height = dim.y;
          surr = NSInsetRect (r, -2, -2);
          ns_focus (frame, &surr, 1);
          [[view window] cacheImageInRect: [view convertRect: surr toView:nil]];
          [ns_lookup_indexed_color (NS_FACE_FOREGROUND
                                      (FRAME_DEFAULT_FACE (frame)), frame) set];
          NSRectFill (r);
          [[view window] flushWindow];
          ns_timeout (150000);
          [[view window] restoreCachedImage];
          [[view window] flushWindow];
          ns_unfocus (frame);
        }
      [pool release];
      unblock_input ();
    }
  else
    {
      NSBeep ();
    }
}

/* ==========================================================================

    Frame / window manager related functions

   ========================================================================== */


static void
ns_raise_frame (struct frame *f)
/* --------------------------------------------------------------------------
     Bring window to foreground and make it active
   -------------------------------------------------------------------------- */
{
  NSView *view;
  check_window_system (f);
  view = FRAME_NS_VIEW (f);
  block_input ();
  if (FRAME_VISIBLE_P (f))
    [[view window] makeKeyAndOrderFront: NSApp];
  unblock_input ();
}


static void
ns_lower_frame (struct frame *f)
/* --------------------------------------------------------------------------
     Send window to back
   -------------------------------------------------------------------------- */
{
  NSView *view;
  check_window_system (f);
  view = FRAME_NS_VIEW (f);
  block_input ();
  [[view window] orderBack: NSApp];
  unblock_input ();
}


static void
ns_frame_raise_lower (struct frame *f, int raise)
/* --------------------------------------------------------------------------
     External (hook)
   -------------------------------------------------------------------------- */
{
  NSTRACE (ns_frame_raise_lower);

  if (raise)
    ns_raise_frame (f);
  else
    ns_lower_frame (f);
}


static void
ns_frame_rehighlight (struct frame *frame)
/* --------------------------------------------------------------------------
     External (hook): called on things like window switching within frame
   -------------------------------------------------------------------------- */
{
  struct ns_display_info *dpyinfo = FRAME_DISPLAY_INFO (frame);
  struct frame *old_highlight = dpyinfo->x_highlight_frame;

  NSTRACE (ns_frame_rehighlight);
  if (dpyinfo->x_focus_frame)
    {
      dpyinfo->x_highlight_frame
	= (FRAMEP (FRAME_FOCUS_FRAME (dpyinfo->x_focus_frame))
           ? XFRAME (FRAME_FOCUS_FRAME (dpyinfo->x_focus_frame))
           : dpyinfo->x_focus_frame);
      if (!FRAME_LIVE_P (dpyinfo->x_highlight_frame))
        {
          fset_focus_frame (dpyinfo->x_focus_frame, Qnil);
          dpyinfo->x_highlight_frame = dpyinfo->x_focus_frame;
        }
    }
  else
      dpyinfo->x_highlight_frame = 0;

  if (dpyinfo->x_highlight_frame &&
         dpyinfo->x_highlight_frame != old_highlight)
    {
      if (old_highlight)
	{
          x_update_cursor (old_highlight, 1);
	  x_set_frame_alpha (old_highlight);
	}
      if (dpyinfo->x_highlight_frame)
	{
          x_update_cursor (dpyinfo->x_highlight_frame, 1);
          x_set_frame_alpha (dpyinfo->x_highlight_frame);
	}
    }
}


void
x_make_frame_visible (struct frame *f)
/* --------------------------------------------------------------------------
     External: Show the window (X11 semantics)
   -------------------------------------------------------------------------- */
{
  NSTRACE (x_make_frame_visible);
  /* XXX: at some points in past this was not needed, as the only place that
     called this (frame.c:Fraise_frame ()) also called raise_lower;
     if this ends up the case again, comment this out again. */
  if (!FRAME_VISIBLE_P (f))
    {
      EmacsView *view = (EmacsView *)FRAME_NS_VIEW (f);

      SET_FRAME_VISIBLE (f, 1);
      ns_raise_frame (f);

      /* Making a new frame from a fullscreen frame will make the new frame
         fullscreen also.  So skip handleFS as this will print an error.  */
      if ([view fsIsNative] && f->want_fullscreen == FULLSCREEN_BOTH
          && [view isFullscreen])
        return;

      if (f->want_fullscreen != FULLSCREEN_NONE)
        {
          block_input ();
          [view handleFS];
          unblock_input ();
        }
    }
}


void
x_make_frame_invisible (struct frame *f)
/* --------------------------------------------------------------------------
     External: Hide the window (X11 semantics)
   -------------------------------------------------------------------------- */
{
  NSView *view;
  NSTRACE (x_make_frame_invisible);
  check_window_system (f);
  view = FRAME_NS_VIEW (f);
  [[view window] orderOut: NSApp];
  SET_FRAME_VISIBLE (f, 0);
  SET_FRAME_ICONIFIED (f, 0);
}


void
x_iconify_frame (struct frame *f)
/* --------------------------------------------------------------------------
     External: Iconify window
   -------------------------------------------------------------------------- */
{
  NSView *view;
  struct ns_display_info *dpyinfo;

  NSTRACE (x_iconify_frame);
  check_window_system (f);
  view = FRAME_NS_VIEW (f);
  dpyinfo = FRAME_DISPLAY_INFO (f);

  if (dpyinfo->x_highlight_frame == f)
    dpyinfo->x_highlight_frame = 0;

  if ([[view window] windowNumber] <= 0)
    {
      /* the window is still deferred.  Make it very small, bring it
         on screen and order it out. */
      NSRect s = { { 100, 100}, {0, 0} };
      NSRect t;
      t = [[view window] frame];
      [[view window] setFrame: s display: NO];
      [[view window] orderBack: NSApp];
      [[view window] orderOut: NSApp];
      [[view window] setFrame: t display: NO];
    }
  [[view window] miniaturize: NSApp];
}

/* Free X resources of frame F.  */

void
x_free_frame_resources (struct frame *f)
{
  NSView *view;
  struct ns_display_info *dpyinfo;
  Mouse_HLInfo *hlinfo;

  NSTRACE (x_free_frame_resources);
  check_window_system (f);
  view = FRAME_NS_VIEW (f);
  dpyinfo = FRAME_DISPLAY_INFO (f);
  hlinfo = MOUSE_HL_INFO (f);

  [(EmacsView *)view setWindowClosing: YES]; /* may not have been informed */

  block_input ();

  free_frame_menubar (f);
  free_frame_faces (f);

  if (f == dpyinfo->x_focus_frame)
    dpyinfo->x_focus_frame = 0;
  if (f == dpyinfo->x_highlight_frame)
    dpyinfo->x_highlight_frame = 0;
  if (f == hlinfo->mouse_face_mouse_frame)
    reset_mouse_highlight (hlinfo);

  if (f->output_data.ns->miniimage != nil)
    [f->output_data.ns->miniimage release];

  [[view window] close];
  [view release];

  xfree (f->output_data.ns);

  unblock_input ();
}

void
x_destroy_window (struct frame *f)
/* --------------------------------------------------------------------------
     External: Delete the window
   -------------------------------------------------------------------------- */
{
  NSTRACE (x_destroy_window);
  check_window_system (f);
  x_free_frame_resources (f);
  ns_window_num--;
}


void
x_set_offset (struct frame *f, int xoff, int yoff, int change_grav)
/* --------------------------------------------------------------------------
     External: Position the window
   -------------------------------------------------------------------------- */
{
  NSView *view = FRAME_NS_VIEW (f);
  NSArray *screens = [NSScreen screens];
  NSScreen *fscreen = [screens objectAtIndex: 0];
  NSScreen *screen = [[view window] screen];

  NSTRACE (x_set_offset);

  block_input ();

  f->left_pos = xoff;
  f->top_pos = yoff;

  if (view != nil && screen && fscreen)
    {
      f->left_pos = f->size_hint_flags & XNegative
        ? [screen visibleFrame].size.width + f->left_pos - FRAME_PIXEL_WIDTH (f)
        : f->left_pos;
      /* We use visibleFrame here to take menu bar into account.
	 Ideally we should also adjust left/top with visibleFrame.origin.  */

      f->top_pos = f->size_hint_flags & YNegative
        ? ([screen visibleFrame].size.height + f->top_pos
           - FRAME_PIXEL_HEIGHT (f) - FRAME_NS_TITLEBAR_HEIGHT (f)
           - FRAME_TOOLBAR_HEIGHT (f))
        : f->top_pos;
#ifdef NS_IMPL_GNUSTEP
      if (f->left_pos < 100)
        f->left_pos = 100;  /* don't overlap menu */
#endif
      /* Constrain the setFrameTopLeftPoint so we don't move behind the
         menu bar.  */
      [[view window] setFrameTopLeftPoint:
                       NSMakePoint (SCREENMAXBOUND (f->left_pos),
                                    SCREENMAXBOUND ([fscreen frame].size.height
                                                    - NS_TOP_POS (f)))];
      f->size_hint_flags &= ~(XNegative|YNegative);
    }

  unblock_input ();
}


void
x_set_window_size (struct frame *f,
                   int change_grav,
                   int width,
                   int height,
                   bool pixelwise)
/* --------------------------------------------------------------------------
     Adjust window pixel size based on given character grid size
     Impl is a bit more complex than other terms, need to do some
     internal clipping.
   -------------------------------------------------------------------------- */
{
  EmacsView *view = FRAME_NS_VIEW (f);
  NSWindow *window = [view window];
  NSRect wr = [window frame];
  int tb = FRAME_EXTERNAL_TOOL_BAR (f);
  int pixelwidth, pixelheight;
  int rows, cols;

  NSTRACE (x_set_window_size);

  if (view == nil)
    return;

/*fprintf (stderr, "\tsetWindowSize: %d x %d, pixelwise %d, font size %d x %d\n", width, height, pixelwise, FRAME_COLUMN_WIDTH (f), FRAME_LINE_HEIGHT (f));*/

  block_input ();

  if (pixelwise)
    {
      pixelwidth = FRAME_TEXT_TO_PIXEL_WIDTH (f, width);
      pixelheight = FRAME_TEXT_TO_PIXEL_HEIGHT (f, height);
      cols = FRAME_PIXEL_WIDTH_TO_TEXT_COLS (f, pixelwidth);
      rows = FRAME_PIXEL_HEIGHT_TO_TEXT_LINES (f, pixelheight);
    }
  else
    {
      pixelwidth =  FRAME_TEXT_COLS_TO_PIXEL_WIDTH   (f, width);
      pixelheight = FRAME_TEXT_LINES_TO_PIXEL_HEIGHT (f, height);
      cols = width;
      rows = height;
    }

  /* If we have a toolbar, take its height into account. */
  if (tb && ! [view isFullscreen])
    {
    /* NOTE: previously this would generate wrong result if toolbar not
             yet displayed and fixing toolbar_height=32 helped, but
             now (200903) seems no longer needed */
    FRAME_TOOLBAR_HEIGHT (f) =
      NSHeight ([window frameRectForContentRect: NSMakeRect (0, 0, 0, 0)])
        - FRAME_NS_TITLEBAR_HEIGHT (f);
#ifdef NS_IMPL_GNUSTEP
      FRAME_TOOLBAR_HEIGHT (f) -= 3;
#endif
    }
  else
    FRAME_TOOLBAR_HEIGHT (f) = 0;

  wr.size.width = pixelwidth + f->border_width;
  wr.size.height = pixelheight;
  if (! [view isFullscreen])
    wr.size.height += FRAME_NS_TITLEBAR_HEIGHT (f)
      + FRAME_TOOLBAR_HEIGHT (f);

  /* Do not try to constrain to this screen.  We may have multiple
     screens, and want Emacs to span those.  Constraining to screen
     prevents that, and that is not nice to the user.  */
 if (f->output_data.ns->zooming)
   f->output_data.ns->zooming = 0;
 else
   wr.origin.y += FRAME_PIXEL_HEIGHT (f) - pixelheight;

  [view setRows: rows andColumns: cols];
  [window setFrame: wr display: YES];

  /* This is a trick to compensate for Emacs' managing the scrollbar area
     as a fixed number of standard character columns.  Instead of leaving
     blank space for the extra, we chopped it off above.  Now for
     left-hand scrollbars, we shift all rendering to the left by the
     difference between the real width and Emacs' imagined one.  For
     right-hand bars, don't worry about it since the extra is never used.
     (Obviously doesn't work for vertically split windows tho..) */
  {
    NSPoint origin = FRAME_HAS_VERTICAL_SCROLL_BARS_ON_LEFT (f)
      ? NSMakePoint (FRAME_SCROLL_BAR_COLS (f) * FRAME_COLUMN_WIDTH (f)
                     - NS_SCROLL_BAR_WIDTH (f), 0)
      : NSMakePoint (0, 0);
    [view setFrame: NSMakeRect (0, 0, pixelwidth, pixelheight)];
    [view setBoundsOrigin: origin];
  }

  change_frame_size (f, width, height, 0, 1, 0, pixelwise);
/*  SET_FRAME_GARBAGED (f); // this short-circuits expose call in drawRect */

  mark_window_cursors_off (XWINDOW (f->root_window));
  cancel_mouse_face (f);

  unblock_input ();

  do_pending_window_change (0);
}


static void
ns_fullscreen_hook (struct frame *f)
{
  EmacsView *view = (EmacsView *)FRAME_NS_VIEW (f);

  if (!FRAME_VISIBLE_P (f))
    return;

   if (! [view fsIsNative] && f->want_fullscreen == FULLSCREEN_BOTH)
    {
      /* Old style fs don't initiate correctly if created from
         init/default-frame alist, so use a timer (not nice...).
      */
      [NSTimer scheduledTimerWithTimeInterval: 0.5 target: view
                                     selector: @selector (handleFS)
                                     userInfo: nil repeats: NO];
      return;
    }

  block_input ();
  [view handleFS];
  unblock_input ();
}

/* ==========================================================================

    Color management

   ========================================================================== */


NSColor *
ns_lookup_indexed_color (unsigned long idx, struct frame *f)
{
  struct ns_color_table *color_table = FRAME_DISPLAY_INFO (f)->color_table;
  if (idx < 1 || idx >= color_table->avail)
    return nil;
  return color_table->colors[idx];
}


unsigned long
ns_index_color (NSColor *color, struct frame *f)
{
  struct ns_color_table *color_table = FRAME_DISPLAY_INFO (f)->color_table;
  ptrdiff_t idx;
  ptrdiff_t i;

  if (!color_table->colors)
    {
      color_table->size = NS_COLOR_CAPACITY;
      color_table->avail = 1; /* skip idx=0 as marker */
      color_table->colors = xmalloc (color_table->size * sizeof (NSColor *));
      color_table->colors[0] = nil;
      color_table->empty_indices = [[NSMutableSet alloc] init];
    }

  /* Do we already have this color?  */
  for (i = 1; i < color_table->avail; i++)
    if (color_table->colors[i] && [color_table->colors[i] isEqual: color])
      return i;

  if ([color_table->empty_indices count] > 0)
    {
      NSNumber *index = [color_table->empty_indices anyObject];
      [color_table->empty_indices removeObject: index];
      idx = [index unsignedLongValue];
    }
  else
    {
      if (color_table->avail == color_table->size)
	color_table->colors =
	  xpalloc (color_table->colors, &color_table->size, 1,
		   min (ULONG_MAX, PTRDIFF_MAX), sizeof *color_table->colors);
      idx = color_table->avail++;
    }

  color_table->colors[idx] = color;
  [color retain];
/*fprintf(stderr, "color_table: allocated %d\n",idx);*/
  return idx;
}


void
ns_free_indexed_color (unsigned long idx, struct frame *f)
{
  struct ns_color_table *color_table;
  NSColor *color;
  NSNumber *index;

  if (!f)
    return;

  color_table = FRAME_DISPLAY_INFO (f)->color_table;

  if (idx <= 0 || idx >= color_table->size) {
    message1 ("ns_free_indexed_color: Color index out of range.\n");
    return;
  }

  index = [NSNumber numberWithUnsignedInt: idx];
  if ([color_table->empty_indices containsObject: index]) {
    message1 ("ns_free_indexed_color: attempt to free already freed color.\n");
    return;
  }

  color = color_table->colors[idx];
  [color release];
  color_table->colors[idx] = nil;
  [color_table->empty_indices addObject: index];
/*fprintf(stderr, "color_table: FREED %d\n",idx);*/
}


static int
ns_get_color (const char *name, NSColor **col)
/* --------------------------------------------------------------------------
     Parse a color name
   -------------------------------------------------------------------------- */
/* On *Step, we attempt to mimic the X11 platform here, down to installing an
   X11 rgb.txt-compatible color list in Emacs.clr (see ns_term_init()).
   See: http://thread.gmane.org/gmane.emacs.devel/113050/focus=113272). */
{
  NSColor *new = nil;
  static char hex[20];
  int scaling;
  float r = -1.0, g, b;
  NSString *nsname = [NSString stringWithUTF8String: name];

/*fprintf (stderr, "ns_get_color: '%s'\n", name); */
  block_input ();

  if ([nsname isEqualToString: @"ns_selection_bg_color"])
    {
#ifdef NS_IMPL_COCOA
      NSString *defname = [[NSUserDefaults standardUserDefaults]
                            stringForKey: @"AppleHighlightColor"];
      if (defname != nil)
        nsname = defname;
      else
#endif
      if ((new = [NSColor selectedTextBackgroundColor]) != nil)
        {
          *col = [new colorUsingDefaultColorSpace];
          unblock_input ();
          return 0;
        }
      else
        nsname = NS_SELECTION_BG_COLOR_DEFAULT;

      name = [nsname UTF8String];
    }
  else if ([nsname isEqualToString: @"ns_selection_fg_color"])
    {
      /* NOTE: OSX applications normally don't set foreground selection, but
         text may be unreadable if we don't.
      */
      if ((new = [NSColor selectedTextColor]) != nil)
        {
          *col = [new colorUsingDefaultColorSpace];
          unblock_input ();
          return 0;
        }

      nsname = NS_SELECTION_FG_COLOR_DEFAULT;
      name = [nsname UTF8String];
    }

  /* First, check for some sort of numeric specification. */
  hex[0] = '\0';

  if (name[0] == '0' || name[0] == '1' || name[0] == '.')  /* RGB decimal */
    {
      NSScanner *scanner = [NSScanner scannerWithString: nsname];
      [scanner scanFloat: &r];
      [scanner scanFloat: &g];
      [scanner scanFloat: &b];
    }
  else if (!strncmp(name, "rgb:", 4))  /* A newer X11 format -- rgb:r/g/b */
    scaling = (snprintf (hex, sizeof hex, "%s", name + 4) - 2) / 3;
  else if (name[0] == '#')        /* An old X11 format; convert to newer */
    {
      int len = (strlen(name) - 1);
      int start = (len % 3 == 0) ? 1 : len / 4 + 1;
      int i;
      scaling = strlen(name+start) / 3;
      for (i = 0; i < 3; i++)
	sprintf (hex + i * (scaling + 1), "%.*s/", scaling,
		 name + start + i * scaling);
      hex[3 * (scaling + 1) - 1] = '\0';
    }

  if (hex[0])
    {
      int rr, gg, bb;
      float fscale = scaling == 4 ? 65535.0 : (scaling == 2 ? 255.0 : 15.0);
      if (sscanf (hex, "%x/%x/%x", &rr, &gg, &bb))
        {
          r = rr / fscale;
          g = gg / fscale;
          b = bb / fscale;
        }
    }

  if (r >= 0.0F)
    {
      *col = [NSColor colorForEmacsRed: r green: g blue: b alpha: 1.0];
      unblock_input ();
      return 0;
    }

  /* Otherwise, color is expected to be from a list */
  {
    NSEnumerator *lenum, *cenum;
    NSString *name;
    NSColorList *clist;

#ifdef NS_IMPL_GNUSTEP
    /* XXX: who is wrong, the requestor or the implementation? */
    if ([nsname compare: @"Highlight" options: NSCaseInsensitiveSearch]
        == NSOrderedSame)
      nsname = @"highlightColor";
#endif

    lenum = [[NSColorList availableColorLists] objectEnumerator];
    while ( (clist = [lenum nextObject]) && new == nil)
      {
        cenum = [[clist allKeys] objectEnumerator];
        while ( (name = [cenum nextObject]) && new == nil )
          {
            if ([name compare: nsname
                      options: NSCaseInsensitiveSearch] == NSOrderedSame )
              new = [clist colorWithKey: name];
          }
      }
  }

  if (new)
    *col = [new colorUsingDefaultColorSpace];
  unblock_input ();
  return new ? 0 : 1;
}


int
ns_lisp_to_color (Lisp_Object color, NSColor **col)
/* --------------------------------------------------------------------------
     Convert a Lisp string object to a NS color
   -------------------------------------------------------------------------- */
{
  NSTRACE (ns_lisp_to_color);
  if (STRINGP (color))
    return ns_get_color (SSDATA (color), col);
  else if (SYMBOLP (color))
    return ns_get_color (SSDATA (SYMBOL_NAME (color)), col);
  return 1;
}


Lisp_Object
ns_color_to_lisp (NSColor *col)
/* --------------------------------------------------------------------------
     Convert a color to a lisp string with the RGB equivalent
   -------------------------------------------------------------------------- */
{
  EmacsCGFloat red, green, blue, alpha, gray;
  char buf[1024];
  const char *str;
  NSTRACE (ns_color_to_lisp);

  block_input ();
  if ([[col colorSpaceName] isEqualToString: NSNamedColorSpace])

      if ((str =[[col colorNameComponent] UTF8String]))
        {
          unblock_input ();
          return build_string ((char *)str);
        }

    [[col colorUsingDefaultColorSpace]
        getRed: &red green: &green blue: &blue alpha: &alpha];
  if (red == green && red == blue)
    {
      [[col colorUsingColorSpaceName: NSCalibratedWhiteColorSpace]
            getWhite: &gray alpha: &alpha];
      snprintf (buf, sizeof (buf), "#%2.2lx%2.2lx%2.2lx",
		lrint (gray * 0xff), lrint (gray * 0xff), lrint (gray * 0xff));
      unblock_input ();
      return build_string (buf);
    }

  snprintf (buf, sizeof (buf), "#%2.2lx%2.2lx%2.2lx",
            lrint (red*0xff), lrint (green*0xff), lrint (blue*0xff));

  unblock_input ();
  return build_string (buf);
}


void
ns_query_color(void *col, XColor *color_def, int setPixel)
/* --------------------------------------------------------------------------
         Get ARGB values out of NSColor col and put them into color_def.
         If setPixel, set the pixel to a concatenated version.
         and set color_def pixel to the resulting index.
   -------------------------------------------------------------------------- */
{
  EmacsCGFloat r, g, b, a;

  [((NSColor *)col) getRed: &r green: &g blue: &b alpha: &a];
  color_def->red   = r * 65535;
  color_def->green = g * 65535;
  color_def->blue  = b * 65535;

  if (setPixel == YES)
    color_def->pixel
      = ARGB_TO_ULONG((int)(a*255),
		      (int)(r*255), (int)(g*255), (int)(b*255));
}


bool
ns_defined_color (struct frame *f,
                  const char *name,
                  XColor *color_def,
                  bool alloc,
                  bool makeIndex)
/* --------------------------------------------------------------------------
         Return true if named color found, and set color_def rgb accordingly.
         If makeIndex and alloc are nonzero put the color in the color_table,
         and set color_def pixel to the resulting index.
         If makeIndex is zero, set color_def pixel to ARGB.
         Return false if not found
   -------------------------------------------------------------------------- */
{
  NSColor *col;
  NSTRACE (ns_defined_color);

  block_input ();
  if (ns_get_color (name, &col) != 0) /* Color not found  */
    {
      unblock_input ();
      return 0;
    }
  if (makeIndex && alloc)
    color_def->pixel = ns_index_color (col, f);
  ns_query_color (col, color_def, !makeIndex);
  unblock_input ();
  return 1;
}


void
x_set_frame_alpha (struct frame *f)
/* --------------------------------------------------------------------------
     change the entire-frame transparency
   -------------------------------------------------------------------------- */
{
  struct ns_display_info *dpyinfo = FRAME_DISPLAY_INFO (f);
  double alpha = 1.0;
  double alpha_min = 1.0;

  if (dpyinfo->x_highlight_frame == f)
    alpha = f->alpha[0];
  else
    alpha = f->alpha[1];

  if (FLOATP (Vframe_alpha_lower_limit))
    alpha_min = XFLOAT_DATA (Vframe_alpha_lower_limit);
  else if (INTEGERP (Vframe_alpha_lower_limit))
    alpha_min = (XINT (Vframe_alpha_lower_limit)) / 100.0;

  if (alpha < 0.0)
    return;
  else if (1.0 < alpha)
    alpha = 1.0;
  else if (0.0 <= alpha && alpha < alpha_min && alpha_min <= 1.0)
    alpha = alpha_min;

#ifdef NS_IMPL_COCOA
  {
    EmacsView *view = FRAME_NS_VIEW (f);
  [[view window] setAlphaValue: alpha];
  }
#endif
}


/* ==========================================================================

    Mouse handling

   ========================================================================== */


void
frame_set_mouse_pixel_position (struct frame *f, int pix_x, int pix_y)
/* --------------------------------------------------------------------------
     Programmatically reposition mouse pointer in pixel coordinates
   -------------------------------------------------------------------------- */
{
  NSTRACE (frame_set_mouse_pixel_position);
  ns_raise_frame (f);
#if 0
  /* FIXME: this does not work, and what about GNUstep? */
#ifdef NS_IMPL_COCOA
  [FRAME_NS_VIEW (f) lockFocus];
  PSsetmouse ((float)pix_x, (float)pix_y);
  [FRAME_NS_VIEW (f) unlockFocus];
#endif
#endif
}

static int
note_mouse_movement (struct frame *frame, CGFloat x, CGFloat y)
/*   ------------------------------------------------------------------------
     Called by EmacsView on mouseMovement events.  Passes on
     to emacs mainstream code if we moved off of a rect of interest
     known as last_mouse_glyph.
     ------------------------------------------------------------------------ */
{
  struct ns_display_info *dpyinfo = FRAME_DISPLAY_INFO (frame);
  NSRect *r;

//  NSTRACE (note_mouse_movement);

  dpyinfo->last_mouse_motion_frame = frame;
  r = &dpyinfo->last_mouse_glyph;

  /* Note, this doesn't get called for enter/leave, since we don't have a
     position.  Those are taken care of in the corresponding NSView methods. */

  /* has movement gone beyond last rect we were tracking? */
  if (x < r->origin.x || x >= r->origin.x + r->size.width
      || y < r->origin.y || y >= r->origin.y + r->size.height)
    {
      ns_update_begin (frame);
      frame->mouse_moved = 1;
      note_mouse_highlight (frame, x, y);
      remember_mouse_glyph (frame, x, y, r);
      ns_update_end (frame);
      return 1;
    }

  return 0;
}


static void
ns_mouse_position (struct frame **fp, int insist, Lisp_Object *bar_window,
                   enum scroll_bar_part *part, Lisp_Object *x, Lisp_Object *y,
                   Time *time)
/* --------------------------------------------------------------------------
    External (hook): inform emacs about mouse position and hit parts.
    If a scrollbar is being dragged, set bar_window, part, x, y, time.
    x & y should be position in the scrollbar (the whole bar, not the handle)
    and length of scrollbar respectively
   -------------------------------------------------------------------------- */
{
  id view;
  NSPoint position;
  Lisp_Object frame, tail;
  struct frame *f;
  struct ns_display_info *dpyinfo;

  NSTRACE (ns_mouse_position);

  if (*fp == NULL)
    {
      fprintf (stderr, "Warning: ns_mouse_position () called with null *fp.\n");
      return;
    }

  dpyinfo = FRAME_DISPLAY_INFO (*fp);

  block_input ();

  /* Clear the mouse-moved flag for every frame on this display.  */
  FOR_EACH_FRAME (tail, frame)
    if (FRAME_NS_P (XFRAME (frame))
        && FRAME_NS_DISPLAY (XFRAME (frame)) == FRAME_NS_DISPLAY (*fp))
      XFRAME (frame)->mouse_moved = 0;

  dpyinfo->last_mouse_scroll_bar = nil;
  if (dpyinfo->last_mouse_frame
      && FRAME_LIVE_P (dpyinfo->last_mouse_frame))
    f = dpyinfo->last_mouse_frame;
  else
    f = dpyinfo->x_focus_frame ? dpyinfo->x_focus_frame : SELECTED_FRAME ();

  if (f && FRAME_NS_P (f))
    {
      view = FRAME_NS_VIEW (*fp);

      position = [[view window] mouseLocationOutsideOfEventStream];
      position = [view convertPoint: position fromView: nil];
      remember_mouse_glyph (f, position.x, position.y,
                            &dpyinfo->last_mouse_glyph);
/*fprintf (stderr, "ns_mouse_position: %.0f, %.0f\n", position.x, position.y); */

      if (bar_window) *bar_window = Qnil;
      if (part) *part = scroll_bar_above_handle;

      if (x) XSETINT (*x, lrint (position.x));
      if (y) XSETINT (*y, lrint (position.y));
      if (time)
        *time = dpyinfo->last_mouse_movement_time;
      *fp = f;
    }

  unblock_input ();
}


static void
ns_frame_up_to_date (struct frame *f)
/* --------------------------------------------------------------------------
    External (hook): Fix up mouse highlighting right after a full update.
    Can't use FRAME_MOUSE_UPDATE due to ns_frame_begin and ns_frame_end calls.
   -------------------------------------------------------------------------- */
{
  NSTRACE (ns_frame_up_to_date);

  if (FRAME_NS_P (f))
    {
      Mouse_HLInfo *hlinfo = MOUSE_HL_INFO (f);
      if (f == hlinfo->mouse_face_mouse_frame)
	{
	  block_input ();
	  ns_update_begin(f);
	  note_mouse_highlight (hlinfo->mouse_face_mouse_frame,
				hlinfo->mouse_face_mouse_x,
				hlinfo->mouse_face_mouse_y);
	  ns_update_end(f);
	  unblock_input ();
	}
    }
}


static void
ns_define_frame_cursor (struct frame *f, Cursor cursor)
/* --------------------------------------------------------------------------
    External (RIF): set frame mouse pointer type.
   -------------------------------------------------------------------------- */
{
  NSTRACE (ns_define_frame_cursor);
  if (FRAME_POINTER_TYPE (f) != cursor)
    {
      EmacsView *view = FRAME_NS_VIEW (f);
      FRAME_POINTER_TYPE (f) = cursor;
      [[view window] invalidateCursorRectsForView: view];
      /* Redisplay assumes this function also draws the changed frame
         cursor, but this function doesn't, so do it explicitly.  */
      x_update_cursor (f, 1);
    }
}



/* ==========================================================================

    Keyboard handling

   ========================================================================== */


static unsigned
ns_convert_key (unsigned code)
/* --------------------------------------------------------------------------
    Internal call used by NSView-keyDown.
   -------------------------------------------------------------------------- */
{
  const unsigned last_keysym = ARRAYELTS (convert_ns_to_X_keysym);
  unsigned keysym;
  /* An array would be faster, but less easy to read. */
  for (keysym = 0; keysym < last_keysym; keysym += 2)
    if (code == convert_ns_to_X_keysym[keysym])
      return 0xFF00 | convert_ns_to_X_keysym[keysym+1];
  return 0;
/* if decide to use keyCode and Carbon table, use this line:
     return code > 0xff ? 0 : 0xFF00 | ns_keycode_to_xkeysym_table[code]; */
}


char *
x_get_keysym_name (int keysym)
/* --------------------------------------------------------------------------
    Called by keyboard.c.  Not sure if the return val is important, except
    that it be unique.
   -------------------------------------------------------------------------- */
{
  static char value[16];
  NSTRACE (x_get_keysym_name);
  sprintf (value, "%d", keysym);
  return value;
}



/* ==========================================================================

    Block drawing operations

   ========================================================================== */


static void
ns_redraw_scroll_bars (struct frame *f)
{
  int i;
  id view;
  NSArray *subviews = [[FRAME_NS_VIEW (f) superview] subviews];
  NSTRACE (ns_redraw_scroll_bars);
  for (i =[subviews count]-1; i >= 0; i--)
    {
      view = [subviews objectAtIndex: i];
      if (![view isKindOfClass: [EmacsScroller class]]) continue;
      [view display];
    }
}


void
ns_clear_frame (struct frame *f)
/* --------------------------------------------------------------------------
      External (hook): Erase the entire frame
   -------------------------------------------------------------------------- */
{
  NSView *view = FRAME_NS_VIEW (f);
  NSRect r;

  NSTRACE (ns_clear_frame);

 /* comes on initial frame because we have
    after-make-frame-functions = select-frame */
 if (!FRAME_DEFAULT_FACE (f))
   return;

  mark_window_cursors_off (XWINDOW (FRAME_ROOT_WINDOW (f)));

  r = [view bounds];

  block_input ();
  ns_focus (f, &r, 1);
  [ns_lookup_indexed_color (NS_FACE_BACKGROUND (FRAME_DEFAULT_FACE (f)), f) set];
  NSRectFill (r);
  ns_unfocus (f);

  /* as of 2006/11 or so this is now needed */
  ns_redraw_scroll_bars (f);
  unblock_input ();
}


static void
ns_clear_frame_area (struct frame *f, int x, int y, int width, int height)
/* --------------------------------------------------------------------------
    External (RIF):  Clear section of frame
   -------------------------------------------------------------------------- */
{
  NSRect r = NSMakeRect (x, y, width, height);
  NSView *view = FRAME_NS_VIEW (f);
  struct face *face = FRAME_DEFAULT_FACE (f);

  if (!view || !face)
    return;

  NSTRACE (ns_clear_frame_area);

  r = NSIntersectionRect (r, [view frame]);
  ns_focus (f, &r, 1);
  [ns_lookup_indexed_color (NS_FACE_BACKGROUND (face), f) set];

  NSRectFill (r);

  ns_unfocus (f);
  return;
}


static void
ns_scroll_run (struct window *w, struct run *run)
/* --------------------------------------------------------------------------
    External (RIF):  Insert or delete n lines at line vpos
   -------------------------------------------------------------------------- */
{
  struct frame *f = XFRAME (w->frame);
  int x, y, width, height, from_y, to_y, bottom_y;

  NSTRACE (ns_scroll_run);

  /* begin copy from other terms */
  /* Get frame-relative bounding box of the text display area of W,
     without mode lines.  Include in this box the left and right
     fringe of W.  */
  window_box (w, ANY_AREA, &x, &y, &width, &height);

  from_y = WINDOW_TO_FRAME_PIXEL_Y (w, run->current_y);
  to_y = WINDOW_TO_FRAME_PIXEL_Y (w, run->desired_y);
  bottom_y = y + height;

  if (to_y < from_y)
    {
      /* Scrolling up.  Make sure we don't copy part of the mode
	 line at the bottom.  */
      if (from_y + run->height > bottom_y)
	height = bottom_y - from_y;
      else
	height = run->height;
    }
  else
    {
      /* Scrolling down.  Make sure we don't copy over the mode line.
	 at the bottom.  */
      if (to_y + run->height > bottom_y)
	height = bottom_y - to_y;
      else
	height = run->height;
    }
  /* end copy from other terms */

  if (height == 0)
      return;

  block_input ();

  x_clear_cursor (w);

  {
    NSRect srcRect = NSMakeRect (x, from_y, width, height);
    NSRect dstRect = NSMakeRect (x, to_y, width, height);
    NSPoint dstOrigin = NSMakePoint (x, to_y);

    ns_focus (f, &dstRect, 1);
    NSCopyBits (0, srcRect , dstOrigin);
    ns_unfocus (f);
  }

  unblock_input ();
}


static void
ns_after_update_window_line (struct window *w, struct glyph_row *desired_row)
/* --------------------------------------------------------------------------
    External (RIF): preparatory to fringe update after text was updated
   -------------------------------------------------------------------------- */
{
  struct frame *f;
  int width, height;

  NSTRACE (ns_after_update_window_line);

  /* begin copy from other terms */
  eassert (w);

  if (!desired_row->mode_line_p && !w->pseudo_window_p)
    desired_row->redraw_fringe_bitmaps_p = 1;

  /* When a window has disappeared, make sure that no rest of
     full-width rows stays visible in the internal border.  */
  if (windows_or_buffers_changed
      && desired_row->full_width_p
      && (f = XFRAME (w->frame),
	  width = FRAME_INTERNAL_BORDER_WIDTH (f),
	  width != 0)
      && (height = desired_row->visible_height,
	  height > 0))
    {
      int y = WINDOW_TO_FRAME_PIXEL_Y (w, max (0, desired_row->y));

      block_input ();
      ns_clear_frame_area (f, 0, y, width, height);
      ns_clear_frame_area (f,
                           FRAME_PIXEL_WIDTH (f) - width,
                           y, width, height);
      unblock_input ();
    }
}


static void
ns_shift_glyphs_for_insert (struct frame *f,
                           int x, int y, int width, int height,
                           int shift_by)
/* --------------------------------------------------------------------------
    External (RIF): copy an area horizontally, don't worry about clearing src
   -------------------------------------------------------------------------- */
{
  NSRect srcRect = NSMakeRect (x, y, width, height);
  NSRect dstRect = NSMakeRect (x+shift_by, y, width, height);
  NSPoint dstOrigin = dstRect.origin;

  NSTRACE (ns_shift_glyphs_for_insert);

  ns_focus (f, &dstRect, 1);
  NSCopyBits (0, srcRect, dstOrigin);
  ns_unfocus (f);
}



/* ==========================================================================

    Character encoding and metrics

   ========================================================================== */


static void
ns_compute_glyph_string_overhangs (struct glyph_string *s)
/* --------------------------------------------------------------------------
     External (RIF); compute left/right overhang of whole string and set in s
   -------------------------------------------------------------------------- */
{
  struct font *font = s->font;

  if (s->char2b)
    {
      struct font_metrics metrics;
      unsigned int codes[2];
      codes[0] = *(s->char2b);
      codes[1] = *(s->char2b + s->nchars - 1);

      font->driver->text_extents (font, codes, 2, &metrics);
      s->left_overhang = -metrics.lbearing;
      s->right_overhang
	= metrics.rbearing > metrics.width
	? metrics.rbearing - metrics.width : 0;
    }
  else
    {
      s->left_overhang = 0;
      if (EQ (font->driver->type, Qns))
        s->right_overhang = ((struct nsfont_info *)font)->ital ?
          FONT_HEIGHT (font) * 0.2 : 0;
      else
        s->right_overhang = 0;
    }
}



/* ==========================================================================

    Fringe and cursor drawing

   ========================================================================== */


extern int max_used_fringe_bitmap;
static void
ns_draw_fringe_bitmap (struct window *w, struct glyph_row *row,
                      struct draw_fringe_bitmap_params *p)
/* --------------------------------------------------------------------------
    External (RIF); fringe-related
   -------------------------------------------------------------------------- */
{
  struct frame *f = XFRAME (WINDOW_FRAME (w));
  struct face *face = p->face;
  static EmacsImage **bimgs = NULL;
  static int nBimgs = 0;

  /* grow bimgs if needed */
  if (nBimgs < max_used_fringe_bitmap)
    {
      bimgs = xrealloc (bimgs, max_used_fringe_bitmap * sizeof *bimgs);
      memset (bimgs + nBimgs, 0,
	      (max_used_fringe_bitmap - nBimgs) * sizeof *bimgs);
      nBimgs = max_used_fringe_bitmap;
    }

  /* Must clip because of partially visible lines.  */
  ns_clip_to_row (w, row, ANY_AREA, YES);

  if (!p->overlay_p)
    {
      int bx = p->bx, by = p->by, nx = p->nx, ny = p->ny;

      if (bx >= 0 && nx > 0)
        {
          NSRect r = NSMakeRect (bx, by, nx, ny);
          NSRectClip (r);
          [ns_lookup_indexed_color (face->background, f) set];
          NSRectFill (r);
        }
    }

  if (p->which)
    {
      NSRect r = NSMakeRect (p->x, p->y, p->wd, p->h);
      EmacsImage *img = bimgs[p->which - 1];

      if (!img)
        {
          unsigned short *bits = p->bits + p->dh;
          int len = p->h;
          int i;
          unsigned char *cbits = xmalloc (len);

          for (i = 0; i < len; i++)
            cbits[i] = ~(bits[i] & 0xff);
          img = [[EmacsImage alloc] initFromXBM: cbits width: 8 height: p->h
                                           flip: NO];
          bimgs[p->which - 1] = img;
          xfree (cbits);
        }

      NSRectClip (r);
      /* Since we composite the bitmap instead of just blitting it, we need
         to erase the whole background. */
      [ns_lookup_indexed_color(face->background, f) set];
      NSRectFill (r);

      {
        NSColor *bm_color;
        if (!p->cursor_p)
          bm_color = ns_lookup_indexed_color(face->foreground, f);
        else if (p->overlay_p)
          bm_color = ns_lookup_indexed_color(face->background, f);
        else
          bm_color = f->output_data.ns->cursor_color;
        [img setXBMColor: bm_color];
      }

#ifdef NS_IMPL_COCOA
      [img drawInRect: r
              fromRect: NSZeroRect
             operation: NSCompositeSourceOver
              fraction: 1.0
           respectFlipped: YES
                hints: nil];
#else
      {
        NSPoint pt = r.origin;
        pt.y += p->h;
        [img compositeToPoint: pt operation: NSCompositeSourceOver];
      }
#endif
    }
  ns_unfocus (f);
}


static void
ns_draw_window_cursor (struct window *w, struct glyph_row *glyph_row,
		       int x, int y, enum text_cursor_kinds cursor_type,
		       int cursor_width, bool on_p, bool active_p)
/* --------------------------------------------------------------------------
     External call (RIF): draw cursor.
     Note that CURSOR_WIDTH is meaningful only for (h)bar cursors.
   -------------------------------------------------------------------------- */
{
  NSRect r, s;
  int fx, fy, h, cursor_height;
  struct frame *f = WINDOW_XFRAME (w);
  struct glyph *phys_cursor_glyph;
  struct glyph *cursor_glyph;
  struct face *face;
  NSColor *hollow_color = FRAME_BACKGROUND_COLOR (f);

  /* If cursor is out of bounds, don't draw garbage.  This can happen
     in mini-buffer windows when switching between echo area glyphs
     and mini-buffer.  */

  NSTRACE (dumpcursor);

  if (!on_p)
    return;

  w->phys_cursor_type = cursor_type;
  w->phys_cursor_on_p = on_p;

  if (cursor_type == NO_CURSOR)
    {
      w->phys_cursor_width = 0;
      return;
    }

  if ((phys_cursor_glyph = get_phys_cursor_glyph (w)) == NULL)
    {
      if (glyph_row->exact_window_width_line_p
          && w->phys_cursor.hpos >= glyph_row->used[TEXT_AREA])
        {
          glyph_row->cursor_in_fringe_p = 1;
          draw_fringe_bitmap (w, glyph_row, 0);
        }
      return;
    }

  /* We draw the cursor (with NSRectFill), then draw the glyph on top
     (other terminals do it the other way round).  We must set
     w->phys_cursor_width to the cursor width.  For bar cursors, that
     is CURSOR_WIDTH; for box cursors, it is the glyph width.  */
  get_phys_cursor_geometry (w, glyph_row, phys_cursor_glyph, &fx, &fy, &h);

  /* The above get_phys_cursor_geometry call set w->phys_cursor_width
     to the glyph width; replace with CURSOR_WIDTH for (V)BAR cursors. */
  if (cursor_type == BAR_CURSOR)
    {
      if (cursor_width < 1)
	cursor_width = max (FRAME_CURSOR_WIDTH (f), 1);
      w->phys_cursor_width = cursor_width;
    }
  /* If we have an HBAR, "cursor_width" MAY specify height. */
  else if (cursor_type == HBAR_CURSOR)
    {
      cursor_height = (cursor_width < 1) ? lrint (0.25 * h) : cursor_width;
      if (cursor_height > glyph_row->height)
        cursor_height = glyph_row->height;
      if (h > cursor_height) // Cursor smaller than line height, move down
        fy += h - cursor_height;
      h = cursor_height;
    }

  r.origin.x = fx, r.origin.y = fy;
  r.size.height = h;
  r.size.width = w->phys_cursor_width;

  /* TODO: only needed in rare cases with last-resort font in HELLO..
     should we do this more efficiently? */
  ns_clip_to_row (w, glyph_row, ANY_AREA, NO); /* do ns_focus(f, &r, 1); if remove */


  face = FACE_FROM_ID (f, phys_cursor_glyph->face_id);
  if (face && NS_FACE_BACKGROUND (face)
      == ns_index_color (FRAME_CURSOR_COLOR (f), f))
    {
      [ns_lookup_indexed_color (NS_FACE_FOREGROUND (face), f) set];
      hollow_color = FRAME_CURSOR_COLOR (f);
    }
  else
    [FRAME_CURSOR_COLOR (f) set];

#ifdef NS_IMPL_COCOA
  /* TODO: This makes drawing of cursor plus that of phys_cursor_glyph
           atomic.  Cleaner ways of doing this should be investigated.
           One way would be to set a global variable DRAWING_CURSOR
  	   when making the call to draw_phys..(), don't focus in that
  	   case, then move the ns_unfocus() here after that call. */
  NSDisableScreenUpdates ();
#endif

  switch (cursor_type)
    {
    case NO_CURSOR:
      break;
    case FILLED_BOX_CURSOR:
      NSRectFill (r);
      break;
    case HOLLOW_BOX_CURSOR:
      NSRectFill (r);
      [hollow_color set];
      NSRectFill (NSInsetRect (r, 1, 1));
      [FRAME_CURSOR_COLOR (f) set];
      break;
    case HBAR_CURSOR:
      NSRectFill (r);
      break;
    case BAR_CURSOR:
      s = r;
      /* If the character under cursor is R2L, draw the bar cursor
         on the right of its glyph, rather than on the left.  */
      cursor_glyph = get_phys_cursor_glyph (w);
      if ((cursor_glyph->resolved_level & 1) != 0)
        s.origin.x += cursor_glyph->pixel_width - s.size.width;

      NSRectFill (s);
      break;
    }
  ns_unfocus (f);

  /* draw the character under the cursor */
  if (cursor_type != NO_CURSOR)
    draw_phys_cursor_glyph (w, glyph_row, DRAW_CURSOR);

#ifdef NS_IMPL_COCOA
  NSEnableScreenUpdates ();
#endif

}


static void
ns_draw_vertical_window_border (struct window *w, int x, int y0, int y1)
/* --------------------------------------------------------------------------
     External (RIF): Draw a vertical line.
   -------------------------------------------------------------------------- */
{
  struct frame *f = XFRAME (WINDOW_FRAME (w));
  struct face *face;
  NSRect r = NSMakeRect (x, y0, 1, y1-y0);

  NSTRACE (ns_draw_vertical_window_border);

  face = FACE_FROM_ID (f, VERTICAL_BORDER_FACE_ID);
  if (face)
      [ns_lookup_indexed_color(face->foreground, f) set];

  ns_focus (f, &r, 1);
  NSRectFill(r);
  ns_unfocus (f);
}


static void
ns_draw_window_divider (struct window *w, int x0, int x1, int y0, int y1)
/* --------------------------------------------------------------------------
     External (RIF): Draw a window divider.
   -------------------------------------------------------------------------- */
{
  struct frame *f = XFRAME (WINDOW_FRAME (w));
  struct face *face;
  NSRect r = NSMakeRect (x0, y0, x1-x0, y1-y0);

  NSTRACE (ns_draw_window_divider);

  face = FACE_FROM_ID (f, WINDOW_DIVIDER_FACE_ID);
  if (face)
      [ns_lookup_indexed_color(face->foreground, f) set];

  ns_focus (f, &r, 1);
  NSRectFill(r);
  ns_unfocus (f);
}

static void
ns_show_hourglass (struct frame *f)
{
  /* TODO: add NSProgressIndicator to all frames.  */
}

static void
ns_hide_hourglass (struct frame *f)
{
  /* TODO: remove NSProgressIndicator from all frames.  */
}

/* ==========================================================================

    Glyph drawing operations

   ========================================================================== */

static int
ns_get_glyph_string_clip_rect (struct glyph_string *s, NativeRectangle *nr)
/* --------------------------------------------------------------------------
    Wrapper utility to account for internal border width on full-width lines,
    and allow top full-width rows to hit the frame top.  nr should be pointer
    to two successive NSRects.  Number of rects actually used is returned.
   -------------------------------------------------------------------------- */
{
  int n = get_glyph_string_clip_rects (s, nr, 2);
  return n;
}

/* --------------------------------------------------------------------
   Draw a wavy line under glyph string s. The wave fills wave_height
   pixels from y.

                    x          wave_length = 2
                                 --
                y    *   *   *   *   *
                     |* * * * * * * * *
    wave_height = 3  | *   *   *   *
  --------------------------------------------------------------------- */

static void
ns_draw_underwave (struct glyph_string *s, EmacsCGFloat width, EmacsCGFloat x)
{
  int wave_height = 3, wave_length = 2;
  int y, dx, dy, odd, xmax;
  NSPoint a, b;
  NSRect waveClip;

  dx = wave_length;
  dy = wave_height - 1;
  y =  s->ybase - wave_height + 3;
  xmax = x + width;

  /* Find and set clipping rectangle */
  waveClip = NSMakeRect (x, y, width, wave_height);
  [[NSGraphicsContext currentContext] saveGraphicsState];
  NSRectClip (waveClip);

  /* Draw the waves */
  a.x = x - ((int)(x) % dx) + (EmacsCGFloat) 0.5;
  b.x = a.x + dx;
  odd = (int)(a.x/dx) % 2;
  a.y = b.y = y + 0.5;

  if (odd)
    a.y += dy;
  else
    b.y += dy;

  while (a.x <= xmax)
    {
      [NSBezierPath strokeLineFromPoint:a toPoint:b];
      a.x = b.x, a.y = b.y;
      b.x += dx, b.y = y + 0.5 + odd*dy;
      odd = !odd;
    }

  /* Restore previous clipping rectangle(s) */
  [[NSGraphicsContext currentContext] restoreGraphicsState];
}



void
ns_draw_text_decoration (struct glyph_string *s, struct face *face,
                         NSColor *defaultCol, CGFloat width, CGFloat x)
/* --------------------------------------------------------------------------
   Draw underline, overline, and strike-through on glyph string s.
   -------------------------------------------------------------------------- */
{
  if (s->for_overlaps)
    return;

  /* Do underline. */
  if (face->underline_p)
    {
      if (s->face->underline_type == FACE_UNDER_WAVE)
        {
          if (face->underline_defaulted_p)
            [defaultCol set];
          else
            [ns_lookup_indexed_color (face->underline_color, s->f) set];

          ns_draw_underwave (s, width, x);
        }
      else if (s->face->underline_type == FACE_UNDER_LINE)
        {

          NSRect r;
          unsigned long thickness, position;

          /* If the prev was underlined, match its appearance. */
          if (s->prev && s->prev->face->underline_p
	      && s->prev->face->underline_type == FACE_UNDER_LINE
              && s->prev->underline_thickness > 0)
            {
              thickness = s->prev->underline_thickness;
              position = s->prev->underline_position;
            }
          else
            {
              struct font *font;
              unsigned long descent;

              font=s->font;
              descent = s->y + s->height - s->ybase;

              /* Use underline thickness of font, defaulting to 1. */
              thickness = (font && font->underline_thickness > 0)
                ? font->underline_thickness : 1;

              /* Determine the offset of underlining from the baseline. */
              if (x_underline_at_descent_line)
                position = descent - thickness;
              else if (x_use_underline_position_properties
                       && font && font->underline_position >= 0)
                position = font->underline_position;
              else if (font)
                position = lround (font->descent / 2);
              else
                position = underline_minimum_offset;

              position = max (position, underline_minimum_offset);

              /* Ensure underlining is not cropped. */
              if (descent <= position)
                {
                  position = descent - 1;
                  thickness = 1;
                }
              else if (descent < position + thickness)
                thickness = 1;
            }

          s->underline_thickness = thickness;
          s->underline_position = position;

          r = NSMakeRect (x, s->ybase + position, width, thickness);

          if (face->underline_defaulted_p)
            [defaultCol set];
          else
            [ns_lookup_indexed_color (face->underline_color, s->f) set];
          NSRectFill (r);
        }
    }
  /* Do overline. We follow other terms in using a thickness of 1
     and ignoring overline_margin. */
  if (face->overline_p)
    {
      NSRect r;
      r = NSMakeRect (x, s->y, width, 1);

      if (face->overline_color_defaulted_p)
        [defaultCol set];
      else
        [ns_lookup_indexed_color (face->overline_color, s->f) set];
      NSRectFill (r);
    }

  /* Do strike-through.  We follow other terms for thickness and
     vertical position.*/
  if (face->strike_through_p)
    {
      NSRect r;
      unsigned long dy;

      dy = lrint ((s->height - 1) / 2);
      r = NSMakeRect (x, s->y + dy, width, 1);

      if (face->strike_through_color_defaulted_p)
        [defaultCol set];
      else
        [ns_lookup_indexed_color (face->strike_through_color, s->f) set];
      NSRectFill (r);
    }
}

static void
ns_draw_box (NSRect r, CGFloat thickness, NSColor *col,
             char left_p, char right_p)
/* --------------------------------------------------------------------------
    Draw an unfilled rect inside r, optionally leaving left and/or right open.
    Note we can't just use an NSDrawRect command, because of the possibility
    of some sides not being drawn, and because the rect will be filled.
   -------------------------------------------------------------------------- */
{
  NSRect s = r;
  [col set];

  /* top, bottom */
  s.size.height = thickness;
  NSRectFill (s);
  s.origin.y += r.size.height - thickness;
  NSRectFill (s);

  s.size.height = r.size.height;
  s.origin.y = r.origin.y;

  /* left, right (optional) */
  s.size.width = thickness;
  if (left_p)
    NSRectFill (s);
  if (right_p)
    {
      s.origin.x += r.size.width - thickness;
      NSRectFill (s);
    }
}


static void
ns_draw_relief (NSRect r, int thickness, char raised_p,
               char top_p, char bottom_p, char left_p, char right_p,
               struct glyph_string *s)
/* --------------------------------------------------------------------------
    Draw a relief rect inside r, optionally leaving some sides open.
    Note we can't just use an NSDrawBezel command, because of the possibility
    of some sides not being drawn, and because the rect will be filled.
   -------------------------------------------------------------------------- */
{
  static NSColor *baseCol = nil, *lightCol = nil, *darkCol = nil;
  NSColor *newBaseCol = nil;
  NSRect sr = r;

  NSTRACE (ns_draw_relief);

  /* set up colors */

  if (s->face->use_box_color_for_shadows_p)
    {
      newBaseCol = ns_lookup_indexed_color (s->face->box_color, s->f);
    }
/*     else if (s->first_glyph->type == IMAGE_GLYPH
	   && s->img->pixmap
   	   && !IMAGE_BACKGROUND_TRANSPARENT (s->img, s->f, 0))
       {
         newBaseCol = IMAGE_BACKGROUND  (s->img, s->f, 0);
       } */
  else
    {
      newBaseCol = ns_lookup_indexed_color (s->face->background, s->f);
    }

  if (newBaseCol == nil)
    newBaseCol = [NSColor grayColor];

  if (newBaseCol != baseCol)  /* TODO: better check */
    {
      [baseCol release];
      baseCol = [newBaseCol retain];
      [lightCol release];
      lightCol = [[baseCol highlightWithLevel: 0.2] retain];
      [darkCol release];
      darkCol = [[baseCol shadowWithLevel: 0.3] retain];
    }

  [(raised_p ? lightCol : darkCol) set];

  /* TODO: mitering. Using NSBezierPath doesn't work because of color switch. */

  /* top */
  sr.size.height = thickness;
  if (top_p) NSRectFill (sr);

  /* left */
  sr.size.height = r.size.height;
  sr.size.width = thickness;
  if (left_p) NSRectFill (sr);

  [(raised_p ? darkCol : lightCol) set];

  /* bottom */
  sr.size.width = r.size.width;
  sr.size.height = thickness;
  sr.origin.y += r.size.height - thickness;
  if (bottom_p) NSRectFill (sr);

  /* right */
  sr.size.height = r.size.height;
  sr.origin.y = r.origin.y;
  sr.size.width = thickness;
  sr.origin.x += r.size.width - thickness;
  if (right_p) NSRectFill (sr);
}


static void
ns_dumpglyphs_box_or_relief (struct glyph_string *s)
/* --------------------------------------------------------------------------
      Function modeled after x_draw_glyph_string_box ().
      Sets up parameters for drawing.
   -------------------------------------------------------------------------- */
{
  int right_x, last_x;
  char left_p, right_p;
  struct glyph *last_glyph;
  NSRect r;
  int thickness;
  struct face *face;

  if (s->hl == DRAW_MOUSE_FACE)
    {
      face = FACE_FROM_ID (s->f, MOUSE_HL_INFO (s->f)->mouse_face_face_id);
      if (!face)
        face = FACE_FROM_ID (s->f, MOUSE_FACE_ID);
    }
  else
    face = s->face;

  thickness = face->box_line_width;

  NSTRACE (ns_dumpglyphs_box_or_relief);

  last_x = ((s->row->full_width_p && !s->w->pseudo_window_p)
	    ? WINDOW_RIGHT_EDGE_X (s->w)
	    : window_box_right (s->w, s->area));
  last_glyph = (s->cmp || s->img
                ? s->first_glyph : s->first_glyph + s->nchars-1);

  right_x = ((s->row->full_width_p && s->extends_to_end_of_line_p
	      ? last_x - 1 : min (last_x, s->x + s->background_width) - 1));

  left_p = (s->first_glyph->left_box_line_p
	    || (s->hl == DRAW_MOUSE_FACE
		&& (s->prev == NULL || s->prev->hl != s->hl)));
  right_p = (last_glyph->right_box_line_p
	     || (s->hl == DRAW_MOUSE_FACE
		 && (s->next == NULL || s->next->hl != s->hl)));

  r = NSMakeRect (s->x, s->y, right_x - s->x + 1, s->height);

  /* TODO: Sometimes box_color is 0 and this seems wrong; should investigate. */
  if (s->face->box == FACE_SIMPLE_BOX && s->face->box_color)
    {
      ns_draw_box (r, abs (thickness),
                   ns_lookup_indexed_color (face->box_color, s->f),
                  left_p, right_p);
    }
  else
    {
      ns_draw_relief (r, abs (thickness), s->face->box == FACE_RAISED_BOX,
                     1, 1, left_p, right_p, s);
    }
}


static void
ns_maybe_dumpglyphs_background (struct glyph_string *s, char force_p)
/* --------------------------------------------------------------------------
      Modeled after x_draw_glyph_string_background, which draws BG in
      certain cases.  Others are left to the text rendering routine.
   -------------------------------------------------------------------------- */
{
  NSTRACE (ns_maybe_dumpglyphs_background);

  if (!s->background_filled_p/* || s->hl == DRAW_MOUSE_FACE*/)
    {
      int box_line_width = max (s->face->box_line_width, 0);
      if (FONT_HEIGHT (s->font) < s->height - 2 * box_line_width
          || s->font_not_found_p || s->extends_to_end_of_line_p || force_p)
	{
          struct face *face;
          if (s->hl == DRAW_MOUSE_FACE)
            {
              face = FACE_FROM_ID (s->f,
				   MOUSE_HL_INFO (s->f)->mouse_face_face_id);
              if (!face)
                face = FACE_FROM_ID (s->f, MOUSE_FACE_ID);
            }
          else
            face = FACE_FROM_ID (s->f, s->first_glyph->face_id);
          if (!face->stipple)
            [(NS_FACE_BACKGROUND (face) != 0
              ? ns_lookup_indexed_color (NS_FACE_BACKGROUND (face), s->f)
              : FRAME_BACKGROUND_COLOR (s->f)) set];
          else
            {
              struct ns_display_info *dpyinfo = FRAME_DISPLAY_INFO (s->f);
              [[dpyinfo->bitmaps[face->stipple-1].img stippleMask] set];
            }

          if (s->hl != DRAW_CURSOR)
            {
              NSRect r = NSMakeRect (s->x, s->y + box_line_width,
                                    s->background_width,
                                    s->height-2*box_line_width);
              NSRectFill (r);
            }

	  s->background_filled_p = 1;
	}
    }
}


static void
ns_dumpglyphs_image (struct glyph_string *s, NSRect r)
/* --------------------------------------------------------------------------
      Renders an image and associated borders.
   -------------------------------------------------------------------------- */
{
  EmacsImage *img = s->img->pixmap;
  int box_line_vwidth = max (s->face->box_line_width, 0);
  int x = s->x, y = s->ybase - image_ascent (s->img, s->face, &s->slice);
  int bg_x, bg_y, bg_height;
  int th;
  char raised_p;
  NSRect br;
  struct face *face;
  NSColor *tdCol;

  NSTRACE (ns_dumpglyphs_image);

  if (s->face->box != FACE_NO_BOX
      && s->first_glyph->left_box_line_p && s->slice.x == 0)
    x += abs (s->face->box_line_width);

  bg_x = x;
  bg_y =  s->slice.y == 0 ? s->y : s->y + box_line_vwidth;
  bg_height = s->height;
  /* other terms have this, but was causing problems w/tabbar mode */
  /* - 2 * box_line_vwidth; */

  if (s->slice.x == 0) x += s->img->hmargin;
  if (s->slice.y == 0) y += s->img->vmargin;

  /* Draw BG: if we need larger area than image itself cleared, do that,
     otherwise, since we composite the image under NS (instead of mucking
     with its background color), we must clear just the image area. */
  if (s->hl == DRAW_MOUSE_FACE)
    {
      face = FACE_FROM_ID (s->f, MOUSE_HL_INFO (s->f)->mouse_face_face_id);
      if (!face)
       face = FACE_FROM_ID (s->f, MOUSE_FACE_ID);
    }
  else
    face = FACE_FROM_ID (s->f, s->first_glyph->face_id);

  [ns_lookup_indexed_color (NS_FACE_BACKGROUND (face), s->f) set];

  if (bg_height > s->slice.height || s->img->hmargin || s->img->vmargin
      || s->img->mask || s->img->pixmap == 0 || s->width != s->background_width)
    {
      br = NSMakeRect (bg_x, bg_y, s->background_width, bg_height);
      s->background_filled_p = 1;
    }
  else
    {
      br = NSMakeRect (x, y, s->slice.width, s->slice.height);
    }

  NSRectFill (br);

  /* Draw the image.. do we need to draw placeholder if img ==nil? */
  if (img != nil)
    {
#ifdef NS_IMPL_COCOA
      NSRect dr = NSMakeRect (x, y, s->slice.width, s->slice.height);
      NSRect ir = NSMakeRect (s->slice.x, s->slice.y,
                              s->slice.width, s->slice.height);
      [img drawInRect: dr
             fromRect: ir
             operation: NSCompositeSourceOver
              fraction: 1.0
           respectFlipped: YES
                hints: nil];
#else
      [img compositeToPoint: NSMakePoint (x, y + s->slice.height)
                  operation: NSCompositeSourceOver];
#endif
    }

  if (s->hl == DRAW_CURSOR)
    {
    [FRAME_CURSOR_COLOR (s->f) set];
    if (s->w->phys_cursor_type == FILLED_BOX_CURSOR)
      tdCol = ns_lookup_indexed_color (NS_FACE_BACKGROUND (face), s->f);
    else
      /* Currently on NS img->mask is always 0. Since
         get_window_cursor_type specifies a hollow box cursor when on
         a non-masked image we never reach this clause. But we put it
         in in anticipation of better support for image masks on
         NS. */
      tdCol = ns_lookup_indexed_color (NS_FACE_FOREGROUND (face), s->f);
    }
  else
    {
      tdCol = ns_lookup_indexed_color (NS_FACE_FOREGROUND (face), s->f);
    }

  /* Draw underline, overline, strike-through. */
  ns_draw_text_decoration (s, face, tdCol, br.size.width, br.origin.x);

  /* Draw relief, if requested */
  if (s->img->relief || s->hl ==DRAW_IMAGE_RAISED || s->hl ==DRAW_IMAGE_SUNKEN)
    {
      if (s->hl == DRAW_IMAGE_SUNKEN || s->hl == DRAW_IMAGE_RAISED)
        {
          th = tool_bar_button_relief >= 0 ?
            tool_bar_button_relief : DEFAULT_TOOL_BAR_BUTTON_RELIEF;
          raised_p = (s->hl == DRAW_IMAGE_RAISED);
        }
      else
        {
          th = abs (s->img->relief);
          raised_p = (s->img->relief > 0);
        }

      r.origin.x = x - th;
      r.origin.y = y - th;
      r.size.width = s->slice.width + 2*th-1;
      r.size.height = s->slice.height + 2*th-1;
      ns_draw_relief (r, th, raised_p,
                      s->slice.y == 0,
                      s->slice.y + s->slice.height == s->img->height,
                      s->slice.x == 0,
                      s->slice.x + s->slice.width == s->img->width, s);
    }

  /* If there is no mask, the background won't be seen,
     so draw a rectangle on the image for the cursor.
     Do this for all images, getting transparency right is not reliable.  */
  if (s->hl == DRAW_CURSOR)
    {
      int thickness = abs (s->img->relief);
      if (thickness == 0) thickness = 1;
      ns_draw_box (br, thickness, FRAME_CURSOR_COLOR (s->f), 1, 1);
    }
}


static void
ns_dumpglyphs_stretch (struct glyph_string *s)
{
  NSRect r[2];
  int n, i;
  struct face *face;
  NSColor *fgCol, *bgCol;

  if (!s->background_filled_p)
    {
      n = ns_get_glyph_string_clip_rect (s, r);
      *r = NSMakeRect (s->x, s->y, s->background_width, s->height);

      ns_focus (s->f, r, n);

      if (s->hl == DRAW_MOUSE_FACE)
       {
         face = FACE_FROM_ID (s->f, MOUSE_HL_INFO (s->f)->mouse_face_face_id);
         if (!face)
           face = FACE_FROM_ID (s->f, MOUSE_FACE_ID);
       }
      else
       face = FACE_FROM_ID (s->f, s->first_glyph->face_id);

      bgCol = ns_lookup_indexed_color (NS_FACE_BACKGROUND (face), s->f);
      fgCol = ns_lookup_indexed_color (NS_FACE_FOREGROUND (face), s->f);

      for (i = 0; i < n; ++i)
        {
          if (!s->row->full_width_p)
            {
	      int overrun, leftoverrun;

              /* truncate to avoid overwriting fringe and/or scrollbar */
	      overrun = max (0, (s->x + s->background_width)
			     - (WINDOW_BOX_RIGHT_EDGE_X (s->w)
				- WINDOW_RIGHT_FRINGE_WIDTH (s->w)));
              r[i].size.width -= overrun;

	      /* truncate to avoid overwriting to left of the window box */
	      leftoverrun = (WINDOW_BOX_LEFT_EDGE_X (s->w)
			     + WINDOW_LEFT_FRINGE_WIDTH (s->w)) - s->x;

	      if (leftoverrun > 0)
		{
		  r[i].origin.x += leftoverrun;
		  r[i].size.width -= leftoverrun;
		}

              /* XXX: Try to work between problem where a stretch glyph on
                 a partially-visible bottom row will clear part of the
                 modeline, and another where list-buffers headers and similar
                 rows erroneously have visible_height set to 0.  Not sure
                 where this is coming from as other terms seem not to show. */
              r[i].size.height = min (s->height, s->row->visible_height);
            }

          [bgCol set];

          /* NOTE: under NS this is NOT used to draw cursors, but we must avoid
             overwriting cursor (usually when cursor on a tab) */
          if (s->hl == DRAW_CURSOR)
            {
              CGFloat x, width;

              x = r[i].origin.x;
              width = s->w->phys_cursor_width;
              r[i].size.width -= width;
              r[i].origin.x += width;

              NSRectFill (r[i]);

              /* Draw overlining, etc. on the cursor. */
              if (s->w->phys_cursor_type == FILLED_BOX_CURSOR)
                ns_draw_text_decoration (s, face, bgCol, width, x);
              else
                ns_draw_text_decoration (s, face, fgCol, width, x);
            }
          else
            {
              NSRectFill (r[i]);
            }

          /* Draw overlining, etc. on the stretch glyph (or the part
             of the stretch glyph after the cursor). */
          ns_draw_text_decoration (s, face, fgCol, r[i].size.width,
                                   r[i].origin.x);
        }
      ns_unfocus (s->f);
      s->background_filled_p = 1;
    }
}


static void
ns_draw_glyph_string (struct glyph_string *s)
/* --------------------------------------------------------------------------
      External (RIF): Main draw-text call.
   -------------------------------------------------------------------------- */
{
  /* TODO (optimize): focus for box and contents draw */
  NSRect r[2];
  int n, flags;
  char box_drawn_p = 0;
  struct font *font = s->face->font;
  if (! font) font = FRAME_FONT (s->f);

  NSTRACE (ns_draw_glyph_string);

  if (s->next && s->right_overhang && !s->for_overlaps/*&&s->hl!=DRAW_CURSOR*/)
    {
      int width;
      struct glyph_string *next;

      for (width = 0, next = s->next;
	   next && width < s->right_overhang;
	   width += next->width, next = next->next)
	if (next->first_glyph->type != IMAGE_GLYPH)
          {
            if (next->first_glyph->type != STRETCH_GLYPH)
              {
                n = ns_get_glyph_string_clip_rect (s->next, r);
                ns_focus (s->f, r, n);
                ns_maybe_dumpglyphs_background (s->next, 1);
                ns_unfocus (s->f);
              }
            else
              {
                ns_dumpglyphs_stretch (s->next);
              }
            next->num_clips = 0;
          }
    }

  if (!s->for_overlaps && s->face->box != FACE_NO_BOX
        && (s->first_glyph->type == CHAR_GLYPH
	    || s->first_glyph->type == COMPOSITE_GLYPH))
    {
      n = ns_get_glyph_string_clip_rect (s, r);
      ns_focus (s->f, r, n);
      ns_maybe_dumpglyphs_background (s, 1);
      ns_dumpglyphs_box_or_relief (s);
      ns_unfocus (s->f);
      box_drawn_p = 1;
    }

  switch (s->first_glyph->type)
    {

    case IMAGE_GLYPH:
      n = ns_get_glyph_string_clip_rect (s, r);
      ns_focus (s->f, r, n);
      ns_dumpglyphs_image (s, r[0]);
      ns_unfocus (s->f);
      break;

    case STRETCH_GLYPH:
      ns_dumpglyphs_stretch (s);
      break;

    case CHAR_GLYPH:
    case COMPOSITE_GLYPH:
      n = ns_get_glyph_string_clip_rect (s, r);
      ns_focus (s->f, r, n);

      if (s->for_overlaps || (s->cmp_from > 0
			      && ! s->first_glyph->u.cmp.automatic))
        s->background_filled_p = 1;
      else
        ns_maybe_dumpglyphs_background
          (s, s->first_glyph->type == COMPOSITE_GLYPH);

      flags = s->hl == DRAW_CURSOR ? NS_DUMPGLYPH_CURSOR :
        (s->hl == DRAW_MOUSE_FACE ? NS_DUMPGLYPH_MOUSEFACE :
         (s->for_overlaps ? NS_DUMPGLYPH_FOREGROUND :
          NS_DUMPGLYPH_NORMAL));

      if (s->hl == DRAW_CURSOR && s->w->phys_cursor_type == FILLED_BOX_CURSOR)
        {
          unsigned long tmp = NS_FACE_BACKGROUND (s->face);
          NS_FACE_BACKGROUND (s->face) = NS_FACE_FOREGROUND (s->face);
          NS_FACE_FOREGROUND (s->face) = tmp;
        }

      {
        BOOL isComposite = s->first_glyph->type == COMPOSITE_GLYPH;
        int end = isComposite ? s->cmp_to : s->nchars;

        font->driver->draw
          (s, s->cmp_from, end, s->x, s->ybase,
           (flags == NS_DUMPGLYPH_NORMAL && !s->background_filled_p)
           || flags == NS_DUMPGLYPH_MOUSEFACE);

      }

      {
        NSColor *col = (NS_FACE_FOREGROUND (s->face) != 0
                        ? ns_lookup_indexed_color (NS_FACE_FOREGROUND (s->face),
                                                   s->f)
                        : FRAME_FOREGROUND_COLOR (s->f));
        [col set];

        /* Draw underline, overline, strike-through. */
        ns_draw_text_decoration (s, s->face, col, s->width, s->x);
      }

      if (s->hl == DRAW_CURSOR && s->w->phys_cursor_type == FILLED_BOX_CURSOR)
        {
          unsigned long tmp = NS_FACE_BACKGROUND (s->face);
          NS_FACE_BACKGROUND (s->face) = NS_FACE_FOREGROUND (s->face);
          NS_FACE_FOREGROUND (s->face) = tmp;
        }

      ns_unfocus (s->f);
      break;

    case GLYPHLESS_GLYPH:
      n = ns_get_glyph_string_clip_rect (s, r);
      ns_focus (s->f, r, n);

      if (s->for_overlaps || (s->cmp_from > 0
			      && ! s->first_glyph->u.cmp.automatic))
        s->background_filled_p = 1;
      else
        ns_maybe_dumpglyphs_background
          (s, s->first_glyph->type == COMPOSITE_GLYPH);
      /* ... */
      /* Not yet implemented.  */
      /* ... */
      ns_unfocus (s->f);
      break;

    default:
      emacs_abort ();
    }

  /* Draw box if not done already. */
  if (!s->for_overlaps && !box_drawn_p && s->face->box != FACE_NO_BOX)
    {
      n = ns_get_glyph_string_clip_rect (s, r);
      ns_focus (s->f, r, n);
      ns_dumpglyphs_box_or_relief (s);
      ns_unfocus (s->f);
    }

  s->num_clips = 0;
}



/* ==========================================================================

    Event loop

   ========================================================================== */


static void
ns_send_appdefined (int value)
/* --------------------------------------------------------------------------
    Internal: post an appdefined event which EmacsApp-sendEvent will
              recognize and take as a command to halt the event loop.
   -------------------------------------------------------------------------- */
{
  /*NSTRACE (ns_send_appdefined); */

#ifdef NS_IMPL_GNUSTEP
  // GNUstep needs postEvent to happen on the main thread.
  if (! [[NSThread currentThread] isMainThread])
    {
      EmacsApp *app = (EmacsApp *)NSApp;
      app->nextappdefined = value;
      [app performSelectorOnMainThread:@selector (sendFromMainThread:)
                            withObject:nil
                         waitUntilDone:YES];
      return;
    }
#endif

  /* Only post this event if we haven't already posted one.  This will end
       the [NXApp run] main loop after having processed all events queued at
       this moment.  */
  if (send_appdefined)
    {
      NSEvent *nxev;

      /* We only need one NX_APPDEFINED event to stop NXApp from running.  */
      send_appdefined = NO;

      /* Don't need wakeup timer any more */
      if (timed_entry)
        {
          [timed_entry invalidate];
          [timed_entry release];
          timed_entry = nil;
        }

      nxev = [NSEvent otherEventWithType: NSApplicationDefined
                                location: NSMakePoint (0, 0)
                           modifierFlags: 0
                               timestamp: 0
                            windowNumber: [[NSApp mainWindow] windowNumber]
                                 context: [NSApp context]
                                 subtype: 0
                                   data1: value
                                   data2: 0];

      /* Post an application defined event on the event queue.  When this is
         received the [NXApp run] will return, thus having processed all
         events which are currently queued.  */
      [NSApp postEvent: nxev atStart: NO];
    }
}

#ifdef HAVE_NATIVE_FS
static void
check_native_fs ()
{
  Lisp_Object frame, tail;

  if (ns_last_use_native_fullscreen == ns_use_native_fullscreen)
    return;

  ns_last_use_native_fullscreen = ns_use_native_fullscreen;

  FOR_EACH_FRAME (tail, frame)
    {
      struct frame *f = XFRAME (frame);
      if (FRAME_NS_P (f))
        {
          EmacsView *view = FRAME_NS_VIEW (f);
          [view updateCollectionBehavior];
        }
    }
}
#endif

/* GNUstep does not have cancelTracking.  */
#ifdef NS_IMPL_COCOA
/* Check if menu open should be canceled or continued as normal.  */
void
ns_check_menu_open (NSMenu *menu)
{
  /* Click in menu bar? */
  NSArray *a = [[NSApp mainMenu] itemArray];
  int i;
  BOOL found = NO;

  if (menu == nil) // Menu tracking ended.
    {
      if (menu_will_open_state == MENU_OPENING)
        menu_will_open_state = MENU_NONE;
      return;
    }

  for (i = 0; ! found && i < [a count]; i++)
    found = menu == [[a objectAtIndex:i] submenu];
  if (found)
    {
      if (menu_will_open_state == MENU_NONE && emacs_event)
        {
          NSEvent *theEvent = [NSApp currentEvent];
          struct frame *emacsframe = SELECTED_FRAME ();

          [menu cancelTracking];
          menu_will_open_state = MENU_PENDING;
          emacs_event->kind = MENU_BAR_ACTIVATE_EVENT;
          EV_TRAILER (theEvent);

          CGEventRef ourEvent = CGEventCreate (NULL);
          menu_mouse_point = CGEventGetLocation (ourEvent);
          CFRelease (ourEvent);
        }
      else if (menu_will_open_state == MENU_OPENING)
        {
          menu_will_open_state = MENU_NONE;
        }
    }
}

/* Redo saved menu click if state is MENU_PENDING.  */
void
ns_check_pending_open_menu ()
{
  if (menu_will_open_state == MENU_PENDING)
    {
      CGEventSourceRef source
        = CGEventSourceCreate (kCGEventSourceStateHIDSystemState);

      CGEventRef event = CGEventCreateMouseEvent (source,
                                                  kCGEventLeftMouseDown,
                                                  menu_mouse_point,
                                                  kCGMouseButtonLeft);
      CGEventSetType (event, kCGEventLeftMouseDown);
      CGEventPost (kCGHIDEventTap, event);
      CFRelease (event);
      CFRelease (source);

      menu_will_open_state = MENU_OPENING;
    }
}
#endif /* NS_IMPL_COCOA */

static void
unwind_apploopnr (Lisp_Object not_used)
{
  --apploopnr;
  n_emacs_events_pending = 0;
  ns_finish_events ();
  q_event_ptr = NULL;
}

static int
ns_read_socket (struct terminal *terminal, struct input_event *hold_quit)
/* --------------------------------------------------------------------------
     External (hook): Post an event to ourself and keep reading events until
     we read it back again.  In effect process all events which were waiting.
     From 21+ we have to manage the event buffer ourselves.
   -------------------------------------------------------------------------- */
{
  struct input_event ev;
  int nevents;

/* NSTRACE (ns_read_socket); */

#ifdef HAVE_NATIVE_FS
  check_native_fs ();
#endif

  if ([NSApp modalWindow] != nil)
    return -1;

  if (hold_event_q.nr > 0)
    {
      int i;
      for (i = 0; i < hold_event_q.nr; ++i)
        kbd_buffer_store_event_hold (&hold_event_q.q[i], hold_quit);
      hold_event_q.nr = 0;
      return i;
    }

  block_input ();
  n_emacs_events_pending = 0;
  ns_init_events (&ev);
  q_event_ptr = hold_quit;

  /* we manage autorelease pools by allocate/reallocate each time around
     the loop; strict nesting is occasionally violated but seems not to
     matter.. earlier methods using full nesting caused major memory leaks */
  [outerpool release];
  outerpool = [[NSAutoreleasePool alloc] init];

  /* If have pending open-file requests, attend to the next one of those. */
  if (ns_pending_files && [ns_pending_files count] != 0
      && [(EmacsApp *)NSApp openFile: [ns_pending_files objectAtIndex: 0]])
    {
      [ns_pending_files removeObjectAtIndex: 0];
    }
  /* Deal with pending service requests. */
  else if (ns_pending_service_names && [ns_pending_service_names count] != 0
    && [(EmacsApp *)
         NSApp fulfillService: [ns_pending_service_names objectAtIndex: 0]
                      withArg: [ns_pending_service_args objectAtIndex: 0]])
    {
      [ns_pending_service_names removeObjectAtIndex: 0];
      [ns_pending_service_args removeObjectAtIndex: 0];
    }
  else
    {
      ptrdiff_t specpdl_count = SPECPDL_INDEX ();
      /* Run and wait for events.  We must always send one NX_APPDEFINED event
         to ourself, otherwise [NXApp run] will never exit.  */
      send_appdefined = YES;
      ns_send_appdefined (-1);

      if (++apploopnr != 1)
        {
          emacs_abort ();
        }
      record_unwind_protect (unwind_apploopnr, Qt);
      [NSApp run];
      unbind_to (specpdl_count, Qnil);  /* calls unwind_apploopnr */
    }

  nevents = n_emacs_events_pending;
  n_emacs_events_pending = 0;
  ns_finish_events ();
  q_event_ptr = NULL;
  unblock_input ();

  return nevents;
}


int
ns_select (int nfds, fd_set *readfds, fd_set *writefds,
	   fd_set *exceptfds, struct timespec const *timeout,
	   sigset_t const *sigmask)
/* --------------------------------------------------------------------------
     Replacement for select, checking for events
   -------------------------------------------------------------------------- */
{
  int result;
  int t, k, nr = 0;
  struct input_event event;
  char c;

/*  NSTRACE (ns_select); */

#ifdef HAVE_NATIVE_FS
  check_native_fs ();
#endif

  if (hold_event_q.nr > 0)
    {
      /* We already have events pending. */
      raise (SIGIO);
      errno = EINTR;
      return -1;
    }

  for (k = 0; k < nfds+1; k++)
    {
      if (readfds && FD_ISSET(k, readfds)) ++nr;
      if (writefds && FD_ISSET(k, writefds)) ++nr;
    }

  if (NSApp == nil
      || (timeout && timeout->tv_sec == 0 && timeout->tv_nsec == 0))
    return pselect (nfds, readfds, writefds, exceptfds, timeout, sigmask);

  [outerpool release];
  outerpool = [[NSAutoreleasePool alloc] init];


  send_appdefined = YES;
  if (nr > 0)
    {
      pthread_mutex_lock (&select_mutex);
      select_nfds = nfds;
      select_valid = 0;
      if (readfds)
        {
          select_readfds = *readfds;
          select_valid += SELECT_HAVE_READ;
        }
      if (writefds)
        {
          select_writefds = *writefds;
          select_valid += SELECT_HAVE_WRITE;
        }

      if (timeout)
        {
          select_timeout = *timeout;
          select_valid += SELECT_HAVE_TMO;
        }

      pthread_mutex_unlock (&select_mutex);

      /* Inform fd_handler that select should be called */
      c = 'g';
      emacs_write_sig (selfds[1], &c, 1);
    }
  else if (nr == 0 && timeout)
    {
      /* No file descriptor, just a timeout, no need to wake fd_handler  */
      double time = timespectod (*timeout);
      timed_entry = [[NSTimer scheduledTimerWithTimeInterval: time
                                                      target: NSApp
                                                    selector:
                                  @selector (timeout_handler:)
                                                    userInfo: 0
                                                     repeats: NO]
                      retain];
    }
  else /* No timeout and no file descriptors, can this happen?  */
    {
      /* Send appdefined so we exit from the loop */
      ns_send_appdefined (-1);
    }

  block_input ();
  ns_init_events (&event);
  if (++apploopnr != 1)
    {
      emacs_abort ();
    }

  {
    ptrdiff_t specpdl_count = SPECPDL_INDEX ();
    record_unwind_protect (unwind_apploopnr, Qt);
    [NSApp run];
    unbind_to (specpdl_count, Qnil);  /* calls unwind_apploopnr */
  }

  ns_finish_events ();
  if (nr > 0 && readfds)
    {
      c = 's';
      emacs_write_sig (selfds[1], &c, 1);
    }
  unblock_input ();

  t = last_appdefined_event_data;

  if (t != NO_APPDEFINED_DATA)
    {
      last_appdefined_event_data = NO_APPDEFINED_DATA;

      if (t == -2)
        {
          /* The NX_APPDEFINED event we received was a timeout. */
          result = 0;
        }
      else if (t == -1)
        {
          /* The NX_APPDEFINED event we received was the result of
             at least one real input event arriving.  */
          errno = EINTR;
          result = -1;
        }
      else
        {
          /* Received back from select () in fd_handler; copy the results */
          pthread_mutex_lock (&select_mutex);
          if (readfds) *readfds = select_readfds;
          if (writefds) *writefds = select_writefds;
          pthread_mutex_unlock (&select_mutex);
          result = t;
        }
    }
  else
    {
      errno = EINTR;
      result = -1;
    }

  return result;
}



/* ==========================================================================

    Scrollbar handling

   ========================================================================== */


static void
ns_set_vertical_scroll_bar (struct window *window,
                           int portion, int whole, int position)
/* --------------------------------------------------------------------------
      External (hook): Update or add scrollbar
   -------------------------------------------------------------------------- */
{
  Lisp_Object win;
  NSRect r, v;
  struct frame *f = XFRAME (WINDOW_FRAME (window));
  EmacsView *view = FRAME_NS_VIEW (f);
  EmacsScroller *bar;
<<<<<<< HEAD
  int window_y, window_height;
  int top, left, height, width;
=======
  BOOL fringe_extended_p;
  BOOL update_p = YES;
>>>>>>> 7d820561

  /* optimization; display engine sends WAY too many of these.. */
  if (!NILP (window->vertical_scroll_bar))
    {
      bar = XNS_SCROLL_BAR (window->vertical_scroll_bar);
      if ([bar checkSamePosition: position portion: portion whole: whole])
        {
          if (view->scrollbarsNeedingUpdate == 0)
            {
              if (!windows_or_buffers_changed)
                  return;
            }
          else
            view->scrollbarsNeedingUpdate--;
          update_p = NO;
        }
    }

  NSTRACE (ns_set_vertical_scroll_bar);

  /* Get dimensions.  */
  window_box (window, ANY_AREA, 0, &window_y, 0, &window_height);
  top = window_y;
  height = window_height;
  width = WINDOW_CONFIG_SCROLL_BAR_COLS (window) * FRAME_COLUMN_WIDTH (f);
  left = WINDOW_SCROLL_BAR_AREA_X (window);

  r = NSMakeRect (left, top, width, height);
  /* the parent view is flipped, so we need to flip y value */
  v = [view frame];
  r.origin.y = (v.size.height - r.size.height - r.origin.y);

  XSETWINDOW (win, window);
  block_input ();

  /* we want at least 5 lines to display a scrollbar */
  if (WINDOW_TOTAL_LINES (window) < 5)
    {
      if (!NILP (window->vertical_scroll_bar))
        {
          bar = XNS_SCROLL_BAR (window->vertical_scroll_bar);
          [bar removeFromSuperview];
          wset_vertical_scroll_bar (window, Qnil);
        }
      ns_clear_frame_area (f, left, top, width, height);
      unblock_input ();
      return;
    }

  if (NILP (window->vertical_scroll_bar))
    {
      if (width > 0 && height > 0)
	ns_clear_frame_area (f, left, top, width, height);

      bar = [[EmacsScroller alloc] initFrame: r window: win];
      wset_vertical_scroll_bar (window, make_save_ptr (bar));
      update_p = YES;
    }
  else
    {
      NSRect oldRect;
      bar = XNS_SCROLL_BAR (window->vertical_scroll_bar);
      oldRect = [bar frame];
      r.size.width = oldRect.size.width;
      if (FRAME_LIVE_P (f) && !NSEqualRects (oldRect, r))
        {
          if (oldRect.origin.x != r.origin.x)
              ns_clear_frame_area (f, left, top, width, height);
          [bar setFrame: r];
        }
    }

  [bar setPosition: position portion: portion whole: whole];
  unblock_input ();
}


static void
ns_set_horizontal_scroll_bar (struct window *window,
			      int portion, int whole, int position)
/* --------------------------------------------------------------------------
      External (hook): Update or add scrollbar
   -------------------------------------------------------------------------- */
{
  Lisp_Object win;
  NSRect r, v;
  struct frame *f = XFRAME (WINDOW_FRAME (window));
  EmacsView *view = FRAME_NS_VIEW (f);
  EmacsScroller *bar;
  int top, height, left, width;
  int window_x, window_width;
  int pixel_width = WINDOW_PIXEL_WIDTH (window);

  /* optimization; display engine sends WAY too many of these.. */
  if (!NILP (window->horizontal_scroll_bar))
    {
      bar = XNS_SCROLL_BAR (window->horizontal_scroll_bar);
      if ([bar checkSamePosition: position portion: portion whole: whole])
        {
          if (view->scrollbarsNeedingUpdate == 0)
            {
              if (!windows_or_buffers_changed)
                  return;
            }
          else
            view->scrollbarsNeedingUpdate--;
        }
    }

  NSTRACE (ns_set_horizontal_scroll_bar);

  /* Get dimensions.  */
  window_box (window, ANY_AREA, 0, &window_x, &window_width, 0);
  left = window_x;
  width = window_width;
  height = WINDOW_CONFIG_SCROLL_BAR_LINES (window) * FRAME_LINE_HEIGHT (f);
  top = WINDOW_SCROLL_BAR_AREA_Y (window);

  r = NSMakeRect (left, top, width, height);
  /* the parent view is flipped, so we need to flip y value */
  v = [view frame];
  /* ??????? PXW/scrollbars !!!!!!!!!!!!!!!!!!!! */
  r.origin.y = (v.size.height - r.size.height - r.origin.y);

  XSETWINDOW (win, window);
  block_input ();

  if (WINDOW_TOTAL_COLS (window) < 5)
    {
      if (!NILP (window->horizontal_scroll_bar))
        {
          bar = XNS_SCROLL_BAR (window->horizontal_scroll_bar);
          [bar removeFromSuperview];
          wset_horizontal_scroll_bar (window, Qnil);
        }
      ns_clear_frame_area (f, left, top, width, height);
      unblock_input ();
      return;
    }

  if (NILP (window->horizontal_scroll_bar))
    {
      if (width > 0 && height > 0)
	ns_clear_frame_area (f, left, top, width, height);

      bar = [[EmacsScroller alloc] initFrame: r window: win];
      wset_horizontal_scroll_bar (window, make_save_ptr (bar));
    }
  else
    {
      NSRect oldRect;
      bar = XNS_SCROLL_BAR (window->horizontal_scroll_bar);
      oldRect = [bar frame];
      r.size.width = oldRect.size.width;
      if (FRAME_LIVE_P (f) && !NSEqualRects (oldRect, r))
        {
          if (oldRect.origin.x != r.origin.x)
              ns_clear_frame_area (f, left, top, width, height);
          [bar setFrame: r];
          update_p = YES;
        }
    }

  if (update_p)
    [bar setPosition: position portion: portion whole: whole];
  unblock_input ();
}


static void
ns_condemn_scroll_bars (struct frame *f)
/* --------------------------------------------------------------------------
     External (hook): arrange for all frame's scrollbars to be removed
     at next call to judge_scroll_bars, except for those redeemed.
   -------------------------------------------------------------------------- */
{
  int i;
  id view;
  NSArray *subviews = [[FRAME_NS_VIEW (f) superview] subviews];

  NSTRACE (ns_condemn_scroll_bars);

  for (i =[subviews count]-1; i >= 0; i--)
    {
      view = [subviews objectAtIndex: i];
      if ([view isKindOfClass: [EmacsScroller class]])
        [view condemn];
    }
}


static void
ns_redeem_scroll_bar (struct window *window)
/* --------------------------------------------------------------------------
     External (hook): arrange to spare this window's scrollbar
     at next call to judge_scroll_bars.
   -------------------------------------------------------------------------- */
{
  id bar;
  NSTRACE (ns_redeem_scroll_bar);
  if (!NILP (window->vertical_scroll_bar))
    {
      bar = XNS_SCROLL_BAR (window->vertical_scroll_bar);
      [bar reprieve];
    }

  if (!NILP (window->horizontal_scroll_bar))
    {
      bar = XNS_SCROLL_BAR (window->horizontal_scroll_bar);
      [bar reprieve];
    }
}


static void
ns_judge_scroll_bars (struct frame *f)
/* --------------------------------------------------------------------------
     External (hook): destroy all scrollbars on frame that weren't
     redeemed after call to condemn_scroll_bars.
   -------------------------------------------------------------------------- */
{
  int i;
  id view;
  EmacsView *eview = FRAME_NS_VIEW (f);
  NSArray *subviews = [[eview superview] subviews];
  BOOL removed = NO;

  NSTRACE (ns_judge_scroll_bars);
  for (i = [subviews count]-1; i >= 0; --i)
    {
      view = [subviews objectAtIndex: i];
      if (![view isKindOfClass: [EmacsScroller class]]) continue;
      [view judge];
      removed = YES;
    }

  if (removed)
    [eview updateFrameSize: NO];
}

/* ==========================================================================

    Initialization

   ========================================================================== */

int
x_display_pixel_height (struct ns_display_info *dpyinfo)
{
  NSArray *screens = [NSScreen screens];
  NSEnumerator *enumerator = [screens objectEnumerator];
  NSScreen *screen;
  NSRect frame;

  frame = NSZeroRect;
  while ((screen = [enumerator nextObject]) != nil)
    frame = NSUnionRect (frame, [screen frame]);

  return NSHeight (frame);
}

int
x_display_pixel_width (struct ns_display_info *dpyinfo)
{
  NSArray *screens = [NSScreen screens];
  NSEnumerator *enumerator = [screens objectEnumerator];
  NSScreen *screen;
  NSRect frame;

  frame = NSZeroRect;
  while ((screen = [enumerator nextObject]) != nil)
    frame = NSUnionRect (frame, [screen frame]);

  return NSWidth (frame);
}


static Lisp_Object ns_string_to_lispmod (const char *s)
/* --------------------------------------------------------------------------
     Convert modifier name to lisp symbol
   -------------------------------------------------------------------------- */
{
  if (!strncmp (SSDATA (SYMBOL_NAME (Qmeta)), s, 10))
    return Qmeta;
  else if (!strncmp (SSDATA (SYMBOL_NAME (Qsuper)), s, 10))
    return Qsuper;
  else if (!strncmp (SSDATA (SYMBOL_NAME (Qcontrol)), s, 10))
    return Qcontrol;
  else if (!strncmp (SSDATA (SYMBOL_NAME (Qalt)), s, 10))
    return Qalt;
  else if (!strncmp (SSDATA (SYMBOL_NAME (Qhyper)), s, 10))
    return Qhyper;
  else if (!strncmp (SSDATA (SYMBOL_NAME (Qnone)), s, 10))
    return Qnone;
  else
    return Qnil;
}


static void
ns_default (const char *parameter, Lisp_Object *result,
           Lisp_Object yesval, Lisp_Object noval,
           BOOL is_float, BOOL is_modstring)
/* --------------------------------------------------------------------------
      Check a parameter value in user's preferences
   -------------------------------------------------------------------------- */
{
  const char *value = ns_get_defaults_value (parameter);

  if (value)
    {
      double f;
      char *pos;
      if (c_strcasecmp (value, "YES") == 0)
        *result = yesval;
      else if (c_strcasecmp (value, "NO") == 0)
        *result = noval;
      else if (is_float && (f = strtod (value, &pos), pos != value))
        *result = make_float (f);
      else if (is_modstring && value)
        *result = ns_string_to_lispmod (value);
      else fprintf (stderr,
                   "Bad value for default \"%s\": \"%s\"\n", parameter, value);
    }
}


static void
ns_initialize_display_info (struct ns_display_info *dpyinfo)
/* --------------------------------------------------------------------------
      Initialize global info and storage for display.
   -------------------------------------------------------------------------- */
{
    NSScreen *screen = [NSScreen mainScreen];
    NSWindowDepth depth = [screen depth];

    dpyinfo->resx = 72.27; /* used 75.0, but this makes pt == pixel, expected */
    dpyinfo->resy = 72.27;
    dpyinfo->color_p = ![NSDeviceWhiteColorSpace isEqualToString:
                                                  NSColorSpaceFromDepth (depth)]
                && ![NSCalibratedWhiteColorSpace isEqualToString:
                                                 NSColorSpaceFromDepth (depth)];
    dpyinfo->n_planes = NSBitsPerPixelFromDepth (depth);
    dpyinfo->color_table = xmalloc (sizeof *dpyinfo->color_table);
    dpyinfo->color_table->colors = NULL;
    dpyinfo->root_window = 42; /* a placeholder.. */
    dpyinfo->x_highlight_frame = dpyinfo->x_focus_frame = NULL;
    dpyinfo->n_fonts = 0;
    dpyinfo->smallest_font_height = 1;
    dpyinfo->smallest_char_width = 1;

    reset_mouse_highlight (&dpyinfo->mouse_highlight);
}


/* This and next define (many of the) public functions in this file. */
/* x_... are generic versions in xdisp.c that we, and other terms, get away
         with using despite presence in the "system dependent" redisplay
         interface.  In addition, many of the ns_ methods have code that is
         shared with all terms, indicating need for further refactoring. */
extern frame_parm_handler ns_frame_parm_handlers[];
static struct redisplay_interface ns_redisplay_interface =
{
  ns_frame_parm_handlers,
  x_produce_glyphs,
  x_write_glyphs,
  x_insert_glyphs,
  x_clear_end_of_line,
  ns_scroll_run,
  ns_after_update_window_line,
  ns_update_window_begin,
  ns_update_window_end,
  0, /* flush_display */
  x_clear_window_mouse_face,
  x_get_glyph_overhangs,
  x_fix_overlapping_area,
  ns_draw_fringe_bitmap,
  0, /* define_fringe_bitmap */ /* FIXME: simplify ns_draw_fringe_bitmap */
  0, /* destroy_fringe_bitmap */
  ns_compute_glyph_string_overhangs,
  ns_draw_glyph_string,
  ns_define_frame_cursor,
  ns_clear_frame_area,
  ns_draw_window_cursor,
  ns_draw_vertical_window_border,
  ns_draw_window_divider,
  ns_shift_glyphs_for_insert,
  ns_show_hourglass,
  ns_hide_hourglass
};


static void
ns_delete_display (struct ns_display_info *dpyinfo)
{
  /* TODO... */
}


/* This function is called when the last frame on a display is deleted. */
static void
ns_delete_terminal (struct terminal *terminal)
{
  struct ns_display_info *dpyinfo = terminal->display_info.ns;

  /* Protect against recursive calls.  delete_frame in
     delete_terminal calls us back when it deletes our last frame.  */
  if (!terminal->name)
    return;

  block_input ();

  x_destroy_all_bitmaps (dpyinfo);
  ns_delete_display (dpyinfo);
  unblock_input ();
}


static struct terminal *
ns_create_terminal (struct ns_display_info *dpyinfo)
/* --------------------------------------------------------------------------
      Set up use of NS before we make the first connection.
   -------------------------------------------------------------------------- */
{
  struct terminal *terminal;

  NSTRACE (ns_create_terminal);

  terminal = create_terminal (output_ns, &ns_redisplay_interface);

  terminal->display_info.ns = dpyinfo;
  dpyinfo->terminal = terminal;

  terminal->clear_frame_hook = ns_clear_frame;
  terminal->ring_bell_hook = ns_ring_bell;
  terminal->update_begin_hook = ns_update_begin;
  terminal->update_end_hook = ns_update_end;
  terminal->read_socket_hook = ns_read_socket;
  terminal->frame_up_to_date_hook = ns_frame_up_to_date;
  terminal->mouse_position_hook = ns_mouse_position;
  terminal->frame_rehighlight_hook = ns_frame_rehighlight;
  terminal->frame_raise_lower_hook = ns_frame_raise_lower;
  terminal->fullscreen_hook = ns_fullscreen_hook;
  terminal->menu_show_hook = ns_menu_show;
  terminal->popup_dialog_hook = ns_popup_dialog;
  terminal->set_vertical_scroll_bar_hook = ns_set_vertical_scroll_bar;
  terminal->condemn_scroll_bars_hook = ns_condemn_scroll_bars;
  terminal->redeem_scroll_bar_hook = ns_redeem_scroll_bar;
  terminal->judge_scroll_bars_hook = ns_judge_scroll_bars;
  terminal->delete_frame_hook = x_destroy_window;
  terminal->delete_terminal_hook = ns_delete_terminal;
  /* Other hooks are NULL by default.  */

  return terminal;
}


struct ns_display_info *
ns_term_init (Lisp_Object display_name)
/* --------------------------------------------------------------------------
     Start the Application and get things rolling.
   -------------------------------------------------------------------------- */
{
  struct terminal *terminal;
  struct ns_display_info *dpyinfo;
  static int ns_initialized = 0;
  Lisp_Object tmp;

  if (ns_initialized) return x_display_list;
  ns_initialized = 1;

  NSTRACE (ns_term_init);

  [outerpool release];
  outerpool = [[NSAutoreleasePool alloc] init];

  /* count object allocs (About, click icon); on OS X use ObjectAlloc tool */
  /*GSDebugAllocationActive (YES); */
  block_input ();

  baud_rate = 38400;
  Fset_input_interrupt_mode (Qnil);

  if (selfds[0] == -1)
    {
      if (emacs_pipe (selfds) != 0)
        {
          fprintf (stderr, "Failed to create pipe: %s\n",
                   emacs_strerror (errno));
          emacs_abort ();
        }

      fcntl (selfds[0], F_SETFL, O_NONBLOCK|fcntl (selfds[0], F_GETFL));
      FD_ZERO (&select_readfds);
      FD_ZERO (&select_writefds);
      pthread_mutex_init (&select_mutex, NULL);
    }

  ns_pending_files = [[NSMutableArray alloc] init];
  ns_pending_service_names = [[NSMutableArray alloc] init];
  ns_pending_service_args = [[NSMutableArray alloc] init];

/* Start app and create the main menu, window, view.
     Needs to be here because ns_initialize_display_info () uses AppKit classes.
     The view will then ask the NSApp to stop and return to Emacs. */
  [EmacsApp sharedApplication];
  if (NSApp == nil)
    return NULL;
  [NSApp setDelegate: NSApp];

  /* Start the select thread.  */
  [NSThread detachNewThreadSelector:@selector (fd_handler:)
                           toTarget:NSApp
                         withObject:nil];

  /* debugging: log all notifications */
  /*   [[NSNotificationCenter defaultCenter] addObserver: NSApp
                                         selector: @selector (logNotification:)
                                             name: nil object: nil]; */

  dpyinfo = xzalloc (sizeof *dpyinfo);

  ns_initialize_display_info (dpyinfo);
  terminal = ns_create_terminal (dpyinfo);

  terminal->kboard = allocate_kboard (Qns);
  /* Don't let the initial kboard remain current longer than necessary.
     That would cause problems if a file loaded on startup tries to
     prompt in the mini-buffer.  */
  if (current_kboard == initial_kboard)
    current_kboard = terminal->kboard;
  terminal->kboard->reference_count++;

  dpyinfo->next = x_display_list;
  x_display_list = dpyinfo;

  dpyinfo->name_list_element = Fcons (display_name, Qnil);

  terminal->name = xstrdup (SSDATA (display_name));

  unblock_input ();

  if (!inhibit_x_resources)
    {
      ns_default ("GSFontAntiAlias", &ns_antialias_text,
                 Qt, Qnil, NO, NO);
      tmp = Qnil;
      /* this is a standard variable */
      ns_default ("AppleAntiAliasingThreshold", &tmp,
                 make_float (10.0), make_float (6.0), YES, NO);
      ns_antialias_threshold = NILP (tmp) ? 10.0 : XFLOATINT (tmp);
    }

  {
    NSColorList *cl = [NSColorList colorListNamed: @"Emacs"];

    if ( cl == nil )
      {
        Lisp_Object color_file, color_map, color;
        unsigned long c;
        char *name;

        color_file = Fexpand_file_name (build_string ("rgb.txt"),
                         Fsymbol_value (intern ("data-directory")));

        color_map = Fx_load_color_file (color_file);
        if (NILP (color_map))
          fatal ("Could not read %s.\n", SDATA (color_file));

        cl = [[NSColorList alloc] initWithName: @"Emacs"];
        for ( ; CONSP (color_map); color_map = XCDR (color_map))
          {
            color = XCAR (color_map);
            name = SSDATA (XCAR (color));
            c = XINT (XCDR (color));
            [cl setColor:
                  [NSColor colorForEmacsRed: RED_FROM_ULONG (c) / 255.0
                                      green: GREEN_FROM_ULONG (c) / 255.0
                                       blue: BLUE_FROM_ULONG (c) / 255.0
                                      alpha: 1.0]
                  forKey: [NSString stringWithUTF8String: name]];
          }
        [cl writeToFile: nil];
      }
  }

  {
#ifdef NS_IMPL_GNUSTEP
    Vwindow_system_version = build_string (gnustep_base_version);
#else
    /*PSnextrelease (128, c); */
    char c[DBL_BUFSIZE_BOUND];
    int len = dtoastr (c, sizeof c, 0, 0, NSAppKitVersionNumber);
    Vwindow_system_version = make_unibyte_string (c, len);
#endif
  }

  delete_keyboard_wait_descriptor (0);

  ns_app_name = [[NSProcessInfo processInfo] processName];

/* Set up OS X app menu */
#ifdef NS_IMPL_COCOA
  {
    NSMenu *appMenu;
    NSMenuItem *item;
    /* set up the application menu */
    svcsMenu = [[EmacsMenu alloc] initWithTitle: @"Services"];
    [svcsMenu setAutoenablesItems: NO];
    appMenu = [[EmacsMenu alloc] initWithTitle: @"Emacs"];
    [appMenu setAutoenablesItems: NO];
    mainMenu = [[EmacsMenu alloc] initWithTitle: @""];
    dockMenu = [[EmacsMenu alloc] initWithTitle: @""];

    [appMenu insertItemWithTitle: @"About Emacs"
                          action: @selector (orderFrontStandardAboutPanel:)
                   keyEquivalent: @""
                         atIndex: 0];
    [appMenu insertItem: [NSMenuItem separatorItem] atIndex: 1];
    [appMenu insertItemWithTitle: @"Preferences..."
                          action: @selector (showPreferencesWindow:)
                   keyEquivalent: @","
                         atIndex: 2];
    [appMenu insertItem: [NSMenuItem separatorItem] atIndex: 3];
    item = [appMenu insertItemWithTitle: @"Services"
                                 action: @selector (menuDown:)
                          keyEquivalent: @""
                                atIndex: 4];
    [appMenu setSubmenu: svcsMenu forItem: item];
    [appMenu insertItem: [NSMenuItem separatorItem] atIndex: 5];
    [appMenu insertItemWithTitle: @"Hide Emacs"
                          action: @selector (hide:)
                   keyEquivalent: @"h"
                         atIndex: 6];
    item =  [appMenu insertItemWithTitle: @"Hide Others"
                          action: @selector (hideOtherApplications:)
                   keyEquivalent: @"h"
                         atIndex: 7];
    [item setKeyEquivalentModifierMask: NSCommandKeyMask | NSAlternateKeyMask];
    [appMenu insertItem: [NSMenuItem separatorItem] atIndex: 8];
    [appMenu insertItemWithTitle: @"Quit Emacs"
                          action: @selector (terminate:)
                   keyEquivalent: @"q"
                         atIndex: 9];

    item = [mainMenu insertItemWithTitle: ns_app_name
                                  action: @selector (menuDown:)
                           keyEquivalent: @""
                                 atIndex: 0];
    [mainMenu setSubmenu: appMenu forItem: item];
    [dockMenu insertItemWithTitle: @"New Frame"
			   action: @selector (newFrame:)
		    keyEquivalent: @""
			  atIndex: 0];

    [NSApp setMainMenu: mainMenu];
    [NSApp setAppleMenu: appMenu];
    [NSApp setServicesMenu: svcsMenu];
    /* Needed at least on Cocoa, to get dock menu to show windows */
    [NSApp setWindowsMenu: [[NSMenu alloc] init]];

    [[NSNotificationCenter defaultCenter]
      addObserver: mainMenu
         selector: @selector (trackingNotification:)
             name: NSMenuDidBeginTrackingNotification object: mainMenu];
    [[NSNotificationCenter defaultCenter]
      addObserver: mainMenu
         selector: @selector (trackingNotification:)
             name: NSMenuDidEndTrackingNotification object: mainMenu];
  }
#endif /* MAC OS X menu setup */

  /* Register our external input/output types, used for determining
     applicable services and also drag/drop eligibility. */
  ns_send_types = [[NSArray arrayWithObjects: NSStringPboardType, nil] retain];
  ns_return_types = [[NSArray arrayWithObjects: NSStringPboardType, nil]
                      retain];
  ns_drag_types = [[NSArray arrayWithObjects:
                            NSStringPboardType,
                            NSTabularTextPboardType,
                            NSFilenamesPboardType,
                            NSURLPboardType, nil] retain];

  /* If fullscreen is in init/default-frame-alist, focus isn't set
     right for fullscreen windows, so set this.  */
  [NSApp activateIgnoringOtherApps:YES];

  [NSApp run];
  ns_do_open_file = YES;

#ifdef NS_IMPL_GNUSTEP
  /* GNUstep steals SIGCHLD for use in NSTask, but we don't use NSTask.
     We must re-catch it so subprocess works.  */
  catch_child_signal ();
#endif
  return dpyinfo;
}


void
ns_term_shutdown (int sig)
{
  [[NSUserDefaults standardUserDefaults] synchronize];

  /* code not reached in emacs.c after this is called by shut_down_emacs: */
  if (STRINGP (Vauto_save_list_file_name))
    unlink (SSDATA (Vauto_save_list_file_name));

  if (sig == 0 || sig == SIGTERM)
    {
      [NSApp terminate: NSApp];
    }
  else // force a stack trace to happen
    {
      emacs_abort ();
    }
}


/* ==========================================================================

    EmacsApp implementation

   ========================================================================== */


@implementation EmacsApp

- (id)init
{
  if (self = [super init])
    {
#ifdef NS_IMPL_COCOA
      self->isFirst = YES;
#endif
#ifdef NS_IMPL_GNUSTEP
      self->applicationDidFinishLaunchingCalled = NO;
#endif
    }

  return self;
}

#ifdef NS_IMPL_COCOA
- (void)run
{
#ifndef NSAppKitVersionNumber10_9
#define NSAppKitVersionNumber10_9 1265
#endif

    if ((int)NSAppKitVersionNumber != NSAppKitVersionNumber10_9)
      {
        [super run];
        return;
      }

  NSAutoreleasePool *pool = [[NSAutoreleasePool alloc] init];

  if (isFirst) [self finishLaunching];
  isFirst = NO;

  shouldKeepRunning = YES;
  do
    {
      [pool release];
      pool = [[NSAutoreleasePool alloc] init];

      NSEvent *event =
        [self nextEventMatchingMask:NSAnyEventMask
                          untilDate:[NSDate distantFuture]
                             inMode:NSDefaultRunLoopMode
                            dequeue:YES];
      [self sendEvent:event];
      [self updateWindows];
    } while (shouldKeepRunning);

  [pool release];
}

- (void)stop: (id)sender
{
    shouldKeepRunning = NO;
    // Stop possible dialog also.  Noop if no dialog present.
    // The file dialog still leaks 7k - 10k on 10.9 though.
    [super stop:sender];
}
#endif /* NS_IMPL_COCOA */

- (void)logNotification: (NSNotification *)notification
{
  const char *name = [[notification name] UTF8String];
  if (!strstr (name, "Update") && !strstr (name, "NSMenu")
      && !strstr (name, "WindowNumber"))
    NSLog (@"notification: '%@'", [notification name]);
}


- (void)sendEvent: (NSEvent *)theEvent
/* --------------------------------------------------------------------------
     Called when NSApp is running for each event received.  Used to stop
     the loop when we choose, since there's no way to just run one iteration.
   -------------------------------------------------------------------------- */
{
  int type = [theEvent type];
  NSWindow *window = [theEvent window];

/*  NSTRACE (sendEvent); */
/*fprintf (stderr, "received event of type %d\t%d\n", type);*/

#ifdef NS_IMPL_GNUSTEP
  // Keyboard events aren't propagated to file dialogs for some reason.
  if ([NSApp modalWindow] != nil &&
      (type == NSKeyDown || type == NSKeyUp || type == NSFlagsChanged))
    {
      [[NSApp modalWindow] sendEvent: theEvent];
      return;
    }
#endif

  if (type == NSApplicationDefined)
    {
      switch ([theEvent data2])
        {
#ifdef NS_IMPL_COCOA
        case NSAPP_DATA2_RUNASSCRIPT:
          ns_run_ascript ();
          [self stop: self];
          return;
#endif
        case NSAPP_DATA2_RUNFILEDIALOG:
          ns_run_file_dialog ();
          [self stop: self];
          return;
        }
    }

  if (type == NSCursorUpdate && window == nil)
    {
      fprintf (stderr, "Dropping external cursor update event.\n");
      return;
    }

  if (type == NSApplicationDefined)
    {
      /* Events posted by ns_send_appdefined interrupt the run loop here.
         But, if a modal window is up, an appdefined can still come through,
         (e.g., from a makeKeyWindow event) but stopping self also stops the
         modal loop. Just defer it until later. */
      if ([NSApp modalWindow] == nil)
        {
          last_appdefined_event_data = [theEvent data1];
          [self stop: self];
        }
      else
        {
          send_appdefined = YES;
        }
    }


#ifdef NS_IMPL_COCOA
  /* If no dialog and none of our frames have focus and it is a move, skip it.
     It is a mouse move in an auxiliary menu, i.e. on the top right on OSX,
     such as Wifi, sound, date or similar.
     This prevents "spooky" highlighting in the frame under the menu.  */
  if (type == NSMouseMoved && [NSApp modalWindow] == nil)
    {
      struct ns_display_info *di;
      BOOL has_focus = NO;
      for (di = x_display_list; ! has_focus && di; di = di->next)
        has_focus = di->x_focus_frame != 0;
      if (! has_focus)
        return;
    }
#endif

  [super sendEvent: theEvent];
}


- (void)showPreferencesWindow: (id)sender
{
  struct frame *emacsframe = SELECTED_FRAME ();
  NSEvent *theEvent = [NSApp currentEvent];

  if (!emacs_event)
    return;
  emacs_event->kind = NS_NONKEY_EVENT;
  emacs_event->code = KEY_NS_SHOW_PREFS;
  emacs_event->modifiers = 0;
  EV_TRAILER (theEvent);
}


- (void)newFrame: (id)sender
{
  struct frame *emacsframe = SELECTED_FRAME ();
  NSEvent *theEvent = [NSApp currentEvent];

  if (!emacs_event)
    return;
  emacs_event->kind = NS_NONKEY_EVENT;
  emacs_event->code = KEY_NS_NEW_FRAME;
  emacs_event->modifiers = 0;
  EV_TRAILER (theEvent);
}


/* Open a file (used by below, after going into queue read by ns_read_socket) */
- (BOOL) openFile: (NSString *)fileName
{
  struct frame *emacsframe = SELECTED_FRAME ();
  NSEvent *theEvent = [NSApp currentEvent];

  if (!emacs_event)
    return NO;

  emacs_event->kind = NS_NONKEY_EVENT;
  emacs_event->code = KEY_NS_OPEN_FILE_LINE;
  ns_input_file = append2 (ns_input_file, build_string ([fileName UTF8String]));
  ns_input_line = Qnil; /* can be start or cons start,end */
  emacs_event->modifiers =0;
  EV_TRAILER (theEvent);

  return YES;
}


/* **************************************************************************

      EmacsApp delegate implementation

   ************************************************************************** */

- (void)applicationDidFinishLaunching: (NSNotification *)notification
/* --------------------------------------------------------------------------
     When application is loaded, terminate event loop in ns_term_init
   -------------------------------------------------------------------------- */
{
  NSTRACE (applicationDidFinishLaunching);
#ifdef NS_IMPL_GNUSTEP
  ((EmacsApp *)self)->applicationDidFinishLaunchingCalled = YES;
#endif
  [NSApp setServicesProvider: NSApp];

  [self antialiasThresholdDidChange:nil];
#ifdef NS_IMPL_COCOA
  [[NSNotificationCenter defaultCenter]
    addObserver:self
       selector:@selector(antialiasThresholdDidChange:)
	   name:NSAntialiasThresholdChangedNotification
	 object:nil];
#endif

  ns_send_appdefined (-2);
}

- (void)antialiasThresholdDidChange:(NSNotification *)notification
{
#ifdef NS_IMPL_COCOA
  macfont_update_antialias_threshold ();
#endif
}


/* Termination sequences:
    C-x C-c:
    Cmd-Q:
    MenuBar | File | Exit:
    Select Quit from App menubar:
        -terminate
	KEY_NS_POWER_OFF, (save-buffers-kill-emacs)
	ns_term_shutdown()

    Select Quit from Dock menu:
    Logout attempt:
        -appShouldTerminate
          Cancel -> Nothing else
          Accept ->

	  -terminate
	  KEY_NS_POWER_OFF, (save-buffers-kill-emacs)
	  ns_term_shutdown()

*/

- (void) terminate: (id)sender
{
  struct frame *emacsframe = SELECTED_FRAME ();

  if (!emacs_event)
    return;

  emacs_event->kind = NS_NONKEY_EVENT;
  emacs_event->code = KEY_NS_POWER_OFF;
  emacs_event->arg = Qt; /* mark as non-key event */
  EV_TRAILER ((id)nil);
}


- (NSApplicationTerminateReply)applicationShouldTerminate: (id)sender
{
  int ret;

  if (NILP (ns_confirm_quit)) //   || ns_shutdown_properly  --> TO DO
    return NSTerminateNow;

    ret = NSRunAlertPanel(ns_app_name,
                          @"Exit requested.  Would you like to Save Buffers and Exit, or Cancel the request?",
                          @"Save Buffers and Exit", @"Cancel", nil);

    if (ret == NSAlertDefaultReturn)
        return NSTerminateNow;
    else if (ret == NSAlertAlternateReturn)
        return NSTerminateCancel;
    return NSTerminateNow;  /* just in case */
}

static int
not_in_argv (NSString *arg)
{
  int k;
  const char *a = [arg UTF8String];
  for (k = 1; k < initial_argc; ++k)
    if (strcmp (a, initial_argv[k]) == 0) return 0;
  return 1;
}

/*   Notification from the Workspace to open a file */
- (BOOL)application: sender openFile: (NSString *)file
{
  if (ns_do_open_file || not_in_argv (file))
    [ns_pending_files addObject: file];
  return YES;
}


/*   Open a file as a temporary file */
- (BOOL)application: sender openTempFile: (NSString *)file
{
  if (ns_do_open_file || not_in_argv (file))
    [ns_pending_files addObject: file];
  return YES;
}


/*   Notification from the Workspace to open a file noninteractively (?) */
- (BOOL)application: sender openFileWithoutUI: (NSString *)file
{
  if (ns_do_open_file || not_in_argv (file))
    [ns_pending_files addObject: file];
  return YES;
}

/*   Notification from the Workspace to open multiple files */
- (void)application: sender openFiles: (NSArray *)fileList
{
  NSEnumerator *files = [fileList objectEnumerator];
  NSString *file;
  /* Don't open files from the command line unconditionally,
     Cocoa parses the command line wrong, --option value tries to open value
     if --option is the last option.  */
  while ((file = [files nextObject]) != nil)
    if (ns_do_open_file || not_in_argv (file))
      [ns_pending_files addObject: file];

  [self replyToOpenOrPrint: NSApplicationDelegateReplySuccess];

}


/* Handle dock menu requests.  */
- (NSMenu *)applicationDockMenu: (NSApplication *) sender
{
  return dockMenu;
}


/* TODO: these may help w/IO switching btwn terminal and NSApp */
- (void)applicationWillBecomeActive: (NSNotification *)notification
{
  //ns_app_active=YES;
}
- (void)applicationDidBecomeActive: (NSNotification *)notification
{
  NSTRACE (applicationDidBecomeActive);

#ifdef NS_IMPL_GNUSTEP
  if (! applicationDidFinishLaunchingCalled)
    [self applicationDidFinishLaunching:notification];
#endif
  //ns_app_active=YES;

  ns_update_auto_hide_menu_bar ();
  // No constraining takes place when the application is not active.
  ns_constrain_all_frames ();
}
- (void)applicationDidResignActive: (NSNotification *)notification
{
  //ns_app_active=NO;
  ns_send_appdefined (-1);
}



/* ==========================================================================

    EmacsApp aux handlers for managing event loop

   ========================================================================== */


- (void)timeout_handler: (NSTimer *)timedEntry
/* --------------------------------------------------------------------------
     The timeout specified to ns_select has passed.
   -------------------------------------------------------------------------- */
{
  /*NSTRACE (timeout_handler); */
  ns_send_appdefined (-2);
}

#ifdef NS_IMPL_GNUSTEP
- (void)sendFromMainThread:(id)unused
{
  ns_send_appdefined (nextappdefined);
}
#endif

- (void)fd_handler:(id)unused
/* --------------------------------------------------------------------------
     Check data waiting on file descriptors and terminate if so
   -------------------------------------------------------------------------- */
{
  int result;
  int waiting = 1, nfds;
  char c;

  fd_set readfds, writefds, *wfds;
  struct timespec timeout, *tmo;
  NSAutoreleasePool *pool = nil;

  /* NSTRACE (fd_handler); */

  for (;;)
    {
      [pool release];
      pool = [[NSAutoreleasePool alloc] init];

      if (waiting)
        {
          fd_set fds;
          FD_ZERO (&fds);
          FD_SET (selfds[0], &fds);
          result = select (selfds[0]+1, &fds, NULL, NULL, NULL);
          if (result > 0 && read (selfds[0], &c, 1) == 1 && c == 'g')
	    waiting = 0;
        }
      else
        {
          pthread_mutex_lock (&select_mutex);
          nfds = select_nfds;

          if (select_valid & SELECT_HAVE_READ)
            readfds = select_readfds;
          else
            FD_ZERO (&readfds);

          if (select_valid & SELECT_HAVE_WRITE)
            {
              writefds = select_writefds;
              wfds = &writefds;
            }
          else
            wfds = NULL;
          if (select_valid & SELECT_HAVE_TMO)
            {
              timeout = select_timeout;
              tmo = &timeout;
            }
          else
            tmo = NULL;

          pthread_mutex_unlock (&select_mutex);

          FD_SET (selfds[0], &readfds);
          if (selfds[0] >= nfds) nfds = selfds[0]+1;

          result = pselect (nfds, &readfds, wfds, NULL, tmo, NULL);

          if (result == 0)
            ns_send_appdefined (-2);
          else if (result > 0)
            {
              if (FD_ISSET (selfds[0], &readfds))
                {
                  if (read (selfds[0], &c, 1) == 1 && c == 's')
		    waiting = 1;
                }
              else
                {
                  pthread_mutex_lock (&select_mutex);
                  if (select_valid & SELECT_HAVE_READ)
                    select_readfds = readfds;
                  if (select_valid & SELECT_HAVE_WRITE)
                    select_writefds = writefds;
                  if (select_valid & SELECT_HAVE_TMO)
                    select_timeout = timeout;
                  pthread_mutex_unlock (&select_mutex);

                  ns_send_appdefined (result);
                }
            }
          waiting = 1;
        }
    }
}



/* ==========================================================================

    Service provision

   ========================================================================== */

/* called from system: queue for next pass through event loop */
- (void)requestService: (NSPasteboard *)pboard
              userData: (NSString *)userData
                 error: (NSString **)error
{
  [ns_pending_service_names addObject: userData];
  [ns_pending_service_args addObject: [NSString stringWithUTF8String:
      SSDATA (ns_string_from_pasteboard (pboard))]];
}


/* called from ns_read_socket to clear queue */
- (BOOL)fulfillService: (NSString *)name withArg: (NSString *)arg
{
  struct frame *emacsframe = SELECTED_FRAME ();
  NSEvent *theEvent = [NSApp currentEvent];

  if (!emacs_event)
    return NO;

  emacs_event->kind = NS_NONKEY_EVENT;
  emacs_event->code = KEY_NS_SPI_SERVICE_CALL;
  ns_input_spi_name = build_string ([name UTF8String]);
  ns_input_spi_arg = build_string ([arg UTF8String]);
  emacs_event->modifiers = EV_MODIFIERS (theEvent);
  EV_TRAILER (theEvent);

  return YES;
}


@end  /* EmacsApp */



/* ==========================================================================

    EmacsView implementation

   ========================================================================== */


@implementation EmacsView

/* needed to inform when window closed from LISP */
- (void) setWindowClosing: (BOOL)closing
{
  windowClosing = closing;
}


- (void)dealloc
{
  NSTRACE (EmacsView_dealloc);
  [toolbar release];
  if (fs_state == FULLSCREEN_BOTH)
    [nonfs_window release];
  [super dealloc];
}


/* called on font panel selection */
- (void)changeFont: (id)sender
{
  NSEvent *e = [[self window] currentEvent];
  struct face *face = FRAME_DEFAULT_FACE (emacsframe);
  struct font *font = face->font;
  id newFont;
  CGFloat size;
  NSFont *nsfont;

  NSTRACE (changeFont);

  if (!emacs_event)
    return;

#ifdef NS_IMPL_GNUSTEP
  nsfont = ((struct nsfont_info *)font)->nsfont;
#endif
#ifdef NS_IMPL_COCOA
  nsfont = (NSFont *) macfont_get_nsctfont (font);
#endif

  if ((newFont = [sender convertFont: nsfont]))
    {
      SET_FRAME_GARBAGED (emacsframe); /* now needed as of 2008/10 */

      emacs_event->kind = NS_NONKEY_EVENT;
      emacs_event->modifiers = 0;
      emacs_event->code = KEY_NS_CHANGE_FONT;

      size = [newFont pointSize];
      ns_input_fontsize = make_number (lrint (size));
      ns_input_font = build_string ([[newFont familyName] UTF8String]);
      EV_TRAILER (e);
    }
}


- (BOOL)acceptsFirstResponder
{
  NSTRACE (acceptsFirstResponder);
  return YES;
}


- (void)resetCursorRects
{
  NSRect visible = [self visibleRect];
  NSCursor *currentCursor = FRAME_POINTER_TYPE (emacsframe);
  NSTRACE (resetCursorRects);

  if (currentCursor == nil)
    currentCursor = [NSCursor arrowCursor];

  if (!NSIsEmptyRect (visible))
    [self addCursorRect: visible cursor: currentCursor];
  [currentCursor setOnMouseEntered: YES];
}



/*****************************************************************************/
/* Keyboard handling. */
#define NS_KEYLOG 0

- (void)keyDown: (NSEvent *)theEvent
{
  Mouse_HLInfo *hlinfo = MOUSE_HL_INFO (emacsframe);
  int code;
  unsigned fnKeysym = 0;
  static NSMutableArray *nsEvArray;
#ifdef NS_IMPL_GNUSTEP
  static BOOL firstTime = YES;
#endif
  int left_is_none;
  unsigned int flags = [theEvent modifierFlags];

  NSTRACE (keyDown);

  /* Rhapsody and OS X give up and down events for the arrow keys */
  if (ns_fake_keydown == YES)
    ns_fake_keydown = NO;
  else if ([theEvent type] != NSKeyDown)
    return;

  if (!emacs_event)
    return;

 if (![[self window] isKeyWindow]
     && [[theEvent window] isKindOfClass: [EmacsWindow class]]
     /* we must avoid an infinite loop here. */
     && (EmacsView *)[[theEvent window] delegate] != self)
   {
     /* XXX: There is an occasional condition in which, when Emacs display
         updates a different frame from the current one, and temporarily
         selects it, then processes some interrupt-driven input
         (dispnew.c:3878), OS will send the event to the correct NSWindow, but
         for some reason that window has its first responder set to the NSView
         most recently updated (I guess), which is not the correct one. */
     [(EmacsView *)[[theEvent window] delegate] keyDown: theEvent];
     return;
   }

  if (nsEvArray == nil)
    nsEvArray = [[NSMutableArray alloc] initWithCapacity: 1];

  [NSCursor setHiddenUntilMouseMoves: YES];

  if (hlinfo->mouse_face_hidden && INTEGERP (Vmouse_highlight))
    {
      clear_mouse_face (hlinfo);
      hlinfo->mouse_face_hidden = 1;
    }

  if (!processingCompose)
    {
      /* When using screen sharing, no left or right information is sent,
         so use Left key in those cases.  */
      int is_left_key, is_right_key;

      code = ([[theEvent charactersIgnoringModifiers] length] == 0) ?
        0 : [[theEvent charactersIgnoringModifiers] characterAtIndex: 0];

      /* (Carbon way: [theEvent keyCode]) */

      /* is it a "function key"? */
      /* Note: Sometimes a plain key will have the NSNumericPadKeyMask
         flag set (this is probably a bug in the OS).
      */
      if (code < 0x00ff && (flags&NSNumericPadKeyMask))
        {
          fnKeysym = ns_convert_key ([theEvent keyCode] | NSNumericPadKeyMask);
        }
      if (fnKeysym == 0)
        {
          fnKeysym = ns_convert_key (code);
        }

      if (fnKeysym)
        {
          /* COUNTERHACK: map 'Delete' on upper-right main KB to 'Backspace',
             because Emacs treats Delete and KP-Delete same (in simple.el). */
          if ((fnKeysym == 0xFFFF && [theEvent keyCode] == 0x33)
#ifdef NS_IMPL_GNUSTEP
              /*  GNUstep uses incompatible keycodes, even for those that are
                  supposed to be hardware independent.  Just check for delete.
                  Keypad delete does not have keysym 0xFFFF.
                  See http://savannah.gnu.org/bugs/?25395
              */
              || (fnKeysym == 0xFFFF && code == 127)
#endif
            )
            code = 0xFF08; /* backspace */
          else
            code = fnKeysym;
        }

      /* are there modifiers? */
      emacs_event->modifiers = 0;

      if (flags & NSHelpKeyMask)
          emacs_event->modifiers |= hyper_modifier;

      if (flags & NSShiftKeyMask)
        emacs_event->modifiers |= shift_modifier;

      is_right_key = (flags & NSRightCommandKeyMask) == NSRightCommandKeyMask;
      is_left_key = (flags & NSLeftCommandKeyMask) == NSLeftCommandKeyMask
        || (! is_right_key && (flags & NSCommandKeyMask) == NSCommandKeyMask);

      if (is_right_key)
        emacs_event->modifiers |= parse_solitary_modifier
          (EQ (ns_right_command_modifier, Qleft)
           ? ns_command_modifier
           : ns_right_command_modifier);

      if (is_left_key)
        {
          emacs_event->modifiers |= parse_solitary_modifier
            (ns_command_modifier);

          /* if super (default), take input manager's word so things like
             dvorak / qwerty layout work */
          if (EQ (ns_command_modifier, Qsuper)
              && !fnKeysym
              && [[theEvent characters] length] != 0)
            {
              /* XXX: the code we get will be unshifted, so if we have
                 a shift modifier, must convert ourselves */
              if (!(flags & NSShiftKeyMask))
                code = [[theEvent characters] characterAtIndex: 0];
#if 0
              /* this is ugly and also requires linking w/Carbon framework
                 (for LMGetKbdType) so for now leave this rare (?) case
                 undealt with.. in future look into CGEvent methods */
              else
                {
                  long smv = GetScriptManagerVariable (smKeyScript);
                  Handle uchrHandle = GetResource
                    ('uchr', GetScriptVariable (smv, smScriptKeys));
                  UInt32 dummy = 0;
                  UCKeyTranslate ((UCKeyboardLayout*)*uchrHandle,
                                 [[theEvent characters] characterAtIndex: 0],
                                 kUCKeyActionDisplay,
                                 (flags & ~NSCommandKeyMask) >> 8,
                                 LMGetKbdType (), kUCKeyTranslateNoDeadKeysMask,
                                 &dummy, 1, &dummy, &code);
                  code &= 0xFF;
                }
#endif
            }
        }

      is_right_key = (flags & NSRightControlKeyMask) == NSRightControlKeyMask;
      is_left_key = (flags & NSLeftControlKeyMask) == NSLeftControlKeyMask
        || (! is_right_key && (flags & NSControlKeyMask) == NSControlKeyMask);

      if (is_right_key)
          emacs_event->modifiers |= parse_solitary_modifier
              (EQ (ns_right_control_modifier, Qleft)
               ? ns_control_modifier
               : ns_right_control_modifier);

      if (is_left_key)
        emacs_event->modifiers |= parse_solitary_modifier
          (ns_control_modifier);

      if (flags & NS_FUNCTION_KEY_MASK && !fnKeysym)
          emacs_event->modifiers |=
            parse_solitary_modifier (ns_function_modifier);

      left_is_none = NILP (ns_alternate_modifier)
        || EQ (ns_alternate_modifier, Qnone);

      is_right_key = (flags & NSRightAlternateKeyMask)
        == NSRightAlternateKeyMask;
      is_left_key = (flags & NSLeftAlternateKeyMask) == NSLeftAlternateKeyMask
        || (! is_right_key
            && (flags & NSAlternateKeyMask) == NSAlternateKeyMask);

      if (is_right_key)
        {
          if ((NILP (ns_right_alternate_modifier)
               || EQ (ns_right_alternate_modifier, Qnone)
               || (EQ (ns_right_alternate_modifier, Qleft) && left_is_none))
              && !fnKeysym)
            {   /* accept pre-interp alt comb */
              if ([[theEvent characters] length] > 0)
                code = [[theEvent characters] characterAtIndex: 0];
              /*HACK: clear lone shift modifier to stop next if from firing */
              if (emacs_event->modifiers == shift_modifier)
                emacs_event->modifiers = 0;
            }
          else
            emacs_event->modifiers |= parse_solitary_modifier
              (EQ (ns_right_alternate_modifier, Qleft)
               ? ns_alternate_modifier
               : ns_right_alternate_modifier);
        }

      if (is_left_key) /* default = meta */
        {
          if (left_is_none && !fnKeysym)
            {   /* accept pre-interp alt comb */
              if ([[theEvent characters] length] > 0)
                code = [[theEvent characters] characterAtIndex: 0];
              /*HACK: clear lone shift modifier to stop next if from firing */
              if (emacs_event->modifiers == shift_modifier)
                emacs_event->modifiers = 0;
            }
          else
              emacs_event->modifiers |=
                parse_solitary_modifier (ns_alternate_modifier);
        }

  if (NS_KEYLOG)
    fprintf (stderr, "keyDown: code =%x\tfnKey =%x\tflags = %x\tmods = %x\n",
             code, fnKeysym, flags, emacs_event->modifiers);

      /* if it was a function key or had modifiers, pass it directly to emacs */
      if (fnKeysym || (emacs_event->modifiers
                       && (emacs_event->modifiers != shift_modifier)
                       && [[theEvent charactersIgnoringModifiers] length] > 0))
/*[[theEvent characters] length] */
        {
          emacs_event->kind = NON_ASCII_KEYSTROKE_EVENT;
          if (code < 0x20)
            code |= (1<<28)|(3<<16);
          else if (code == 0x7f)
            code |= (1<<28)|(3<<16);
          else if (!fnKeysym)
            emacs_event->kind = code > 0xFF
              ? MULTIBYTE_CHAR_KEYSTROKE_EVENT : ASCII_KEYSTROKE_EVENT;

          emacs_event->code = code;
          EV_TRAILER (theEvent);
          processingCompose = NO;
          return;
        }
    }


#ifdef NS_IMPL_GNUSTEP
  /* if we get here we should send the key for input manager processing */
  /* Disable warning, there is nothing a user can do about it anyway, and
     it does not seem to matter.  */
#if 0
  if (firstTime && [[NSInputManager currentInputManager]
                     wantsToDelayTextChangeNotifications] == NO)
    fprintf (stderr,
          "Emacs: WARNING: TextInput mgr wants marked text to be permanent!\n");
#endif
  firstTime = NO;
#endif
  if (NS_KEYLOG && !processingCompose)
    fprintf (stderr, "keyDown: Begin compose sequence.\n");

  processingCompose = YES;
  [nsEvArray addObject: theEvent];
  [self interpretKeyEvents: nsEvArray];
  [nsEvArray removeObject: theEvent];
}


#ifdef NS_IMPL_COCOA
/* Needed to pick up Ctrl-tab and possibly other events that OS X has
   decided not to send key-down for.
   See http://osdir.com/ml/editors.vim.mac/2007-10/msg00141.html
   This only applies on Tiger and earlier.
   If it matches one of these, send it on to keyDown. */
-(void)keyUp: (NSEvent *)theEvent
{
  int flags = [theEvent modifierFlags];
  int code = [theEvent keyCode];
  if (floor (NSAppKitVersionNumber) <= 824 /*NSAppKitVersionNumber10_4*/ &&
      code == 0x30 && (flags & NSControlKeyMask) && !(flags & NSCommandKeyMask))
    {
      if (NS_KEYLOG)
        fprintf (stderr, "keyUp: passed test");
      ns_fake_keydown = YES;
      [self keyDown: theEvent];
    }
}
#endif


/* <NSTextInput> implementation (called through super interpretKeyEvents:]). */


/* <NSTextInput>: called when done composing;
   NOTE: also called when we delete over working text, followed immed.
         by doCommandBySelector: deleteBackward: */
- (void)insertText: (id)aString
{
  int code;
  int len = [(NSString *)aString length];
  int i;

  if (NS_KEYLOG)
    NSLog (@"insertText '%@'\tlen = %d", aString, len);
  processingCompose = NO;

  if (!emacs_event)
    return;

  /* first, clear any working text */
  if (workingText != nil)
    [self deleteWorkingText];

  /* now insert the string as keystrokes */
  for (i =0; i<len; i++)
    {
      code = [aString characterAtIndex: i];
      /* TODO: still need this? */
      if (code == 0x2DC)
        code = '~'; /* 0x7E */
      if (code != 32) /* Space */
        emacs_event->modifiers = 0;
      emacs_event->kind
	= code > 0xFF ? MULTIBYTE_CHAR_KEYSTROKE_EVENT : ASCII_KEYSTROKE_EVENT;
      emacs_event->code = code;
      EV_TRAILER ((id)nil);
    }
}


/* <NSTextInput>: inserts display of composing characters */
- (void)setMarkedText: (id)aString selectedRange: (NSRange)selRange
{
  NSString *str = [aString respondsToSelector: @selector (string)] ?
    [aString string] : aString;
  if (NS_KEYLOG)
    NSLog (@"setMarkedText '%@' len =%lu range %lu from %lu",
           str, (unsigned long)[str length],
           (unsigned long)selRange.length,
           (unsigned long)selRange.location);

  if (workingText != nil)
    [self deleteWorkingText];
  if ([str length] == 0)
    return;

  if (!emacs_event)
    return;

  processingCompose = YES;
  workingText = [str copy];
  ns_working_text = build_string ([workingText UTF8String]);

  emacs_event->kind = NS_TEXT_EVENT;
  emacs_event->code = KEY_NS_PUT_WORKING_TEXT;
  EV_TRAILER ((id)nil);
}


/* delete display of composing characters [not in <NSTextInput>] */
- (void)deleteWorkingText
{
  if (workingText == nil)
    return;
  if (NS_KEYLOG)
    NSLog(@"deleteWorkingText len =%lu\n", (unsigned long)[workingText length]);
  [workingText release];
  workingText = nil;
  processingCompose = NO;

  if (!emacs_event)
    return;

  emacs_event->kind = NS_TEXT_EVENT;
  emacs_event->code = KEY_NS_UNPUT_WORKING_TEXT;
  EV_TRAILER ((id)nil);
}


- (BOOL)hasMarkedText
{
  return workingText != nil;
}


- (NSRange)markedRange
{
  NSRange rng = workingText != nil
    ? NSMakeRange (0, [workingText length]) : NSMakeRange (NSNotFound, 0);
  if (NS_KEYLOG)
    NSLog (@"markedRange request");
  return rng;
}


- (void)unmarkText
{
  if (NS_KEYLOG)
    NSLog (@"unmark (accept) text");
  [self deleteWorkingText];
  processingCompose = NO;
}


/* used to position char selection windows, etc. */
- (NSRect)firstRectForCharacterRange: (NSRange)theRange
{
  NSRect rect;
  NSPoint pt;
  struct window *win = XWINDOW (FRAME_SELECTED_WINDOW (emacsframe));
  if (NS_KEYLOG)
    NSLog (@"firstRectForCharRange request");

  rect.size.width = theRange.length * FRAME_COLUMN_WIDTH (emacsframe);
  rect.size.height = FRAME_LINE_HEIGHT (emacsframe);
  pt.x = WINDOW_TEXT_TO_FRAME_PIXEL_X (win, win->phys_cursor.x);
  pt.y = WINDOW_TO_FRAME_PIXEL_Y (win, win->phys_cursor.y
                                       +FRAME_LINE_HEIGHT (emacsframe));

  pt = [self convertPoint: pt toView: nil];
  pt = [[self window] convertBaseToScreen: pt];
  rect.origin = pt;
  return rect;
}


- (NSInteger)conversationIdentifier
{
  return (NSInteger)self;
}


- (void)doCommandBySelector: (SEL)aSelector
{
  if (NS_KEYLOG)
    NSLog (@"doCommandBySelector: %@", NSStringFromSelector (aSelector));

  processingCompose = NO;
  if (aSelector == @selector (deleteBackward:))
    {
      /* happens when user backspaces over an ongoing composition:
         throw a 'delete' into the event queue */
      if (!emacs_event)
        return;
      emacs_event->kind = NON_ASCII_KEYSTROKE_EVENT;
      emacs_event->code = 0xFF08;
      EV_TRAILER ((id)nil);
    }
}

- (NSArray *)validAttributesForMarkedText
{
  static NSArray *arr = nil;
  if (arr == nil) arr = [NSArray new];
 /* [[NSArray arrayWithObject: NSUnderlineStyleAttributeName] retain]; */
  return arr;
}

- (NSRange)selectedRange
{
  if (NS_KEYLOG)
    NSLog (@"selectedRange request");
  return NSMakeRange (NSNotFound, 0);
}

#if defined (NS_IMPL_COCOA) || GNUSTEP_GUI_MAJOR_VERSION > 0 || \
    GNUSTEP_GUI_MINOR_VERSION > 22
- (NSUInteger)characterIndexForPoint: (NSPoint)thePoint
#else
- (unsigned int)characterIndexForPoint: (NSPoint)thePoint
#endif
{
  if (NS_KEYLOG)
    NSLog (@"characterIndexForPoint request");
  return 0;
}

- (NSAttributedString *)attributedSubstringFromRange: (NSRange)theRange
{
  static NSAttributedString *str = nil;
  if (str == nil) str = [NSAttributedString new];
  if (NS_KEYLOG)
    NSLog (@"attributedSubstringFromRange request");
  return str;
}

/* End <NSTextInput> impl. */
/*****************************************************************************/


/* This is what happens when the user presses a mouse button.  */
- (void)mouseDown: (NSEvent *)theEvent
{
  struct ns_display_info *dpyinfo = FRAME_DISPLAY_INFO (emacsframe);
  NSPoint p = [self convertPoint: [theEvent locationInWindow] fromView: nil];

  NSTRACE (mouseDown);

  [self deleteWorkingText];

  if (!emacs_event)
    return;

  dpyinfo->last_mouse_frame = emacsframe;
  /* appears to be needed to prevent spurious movement events generated on
     button clicks */
  emacsframe->mouse_moved = 0;

  if ([theEvent type] == NSScrollWheel)
    {
      CGFloat delta = [theEvent deltaY];
      /* Mac notebooks send wheel events w/delta =0 when trackpad scrolling */
      if (delta == 0)
        {
          delta = [theEvent deltaX];
          if (delta == 0)
            {
              NSTRACE (deltaIsZero);
              return;
            }
          emacs_event->kind = HORIZ_WHEEL_EVENT;
        }
      else
        emacs_event->kind = WHEEL_EVENT;

      emacs_event->code = 0;
      emacs_event->modifiers = EV_MODIFIERS (theEvent) |
        ((delta > 0) ? up_modifier : down_modifier);
    }
  else
    {
      emacs_event->kind = MOUSE_CLICK_EVENT;
      emacs_event->code = EV_BUTTON (theEvent);
      emacs_event->modifiers = EV_MODIFIERS (theEvent)
                             | EV_UDMODIFIERS (theEvent);
    }
  XSETINT (emacs_event->x, lrint (p.x));
  XSETINT (emacs_event->y, lrint (p.y));
  EV_TRAILER (theEvent);
}


- (void)rightMouseDown: (NSEvent *)theEvent
{
  NSTRACE (rightMouseDown);
  [self mouseDown: theEvent];
}


- (void)otherMouseDown: (NSEvent *)theEvent
{
  NSTRACE (otherMouseDown);
  [self mouseDown: theEvent];
}


- (void)mouseUp: (NSEvent *)theEvent
{
  NSTRACE (mouseUp);
  [self mouseDown: theEvent];
}


- (void)rightMouseUp: (NSEvent *)theEvent
{
  NSTRACE (rightMouseUp);
  [self mouseDown: theEvent];
}


- (void)otherMouseUp: (NSEvent *)theEvent
{
  NSTRACE (otherMouseUp);
  [self mouseDown: theEvent];
}


- (void) scrollWheel: (NSEvent *)theEvent
{
  NSTRACE (scrollWheel);
  [self mouseDown: theEvent];
}


/* Tell emacs the mouse has moved. */
- (void)mouseMoved: (NSEvent *)e
{
  Mouse_HLInfo *hlinfo = MOUSE_HL_INFO (emacsframe);
  struct ns_display_info *dpyinfo = FRAME_DISPLAY_INFO (emacsframe);
  Lisp_Object frame;
  NSPoint pt;

//  NSTRACE (mouseMoved);

  dpyinfo->last_mouse_movement_time = EV_TIMESTAMP (e);
  pt = [self convertPoint: [e locationInWindow] fromView: nil];
  dpyinfo->last_mouse_motion_x = pt.x;
  dpyinfo->last_mouse_motion_y = pt.y;

  /* update any mouse face */
  if (hlinfo->mouse_face_hidden)
    {
      hlinfo->mouse_face_hidden = 0;
      clear_mouse_face (hlinfo);
    }

  /* tooltip handling */
  previous_help_echo_string = help_echo_string;
  help_echo_string = Qnil;

  if (!NILP (Vmouse_autoselect_window))
    {
      NSTRACE (mouse_autoselect_window);
      static Lisp_Object last_mouse_window;
      Lisp_Object window
	= window_from_coordinates (emacsframe, pt.x, pt.y, 0, 0);

      if (WINDOWP (window)
          && !EQ (window, last_mouse_window)
          && !EQ (window, selected_window)
          && (focus_follows_mouse
              || (EQ (XWINDOW (window)->frame,
                      XWINDOW (selected_window)->frame))))
        {
          NSTRACE (in_window);
          emacs_event->kind = SELECT_WINDOW_EVENT;
          emacs_event->frame_or_window = window;
          EV_TRAILER2 (e);
        }
      /* Remember the last window where we saw the mouse.  */
      last_mouse_window = window;
    }

  if (!note_mouse_movement (emacsframe, pt.x, pt.y))
    help_echo_string = previous_help_echo_string;

  XSETFRAME (frame, emacsframe);
  if (!NILP (help_echo_string) || !NILP (previous_help_echo_string))
    {
      /* NOTE: help_echo_{window,pos,object} are set in xdisp.c
         (note_mouse_highlight), which is called through the
         note_mouse_movement () call above */
      any_help_event_p = YES;
      gen_help_event (help_echo_string, frame, help_echo_window,
                      help_echo_object, help_echo_pos);
    }

  if (emacsframe->mouse_moved && send_appdefined)
    ns_send_appdefined (-1);
}


- (void)mouseDragged: (NSEvent *)e
{
  NSTRACE (mouseDragged);
  [self mouseMoved: e];
}


- (void)rightMouseDragged: (NSEvent *)e
{
  NSTRACE (rightMouseDragged);
  [self mouseMoved: e];
}


- (void)otherMouseDragged: (NSEvent *)e
{
  NSTRACE (otherMouseDragged);
  [self mouseMoved: e];
}


- (BOOL)windowShouldClose: (id)sender
{
  NSEvent *e =[[self window] currentEvent];

  NSTRACE (windowShouldClose);
  windowClosing = YES;
  if (!emacs_event)
    return NO;
  emacs_event->kind = DELETE_WINDOW_EVENT;
  emacs_event->modifiers = 0;
  emacs_event->code = 0;
  EV_TRAILER (e);
  /* Don't close this window, let this be done from lisp code.  */
  return NO;
}

- (void) updateFrameSize: (BOOL) delay;
{
  NSWindow *window = [self window];
  NSRect wr = [window frame];
  int extra = 0;
  int oldc = cols, oldr = rows;
  int oldw = FRAME_PIXEL_WIDTH (emacsframe);
  int oldh = FRAME_PIXEL_HEIGHT (emacsframe);
  int neww, newh;

  NSTRACE (updateFrameSize);
  NSTRACE_SIZE ("Original size", NSMakeSize (oldw, oldh));

  if (! [self isFullscreen])
    {
#ifdef NS_IMPL_GNUSTEP
      // GNUstep does not always update the tool bar height.  Force it.
      if (toolbar && [toolbar isVisible])
          update_frame_tool_bar (emacsframe);
#endif

      extra = FRAME_NS_TITLEBAR_HEIGHT (emacsframe)
        + FRAME_TOOLBAR_HEIGHT (emacsframe);
    }

  if (wait_for_tool_bar)
    {
      if (FRAME_TOOLBAR_HEIGHT (emacsframe) == 0)
        return;
      wait_for_tool_bar = NO;
    }

  neww = (int)wr.size.width - emacsframe->border_width;
  newh = (int)wr.size.height - extra;

  cols = FRAME_PIXEL_WIDTH_TO_TEXT_COLS (emacsframe, neww);
  rows = FRAME_PIXEL_HEIGHT_TO_TEXT_LINES (emacsframe, newh);

  if (cols < MINWIDTH)
    cols = MINWIDTH;

  if (rows < MINHEIGHT)
    rows = MINHEIGHT;

  if (oldr != rows || oldc != cols || neww != oldw || newh != oldh)
    {
      NSView *view = FRAME_NS_VIEW (emacsframe);
      NSWindow *win = [view window];
      NSSize sz = [win resizeIncrements];

      change_frame_size (emacsframe,
                         FRAME_PIXEL_TO_TEXT_WIDTH (emacsframe, neww),
                         FRAME_PIXEL_TO_TEXT_HEIGHT (emacsframe, newh),
                         0, delay, 0, 1);
      SET_FRAME_GARBAGED (emacsframe);
      cancel_mouse_face (emacsframe);

      // Did resize increments change because of a font change?
      if (sz.width != FRAME_COLUMN_WIDTH (emacsframe) ||
          sz.height != FRAME_LINE_HEIGHT (emacsframe) ||
          (frame_resize_pixelwise && sz.width != 1))
        {
          sz.width = frame_resize_pixelwise
            ? 1 : FRAME_COLUMN_WIDTH (emacsframe);
          sz.height = frame_resize_pixelwise
            ? 1 : FRAME_LINE_HEIGHT (emacsframe);
          [win setResizeIncrements: sz];

          NSTRACE_SIZE ("New size", NSMakeSize (neww, newh));
        }

      [view setFrame: NSMakeRect (0, 0, neww, newh)];
      [self windowDidMove:nil];   // Update top/left.
    }
}

- (NSSize)windowWillResize: (NSWindow *)sender toSize: (NSSize)frameSize
/* normalize frame to gridded text size */
{
  int extra = 0;

  NSTRACE (windowWillResize);
  NSTRACE_SIZE ("Original size", frameSize);
/*fprintf (stderr,"Window will resize: %.0f x %.0f\n",frameSize.width,frameSize.height); */

  if (fs_state == FULLSCREEN_MAXIMIZED
      && (maximized_width != (int)frameSize.width
          || maximized_height != (int)frameSize.height))
    [self setFSValue: FULLSCREEN_NONE];
  else if (fs_state == FULLSCREEN_WIDTH
           && maximized_width != (int)frameSize.width)
    [self setFSValue: FULLSCREEN_NONE];
  else if (fs_state == FULLSCREEN_HEIGHT
           && maximized_height != (int)frameSize.height)
    [self setFSValue: FULLSCREEN_NONE];
  if (fs_state == FULLSCREEN_NONE)
    maximized_width = maximized_height = -1;

  if (! [self isFullscreen])
    {
      extra = FRAME_NS_TITLEBAR_HEIGHT (emacsframe)
        + FRAME_TOOLBAR_HEIGHT (emacsframe);
    }

  cols = FRAME_PIXEL_WIDTH_TO_TEXT_COLS (emacsframe, frameSize.width);
  if (cols < MINWIDTH)
    cols = MINWIDTH;

  rows = FRAME_PIXEL_HEIGHT_TO_TEXT_LINES (emacsframe,
                                           frameSize.height - extra);
  if (rows < MINHEIGHT)
    rows = MINHEIGHT;
#ifdef NS_IMPL_COCOA
  {
    /* this sets window title to have size in it; the wm does this under GS */
    NSRect r = [[self window] frame];
    if (r.size.height == frameSize.height && r.size.width == frameSize.width)
      {
        if (old_title != 0)
          {
            xfree (old_title);
            old_title = 0;
          }
      }
    else if (fs_state == FULLSCREEN_NONE && ! maximizing_resize)
      {
        char *size_title;
        NSWindow *window = [self window];
        if (old_title == 0)
          {
            char *t = strdup ([[[self window] title] UTF8String]);
            char *pos = strstr (t, "  —  ");
            if (pos)
              *pos = '\0';
            old_title = t;
          }
        size_title = xmalloc (strlen (old_title) + 40);
	esprintf (size_title, "%s  —  (%d x %d)", old_title, cols, rows);
        [window setTitle: [NSString stringWithUTF8String: size_title]];
        [window display];
        xfree (size_title);
      }
  }
#endif /* NS_IMPL_COCOA */
/*fprintf (stderr,"    ...size became %.0f x %.0f  (%d x %d)\n",frameSize.width,frameSize.height,cols,rows); */

  return frameSize;
}


- (void)windowDidResize: (NSNotification *)notification
{
  if (! [self fsIsNative])
    {
      NSWindow *theWindow = [notification object];
      /* We can get notification on the non-FS window when in
         fullscreen mode.  */
      if ([self window] != theWindow) return;
    }

#ifdef NS_IMPL_GNUSTEP
  NSWindow *theWindow = [notification object];

   /* In GNUstep, at least currently, it's possible to get a didResize
      without getting a willResize.. therefore we need to act as if we got
      the willResize now */
  NSSize sz = [theWindow frame].size;
  sz = [self windowWillResize: theWindow toSize: sz];
#endif /* NS_IMPL_GNUSTEP */

  NSTRACE (windowDidResize);
/*fprintf (stderr,"windowDidResize: %.0f\n",[theWindow frame].size.height); */

if (cols > 0 && rows > 0)
    {
      [self updateFrameSize: YES];
    }

  ns_send_appdefined (-1);
}

#ifdef NS_IMPL_COCOA
- (void)viewDidEndLiveResize
{
  [super viewDidEndLiveResize];
  if (old_title != 0)
    {
      [[self window] setTitle: [NSString stringWithUTF8String: old_title]];
      xfree (old_title);
      old_title = 0;
    }
  maximizing_resize = NO;
}
#endif /* NS_IMPL_COCOA */


- (void)windowDidBecomeKey: (NSNotification *)notification
/* cf. x_detect_focus_change(), x_focus_changed(), x_new_focus_frame() */
{
  struct ns_display_info *dpyinfo = FRAME_DISPLAY_INFO (emacsframe);
  struct frame *old_focus = dpyinfo->x_focus_frame;

  NSTRACE (windowDidBecomeKey);

  if (emacsframe != old_focus)
    dpyinfo->x_focus_frame = emacsframe;

  ns_frame_rehighlight (emacsframe);

  if (emacs_event)
    {
      emacs_event->kind = FOCUS_IN_EVENT;
      EV_TRAILER ((id)nil);
    }
}


- (void)windowDidResignKey: (NSNotification *)notification
/* cf. x_detect_focus_change(), x_focus_changed(), x_new_focus_frame() */
{
  struct ns_display_info *dpyinfo = FRAME_DISPLAY_INFO (emacsframe);
  BOOL is_focus_frame = dpyinfo->x_focus_frame == emacsframe;
  NSTRACE (windowDidResignKey);

  if (is_focus_frame)
    dpyinfo->x_focus_frame = 0;

  emacsframe->mouse_moved = 0;
  ns_frame_rehighlight (emacsframe);

  /* FIXME: for some reason needed on second and subsequent clicks away
            from sole-frame Emacs to get hollow box to show */
  if (!windowClosing && [[self window] isVisible] == YES)
    {
      x_update_cursor (emacsframe, 1);
      x_set_frame_alpha (emacsframe);
    }

  if (any_help_event_p)
    {
      Lisp_Object frame;
      XSETFRAME (frame, emacsframe);
      help_echo_string = Qnil;
      gen_help_event (Qnil, frame, Qnil, Qnil, 0);
    }

  if (emacs_event && is_focus_frame)
    {
      [self deleteWorkingText];
      emacs_event->kind = FOCUS_OUT_EVENT;
      EV_TRAILER ((id)nil);
    }
}


- (void)windowWillMiniaturize: sender
{
  NSTRACE (windowWillMiniaturize);
}


- (BOOL)isFlipped
{
  return YES;
}


- (BOOL)isOpaque
{
  return NO;
}


- initFrameFromEmacs: (struct frame *)f
{
  NSRect r, wr;
  Lisp_Object tem;
  NSWindow *win;
  NSSize sz;
  NSColor *col;
  NSString *name;

  NSTRACE (initFrameFromEmacs);

  windowClosing = NO;
  processingCompose = NO;
  scrollbarsNeedingUpdate = 0;
  fs_state = FULLSCREEN_NONE;
  fs_before_fs = next_maximized = -1;
#ifdef HAVE_NATIVE_FS
  fs_is_native = ns_use_native_fullscreen;
#else
  fs_is_native = NO;
#endif
  maximized_width = maximized_height = -1;
  nonfs_window = nil;

/*fprintf (stderr,"init with %d, %d\n",f->text_cols, f->text_lines); */

  ns_userRect = NSMakeRect (0, 0, 0, 0);
  r = NSMakeRect (0, 0, FRAME_TEXT_COLS_TO_PIXEL_WIDTH (f, f->text_cols),
                 FRAME_TEXT_LINES_TO_PIXEL_HEIGHT (f, f->text_lines));
  [self initWithFrame: r];
  [self setAutoresizingMask: NSViewWidthSizable | NSViewHeightSizable];

  FRAME_NS_VIEW (f) = self;
  emacsframe = f;
#ifdef NS_IMPL_COCOA
  old_title = 0;
  maximizing_resize = NO;
#endif

  win = [[EmacsWindow alloc]
            initWithContentRect: r
                      styleMask: (NSResizableWindowMask |
#if MAC_OS_X_VERSION_MAX_ALLOWED >= MAC_OS_X_VERSION_10_7
                                  NSTitledWindowMask |
#endif
                                  NSMiniaturizableWindowMask |
                                  NSClosableWindowMask)
                        backing: NSBackingStoreBuffered
                          defer: YES];

#ifdef HAVE_NATIVE_FS
    [win setCollectionBehavior:NSWindowCollectionBehaviorFullScreenPrimary];
#endif

  wr = [win frame];
  bwidth = f->border_width = wr.size.width - r.size.width;
  tibar_height = FRAME_NS_TITLEBAR_HEIGHT (f) = wr.size.height - r.size.height;

  [win setAcceptsMouseMovedEvents: YES];
  [win setDelegate: self];
  [win useOptimizedDrawing: YES];

  sz.width = frame_resize_pixelwise ? 1 : FRAME_COLUMN_WIDTH (f);
  sz.height = frame_resize_pixelwise ? 1 : FRAME_LINE_HEIGHT (f);
  [win setResizeIncrements: sz];

  [[win contentView] addSubview: self];

  if (ns_drag_types)
    [self registerForDraggedTypes: ns_drag_types];

  tem = f->name;
  name = [NSString stringWithUTF8String:
                   NILP (tem) ? "Emacs" : SSDATA (tem)];
  [win setTitle: name];

  /* toolbar support */
  toolbar = [[EmacsToolbar alloc] initForView: self withIdentifier:
                         [NSString stringWithFormat: @"Emacs Frame %d",
                                   ns_window_num]];
  [win setToolbar: toolbar];
  [toolbar setVisible: NO];

  /* Don't set frame garbaged until tool bar is up to date?
     This avoids an extra clear and redraw (flicker) at frame creation.  */
  if (FRAME_EXTERNAL_TOOL_BAR (f)) wait_for_tool_bar = YES;
  else wait_for_tool_bar = NO;


#ifdef NS_IMPL_COCOA
  {
    NSButton *toggleButton;
  toggleButton = [win standardWindowButton: NSWindowToolbarButton];
  [toggleButton setTarget: self];
  [toggleButton setAction: @selector (toggleToolbar: )];
  }
#endif
  FRAME_TOOLBAR_HEIGHT (f) = 0;

  tem = f->icon_name;
  if (!NILP (tem))
    [win setMiniwindowTitle:
           [NSString stringWithUTF8String: SSDATA (tem)]];

  {
    NSScreen *screen = [win screen];

    if (screen != 0)
      [win setFrameTopLeftPoint: NSMakePoint
           (IN_BOUND (-SCREENMAX, f->left_pos, SCREENMAX),
            IN_BOUND (-SCREENMAX,
                     [screen frame].size.height - NS_TOP_POS (f), SCREENMAX))];
  }

  [win makeFirstResponder: self];

  col = ns_lookup_indexed_color (NS_FACE_BACKGROUND
                                  (FRAME_DEFAULT_FACE (emacsframe)), emacsframe);
  [win setBackgroundColor: col];
  if ([col alphaComponent] != (EmacsCGFloat) 1.0)
    [win setOpaque: NO];

  [self allocateGState];

  [NSApp registerServicesMenuSendTypes: ns_send_types
                           returnTypes: nil];

  ns_window_num++;
  return self;
}


- (void)windowDidMove: sender
{
  NSWindow *win = [self window];
  NSRect r = [win frame];
  NSArray *screens = [NSScreen screens];
  NSScreen *screen = [screens objectAtIndex: 0];

  NSTRACE (windowDidMove);

  if (!emacsframe->output_data.ns)
    return;
  if (screen != nil)
    {
      emacsframe->left_pos = r.origin.x;
      emacsframe->top_pos =
        [screen frame].size.height - (r.origin.y + r.size.height);
    }
}


/* Called AFTER method below, but before our windowWillResize call there leads
   to windowDidResize -> x_set_window_size.  Update emacs' notion of frame
   location so set_window_size moves the frame. */
- (BOOL)windowShouldZoom: (NSWindow *)sender toFrame: (NSRect)newFrame
{
  emacsframe->output_data.ns->zooming = 1;
  return YES;
}


/* Override to do something slightly nonstandard, but nice.  First click on
   zoom button will zoom vertically.  Second will zoom completely.  Third
   returns to original. */
- (NSRect)windowWillUseStandardFrame:(NSWindow *)sender
                        defaultFrame:(NSRect)defaultFrame
{
  NSRect result = [sender frame];

  NSTRACE (windowWillUseStandardFrame);

  if (fs_before_fs != -1) /* Entering fullscreen */
      {
        result = defaultFrame;
      }
  else if (next_maximized == FULLSCREEN_HEIGHT
      || (next_maximized == -1
          && abs (defaultFrame.size.height - result.size.height)
          > FRAME_LINE_HEIGHT (emacsframe)))
    {
      /* first click */
      ns_userRect = result;
      maximized_height = result.size.height = defaultFrame.size.height;
      maximized_width = -1;
      result.origin.y = defaultFrame.origin.y;
      [self setFSValue: FULLSCREEN_HEIGHT];
#ifdef NS_IMPL_COCOA
      maximizing_resize = YES;
#endif
    }
  else if (next_maximized == FULLSCREEN_WIDTH)
    {
      ns_userRect = result;
      maximized_width = result.size.width = defaultFrame.size.width;
      maximized_height = -1;
      result.origin.x = defaultFrame.origin.x;
      [self setFSValue: FULLSCREEN_WIDTH];
    }
  else if (next_maximized == FULLSCREEN_MAXIMIZED
           || (next_maximized == -1
               && abs (defaultFrame.size.width - result.size.width)
               > FRAME_COLUMN_WIDTH (emacsframe)))
    {
      result = defaultFrame;  /* second click */
      maximized_width = result.size.width;
      maximized_height = result.size.height;
      [self setFSValue: FULLSCREEN_MAXIMIZED];
#ifdef NS_IMPL_COCOA
      maximizing_resize = YES;
#endif
    }
  else
    {
      /* restore */
      result = ns_userRect.size.height ? ns_userRect : result;
      ns_userRect = NSMakeRect (0, 0, 0, 0);
#ifdef NS_IMPL_COCOA
      maximizing_resize = fs_state != FULLSCREEN_NONE;
#endif
      [self setFSValue: FULLSCREEN_NONE];
      maximized_width = maximized_height = -1;
    }

  if (fs_before_fs == -1) next_maximized = -1;
  [self windowWillResize: sender toSize: result.size];
  return result;
}


- (void)windowDidDeminiaturize: sender
{
  NSTRACE (windowDidDeminiaturize);
  if (!emacsframe->output_data.ns)
    return;

  SET_FRAME_ICONIFIED (emacsframe, 0);
  SET_FRAME_VISIBLE (emacsframe, 1);
  windows_or_buffers_changed = 63;

  if (emacs_event)
    {
      emacs_event->kind = DEICONIFY_EVENT;
      EV_TRAILER ((id)nil);
    }
}


- (void)windowDidExpose: sender
{
  NSTRACE (windowDidExpose);
  if (!emacsframe->output_data.ns)
    return;

  SET_FRAME_VISIBLE (emacsframe, 1);
  SET_FRAME_GARBAGED (emacsframe);

  if (send_appdefined)
    ns_send_appdefined (-1);
}


- (void)windowDidMiniaturize: sender
{
  NSTRACE (windowDidMiniaturize);
  if (!emacsframe->output_data.ns)
    return;

  SET_FRAME_ICONIFIED (emacsframe, 1);
  SET_FRAME_VISIBLE (emacsframe, 0);

  if (emacs_event)
    {
      emacs_event->kind = ICONIFY_EVENT;
      EV_TRAILER ((id)nil);
    }
}

#ifdef HAVE_NATIVE_FS
- (NSApplicationPresentationOptions)window:(NSWindow *)window
      willUseFullScreenPresentationOptions:
  (NSApplicationPresentationOptions)proposedOptions
{
  return proposedOptions|NSApplicationPresentationAutoHideToolbar;
}
#endif

- (void)windowWillEnterFullScreen:(NSNotification *)notification
{
  fs_before_fs = fs_state;
}

- (void)windowDidEnterFullScreen:(NSNotification *)notification
{
  [self setFSValue: FULLSCREEN_BOTH];
  if (! [self fsIsNative])
    {
      [self windowDidBecomeKey:notification];
      [nonfs_window orderOut:self];
    }
  else
    {
      BOOL tbar_visible = FRAME_EXTERNAL_TOOL_BAR (emacsframe) ? YES : NO;
#ifdef NS_IMPL_COCOA
#if MAC_OS_X_VERSION_MAX_ALLOWED >= MAC_OS_X_VERSION_10_7
      unsigned val = (unsigned)[NSApp presentationOptions];

      // OSX 10.7 bug fix, the menu won't appear without this.
      // val is non-zero on other OSX versions.
      if (val == 0)
        {
          NSApplicationPresentationOptions options
            = NSApplicationPresentationAutoHideDock
            | NSApplicationPresentationAutoHideMenuBar
            | NSApplicationPresentationFullScreen
            | NSApplicationPresentationAutoHideToolbar;

          [NSApp setPresentationOptions: options];
        }
#endif
#endif
      [toolbar setVisible:tbar_visible];
    }
}

- (void)windowWillExitFullScreen:(NSNotification *)notification
{
  if (next_maximized != -1)
    fs_before_fs = next_maximized;
}

- (void)windowDidExitFullScreen:(NSNotification *)notification
{
  [self setFSValue: fs_before_fs];
  fs_before_fs = -1;
#ifdef HAVE_NATIVE_FS
  [self updateCollectionBehavior];
#endif
  if (FRAME_EXTERNAL_TOOL_BAR (emacsframe))
    {
      [toolbar setVisible:YES];
      update_frame_tool_bar (emacsframe);
      [self updateFrameSize:YES];
      [[self window] display];
    }
  else
    [toolbar setVisible:NO];

  if (next_maximized != -1)
    [[self window] performZoom:self];
}

- (BOOL)fsIsNative
{
  return fs_is_native;
}

- (BOOL)isFullscreen
{
  if (! fs_is_native) return nonfs_window != nil;
#ifdef HAVE_NATIVE_FS
  return ([[self window] styleMask] & NSFullScreenWindowMask) != 0;
#else
  return NO;
#endif
}

#ifdef HAVE_NATIVE_FS
- (void)updateCollectionBehavior
{
  if (! [self isFullscreen])
    {
      NSWindow *win = [self window];
      NSWindowCollectionBehavior b = [win collectionBehavior];
      if (ns_use_native_fullscreen)
        b |= NSWindowCollectionBehaviorFullScreenPrimary;
      else
        b &= ~NSWindowCollectionBehaviorFullScreenPrimary;

      [win setCollectionBehavior: b];
      fs_is_native = ns_use_native_fullscreen;
    }
}
#endif

- (void)toggleFullScreen: (id)sender
{
  NSWindow *w, *fw;
  BOOL onFirstScreen;
  struct frame *f;
  NSSize sz;
  NSRect r, wr;
  NSColor *col;

  if (fs_is_native)
    {
#ifdef HAVE_NATIVE_FS
      [[self window] toggleFullScreen:sender];
#endif
      return;
    }

  w = [self window];
  onFirstScreen = [[w screen] isEqual:[[NSScreen screens] objectAtIndex:0]];
  f = emacsframe;
  wr = [w frame];
  col = ns_lookup_indexed_color (NS_FACE_BACKGROUND
                                 (FRAME_DEFAULT_FACE (f)),
                                 f);

  sz.width = frame_resize_pixelwise ? 1 : FRAME_COLUMN_WIDTH (f);
  sz.height = frame_resize_pixelwise ? 1 : FRAME_LINE_HEIGHT (f);

  if (fs_state != FULLSCREEN_BOTH)
    {
      NSScreen *screen = [w screen];

#if defined (NS_IMPL_COCOA) && \
  MAC_OS_X_VERSION_MAX_ALLOWED >= MAC_OS_X_VERSION_10_9
      /* Hide ghost menu bar on secondary monitor? */
      if (! onFirstScreen)
        onFirstScreen = [NSScreen screensHaveSeparateSpaces];
#endif
      /* Hide dock and menubar if we are on the primary screen.  */
      if (onFirstScreen)
        {
#ifdef NS_IMPL_COCOA
          NSApplicationPresentationOptions options
            = NSApplicationPresentationAutoHideDock
            | NSApplicationPresentationAutoHideMenuBar;

          [NSApp setPresentationOptions: options];
#else
          [NSMenu setMenuBarVisible:NO];
#endif
        }

      fw = [[EmacsFSWindow alloc]
                       initWithContentRect:[w contentRectForFrameRect:wr]
                                 styleMask:NSBorderlessWindowMask
                                   backing:NSBackingStoreBuffered
                                     defer:YES
                                    screen:screen];

      [fw setContentView:[w contentView]];
      [fw setTitle:[w title]];
      [fw setDelegate:self];
      [fw setAcceptsMouseMovedEvents: YES];
      [fw useOptimizedDrawing: YES];
      [fw setResizeIncrements: sz];
      [fw setBackgroundColor: col];
      if ([col alphaComponent] != (EmacsCGFloat) 1.0)
        [fw setOpaque: NO];

      f->border_width = 0;
      FRAME_NS_TITLEBAR_HEIGHT (f) = 0;
      tobar_height = FRAME_TOOLBAR_HEIGHT (f);
      FRAME_TOOLBAR_HEIGHT (f) = 0;

      nonfs_window = w;

      [self windowWillEnterFullScreen:nil];
      [fw makeKeyAndOrderFront:NSApp];
      [fw makeFirstResponder:self];
      [w orderOut:self];
      r = [fw frameRectForContentRect:[screen frame]];
      [fw setFrame: r display:YES animate:ns_use_fullscreen_animation];
      [self windowDidEnterFullScreen:nil];
      [fw display];
    }
  else
    {
      fw = w;
      w = nonfs_window;
      nonfs_window = nil;

      if (onFirstScreen)
        {
#ifdef NS_IMPL_COCOA
          [NSApp setPresentationOptions: NSApplicationPresentationDefault];
#else
          [NSMenu setMenuBarVisible:YES];
#endif
        }

      [w setContentView:[fw contentView]];
      [w setResizeIncrements: sz];
      [w setBackgroundColor: col];
      if ([col alphaComponent] != (EmacsCGFloat) 1.0)
        [w setOpaque: NO];

      f->border_width = bwidth;
      FRAME_NS_TITLEBAR_HEIGHT (f) = tibar_height;
      if (FRAME_EXTERNAL_TOOL_BAR (f))
        FRAME_TOOLBAR_HEIGHT (f) = tobar_height;

      [self windowWillExitFullScreen:nil];
      [fw setFrame: [w frame] display:YES animate:ns_use_fullscreen_animation];
      [fw close];
      [w makeKeyAndOrderFront:NSApp];
      [self windowDidExitFullScreen:nil];
      [self updateFrameSize:YES];
    }
}

- (void)handleFS
{
  if (fs_state != emacsframe->want_fullscreen)
    {
      if (fs_state == FULLSCREEN_BOTH)
        {
          [self toggleFullScreen:self];
        }

      switch (emacsframe->want_fullscreen)
        {
        case FULLSCREEN_BOTH:
          [self toggleFullScreen:self];
          break;
        case FULLSCREEN_WIDTH:
          next_maximized = FULLSCREEN_WIDTH;
          if (fs_state != FULLSCREEN_BOTH)
            [[self window] performZoom:self];
          break;
        case FULLSCREEN_HEIGHT:
          next_maximized = FULLSCREEN_HEIGHT;
          if (fs_state != FULLSCREEN_BOTH)
            [[self window] performZoom:self];
          break;
        case FULLSCREEN_MAXIMIZED:
          next_maximized = FULLSCREEN_MAXIMIZED;
          if (fs_state != FULLSCREEN_BOTH)
            [[self window] performZoom:self];
          break;
        case FULLSCREEN_NONE:
          if (fs_state != FULLSCREEN_BOTH)
            {
              next_maximized = FULLSCREEN_NONE;
              [[self window] performZoom:self];
            }
          break;
        }

      emacsframe->want_fullscreen = FULLSCREEN_NONE;
    }

}

- (void) setFSValue: (int)value
{
  Lisp_Object lval = Qnil;
  switch (value)
    {
    case FULLSCREEN_BOTH:
      lval = Qfullboth;
      break;
    case FULLSCREEN_WIDTH:
      lval = Qfullwidth;
      break;
    case FULLSCREEN_HEIGHT:
      lval = Qfullheight;
      break;
    case FULLSCREEN_MAXIMIZED:
      lval = Qmaximized;
      break;
    }
  store_frame_param (emacsframe, Qfullscreen, lval);
  fs_state = value;
}

- (void)mouseEntered: (NSEvent *)theEvent
{
  NSTRACE (mouseEntered);
  if (emacsframe)
    FRAME_DISPLAY_INFO (emacsframe)->last_mouse_movement_time
      = EV_TIMESTAMP (theEvent);
}


- (void)mouseExited: (NSEvent *)theEvent
{
  Mouse_HLInfo *hlinfo = emacsframe ? MOUSE_HL_INFO (emacsframe) : NULL;

  NSTRACE (mouseExited);

  if (!hlinfo)
    return;

  FRAME_DISPLAY_INFO (emacsframe)->last_mouse_movement_time
    = EV_TIMESTAMP (theEvent);

  if (emacsframe == hlinfo->mouse_face_mouse_frame)
    {
      clear_mouse_face (hlinfo);
      hlinfo->mouse_face_mouse_frame = 0;
    }
}


- menuDown: sender
{
  NSTRACE (menuDown);
  if (context_menu_value == -1)
    context_menu_value = [sender tag];
  else
    {
      NSInteger tag = [sender tag];
      find_and_call_menu_selection (emacsframe, emacsframe->menu_bar_items_used,
                                    emacsframe->menu_bar_vector,
                                    (void *)tag);
    }

  ns_send_appdefined (-1);
  return self;
}


- (EmacsToolbar *)toolbar
{
  return toolbar;
}


/* this gets called on toolbar button click */
- toolbarClicked: (id)item
{
  NSEvent *theEvent;
  int idx = [item tag] * TOOL_BAR_ITEM_NSLOTS;

  NSTRACE (toolbarClicked);

  if (!emacs_event)
    return self;

  /* send first event (for some reason two needed) */
  theEvent = [[self window] currentEvent];
  emacs_event->kind = TOOL_BAR_EVENT;
  XSETFRAME (emacs_event->arg, emacsframe);
  EV_TRAILER (theEvent);

  emacs_event->kind = TOOL_BAR_EVENT;
/*   XSETINT (emacs_event->code, 0); */
  emacs_event->arg = AREF (emacsframe->tool_bar_items,
			   idx + TOOL_BAR_ITEM_KEY);
  emacs_event->modifiers = EV_MODIFIERS (theEvent);
  EV_TRAILER (theEvent);
  return self;
}


- toggleToolbar: (id)sender
{
  if (!emacs_event)
    return self;

  emacs_event->kind = NS_NONKEY_EVENT;
  emacs_event->code = KEY_NS_TOGGLE_TOOLBAR;
  EV_TRAILER ((id)nil);
  return self;
}


- (void)drawRect: (NSRect)rect
{
  int x = NSMinX (rect), y = NSMinY (rect);
  int width = NSWidth (rect), height = NSHeight (rect);

  NSTRACE (drawRect);

  if (!emacsframe || !emacsframe->output_data.ns)
    return;

  ns_clear_frame_area (emacsframe, x, y, width, height);
  expose_frame (emacsframe, x, y, width, height);

  /*
    drawRect: may be called (at least in OS X 10.5) for invisible
    views as well for some reason.  Thus, do not infer visibility
    here.

    emacsframe->async_visible = 1;
    emacsframe->async_iconified = 0;
  */
}


/* NSDraggingDestination protocol methods.  Actually this is not really a
   protocol, but a category of Object.  O well...  */

-(NSUInteger) draggingEntered: (id <NSDraggingInfo>) sender
{
  NSTRACE (draggingEntered);
  return NSDragOperationGeneric;
}


-(BOOL)prepareForDragOperation: (id <NSDraggingInfo>) sender
{
  return YES;
}


-(BOOL)performDragOperation: (id <NSDraggingInfo>) sender
{
  id pb;
  int x, y;
  NSString *type;
  NSEvent *theEvent = [[self window] currentEvent];
  NSPoint position;
  NSDragOperation op = [sender draggingSourceOperationMask];
  int modifiers = 0;

  NSTRACE (performDragOperation);

  if (!emacs_event)
    return NO;

  position = [self convertPoint: [sender draggingLocation] fromView: nil];
  x = lrint (position.x);  y = lrint (position.y);

  pb = [sender draggingPasteboard];
  type = [pb availableTypeFromArray: ns_drag_types];

  if (! (op & (NSDragOperationMove|NSDragOperationDelete)) &&
      // URL drags contain all operations (0xf), don't allow all to be set.
      (op & 0xf) != 0xf)
    {
      if (op & NSDragOperationLink)
        modifiers |= NSControlKeyMask;
      if (op & NSDragOperationCopy)
        modifiers |= NSAlternateKeyMask;
      if (op & NSDragOperationGeneric)
        modifiers |= NSCommandKeyMask;
    }

  modifiers = EV_MODIFIERS2 (modifiers);
  if (type == 0)
    {
      return NO;
    }
  else if ([type isEqualToString: NSFilenamesPboardType])
    {
      NSArray *files;
      NSEnumerator *fenum;
      NSString *file;

      if (!(files = [pb propertyListForType: type]))
        return NO;

      fenum = [files objectEnumerator];
      while ( (file = [fenum nextObject]) )
        {
          emacs_event->kind = DRAG_N_DROP_EVENT;
          XSETINT (emacs_event->x, x);
          XSETINT (emacs_event->y, y);
          ns_input_file = append2 (ns_input_file,
                                   build_string ([file UTF8String]));
          emacs_event->modifiers = modifiers;
          emacs_event->arg =  list2 (Qfile, build_string ([file UTF8String]));
          EV_TRAILER (theEvent);
        }
      return YES;
    }
  else if ([type isEqualToString: NSURLPboardType])
    {
      NSURL *url = [NSURL URLFromPasteboard: pb];
      if (url == nil) return NO;

      emacs_event->kind = DRAG_N_DROP_EVENT;
      XSETINT (emacs_event->x, x);
      XSETINT (emacs_event->y, y);
      emacs_event->modifiers = modifiers;
      emacs_event->arg =  list2 (Qurl,
                                 build_string ([[url absoluteString]
                                                 UTF8String]));
      EV_TRAILER (theEvent);

      if ([url isFileURL] != NO)
        {
          NSString *file = [url path];
          ns_input_file = append2 (ns_input_file,
                                   build_string ([file UTF8String]));
        }
      return YES;
    }
  else if ([type isEqualToString: NSStringPboardType]
           || [type isEqualToString: NSTabularTextPboardType])
    {
      NSString *data;

      if (! (data = [pb stringForType: type]))
        return NO;

      emacs_event->kind = DRAG_N_DROP_EVENT;
      XSETINT (emacs_event->x, x);
      XSETINT (emacs_event->y, y);
      emacs_event->modifiers = modifiers;
      emacs_event->arg =  list2 (Qnil, build_string ([data UTF8String]));
      EV_TRAILER (theEvent);
      return YES;
    }
  else
    {
      fprintf (stderr, "Invalid data type in dragging pasteboard");
      return NO;
    }
}


- (id) validRequestorForSendType: (NSString *)typeSent
                      returnType: (NSString *)typeReturned
{
  NSTRACE (validRequestorForSendType);
  if (typeSent != nil && [ns_send_types indexOfObject: typeSent] != NSNotFound
      && typeReturned == nil)
    {
      if (! NILP (ns_get_local_selection (QPRIMARY, QUTF8_STRING)))
        return self;
    }

  return [super validRequestorForSendType: typeSent
                               returnType: typeReturned];
}


/* The next two methods are part of NSServicesRequests informal protocol,
   supposedly called when a services menu item is chosen from this app.
   But this should not happen because we override the services menu with our
   own entries which call ns-perform-service.
   Nonetheless, it appeared to happen (under strange circumstances): bug#1435.
   So let's at least stub them out until further investigation can be done. */

- (BOOL) readSelectionFromPasteboard: (NSPasteboard *)pb
{
  /* we could call ns_string_from_pasteboard(pboard) here but then it should
     be written into the buffer in place of the existing selection..
     ordinary service calls go through functions defined in ns-win.el */
  return NO;
}

- (BOOL) writeSelectionToPasteboard: (NSPasteboard *)pb types: (NSArray *)types
{
  NSArray *typesDeclared;
  Lisp_Object val;

  /* We only support NSStringPboardType */
  if ([types containsObject:NSStringPboardType] == NO) {
    return NO;
  }

  val = ns_get_local_selection (QPRIMARY, QUTF8_STRING);
  if (CONSP (val) && SYMBOLP (XCAR (val)))
    {
      val = XCDR (val);
      if (CONSP (val) && NILP (XCDR (val)))
        val = XCAR (val);
    }
  if (! STRINGP (val))
    return NO;

  typesDeclared = [NSArray arrayWithObject:NSStringPboardType];
  [pb declareTypes:typesDeclared owner:nil];
  ns_string_to_pasteboard (pb, val);
  return YES;
}


/* setMini =YES means set from internal (gives a finder icon), NO means set nil
   (gives a miniaturized version of the window); currently we use the latter for
   frames whose active buffer doesn't correspond to any file
   (e.g., '*scratch*') */
- setMiniwindowImage: (BOOL) setMini
{
  id image = [[self window] miniwindowImage];
  NSTRACE (setMiniwindowImage);

  /* NOTE: under Cocoa miniwindowImage always returns nil, documentation
     about "AppleDockIconEnabled" notwithstanding, however the set message
     below has its effect nonetheless. */
  if (image != emacsframe->output_data.ns->miniimage)
    {
      if (image && [image isKindOfClass: [EmacsImage class]])
        [image release];
      [[self window] setMiniwindowImage:
                       setMini ? emacsframe->output_data.ns->miniimage : nil];
    }

  return self;
}


- (void) setRows: (int) r andColumns: (int) c
{
  rows = r;
  cols = c;
}

@end  /* EmacsView */



/* ==========================================================================

    EmacsWindow implementation

   ========================================================================== */

@implementation EmacsWindow

#ifdef NS_IMPL_COCOA
- (id)accessibilityAttributeValue:(NSString *)attribute
{
  Lisp_Object str = Qnil;
  struct frame *f = SELECTED_FRAME ();
  struct buffer *curbuf = XBUFFER (XWINDOW (f->selected_window)->contents);

  if ([attribute isEqualToString:NSAccessibilityRoleAttribute])
    return NSAccessibilityTextFieldRole;

  if ([attribute isEqualToString:NSAccessibilitySelectedTextAttribute]
      && curbuf && ! NILP (BVAR (curbuf, mark_active)))
    {
      str = ns_get_local_selection (QPRIMARY, QUTF8_STRING);
    }
  else if (curbuf && [attribute isEqualToString:NSAccessibilityValueAttribute])
    {
      if (! NILP (BVAR (curbuf, mark_active)))
          str = ns_get_local_selection (QPRIMARY, QUTF8_STRING);

      if (NILP (str))
        {
          ptrdiff_t start_byte = BUF_BEGV_BYTE (curbuf);
          ptrdiff_t byte_range = BUF_ZV_BYTE (curbuf) - start_byte;
          ptrdiff_t range = BUF_ZV (curbuf) - BUF_BEGV (curbuf);

          if (! NILP (BVAR (curbuf, enable_multibyte_characters)))
            str = make_uninit_multibyte_string (range, byte_range);
          else
            str = make_uninit_string (range);
          /* To check: This returns emacs-utf-8, which is a superset of utf-8.
             Is this a problem?  */
          memcpy (SDATA (str), BYTE_POS_ADDR (start_byte), byte_range);
        }
    }


  if (! NILP (str))
    {
      if (CONSP (str) && SYMBOLP (XCAR (str)))
        {
          str = XCDR (str);
          if (CONSP (str) && NILP (XCDR (str)))
            str = XCAR (str);
        }
      if (STRINGP (str))
        {
          const char *utfStr = SSDATA (str);
          NSString *nsStr = [NSString stringWithUTF8String: utfStr];
          return nsStr;
        }
    }

  return [super accessibilityAttributeValue:attribute];
}
#endif /* NS_IMPL_COCOA */

/* If we have multiple monitors, one above the other, we don't want to
   restrict the height to just one monitor.  So we override this.  */
- (NSRect)constrainFrameRect:(NSRect)frameRect toScreen:(NSScreen *)screen
{
  /* When making the frame visible for the first time or if there is just
     one screen, we want to constrain.  Other times not.  */
  NSArray *screens = [NSScreen screens];
  NSUInteger nr_screens = [screens count], nr_eff_screens = 0, i;
  struct frame *f = ((EmacsView *)[self delegate])->emacsframe;
  NSTRACE (constrainFrameRect);
  NSTRACE_RECT ("input", frameRect);

  if (ns_menu_bar_should_be_hidden ())
    return frameRect;

  if (nr_screens == 1)
    return [super constrainFrameRect:frameRect toScreen:screen];

#ifdef NS_IMPL_COCOA
#if MAC_OS_X_VERSION_MAX_ALLOWED >= MAC_OS_X_VERSION_10_9
  // If separate spaces is on, it is like each screen is independent.  There is
  // no spanning of frames across screens.
  if ([NSScreen screensHaveSeparateSpaces])
    return [super constrainFrameRect:frameRect toScreen:screen];
#endif
#endif

  for (i = 0; i < nr_screens; ++i)
    {
      NSScreen *s = [screens objectAtIndex: i];
      NSRect scrrect = [s frame];
      NSRect intersect = NSIntersectionRect (frameRect, scrrect);

      if (intersect.size.width > 0 || intersect.size.height > 0)
        ++nr_eff_screens;
    }

  if (nr_eff_screens == 1)
    return [super constrainFrameRect:frameRect toScreen:screen];

  /* The default implementation does two things 1) ensure that the top
     of the rectangle is below the menu bar (or below the top of the
     screen) and 2) resizes windows larger than the screen. As we
     don't want the latter, a smaller rectangle is used. */
#define FAKE_HEIGHT 64
  float old_top = frameRect.origin.y + frameRect.size.height;
  NSRect r;
  r.size.height = FAKE_HEIGHT;
  r.size.width = frameRect.size.width;
  r.origin.x = frameRect.origin.x;
  r.origin.y = old_top - FAKE_HEIGHT;

  NSTRACE_RECT ("input to super", r);

  r = [super constrainFrameRect:r toScreen:screen];

  NSTRACE_RECT ("output from super", r);

  float new_top = r.origin.y + FAKE_HEIGHT;
  if (new_top < old_top)
  {
    frameRect.origin.y = new_top - frameRect.size.height;
  }

  NSTRACE_RECT ("output", frameRect);

  return frameRect;
#undef FAKE_HEIGHT
}

@end /* EmacsWindow */


@implementation EmacsFSWindow

- (BOOL)canBecomeKeyWindow
{
  return YES;
}

- (BOOL)canBecomeMainWindow
{
  return YES;
}

@end

/* ==========================================================================

    EmacsScroller implementation

   ========================================================================== */


@implementation EmacsScroller

/* for repeat button push */
#define SCROLL_BAR_FIRST_DELAY 0.5
#define SCROLL_BAR_CONTINUOUS_DELAY (1.0 / 15)

+ (CGFloat) scrollerWidth
{
  /* TODO: if we want to allow variable widths, this is the place to do it,
           however neither GNUstep nor Cocoa support it very well */
  return [NSScroller scrollerWidth];
}


- initFrame: (NSRect )r window: (Lisp_Object)nwin
{
  NSTRACE (EmacsScroller_initFrame);

  r.size.width = [EmacsScroller scrollerWidth];
  [super initWithFrame: r/*NSMakeRect (0, 0, 0, 0)*/];
  [self setContinuous: YES];
  [self setEnabled: YES];

  /* Ensure auto resizing of scrollbars occurs within the emacs frame's view
     locked against the top and bottom edges, and right edge on OS X, where
     scrollers are on right. */
#ifdef NS_IMPL_GNUSTEP
  [self setAutoresizingMask: NSViewMaxXMargin | NSViewHeightSizable];
#else
  [self setAutoresizingMask: NSViewMinXMargin | NSViewHeightSizable];
#endif

  window = XWINDOW (nwin);
  condemned = NO;
  pixel_height = NSHeight (r);
  if (pixel_height == 0) pixel_height = 1;
  min_portion = 20 / pixel_height;

  frame = XFRAME (window->frame);
  if (FRAME_LIVE_P (frame))
    {
      int i;
      EmacsView *view = FRAME_NS_VIEW (frame);
      NSView *sview = [[view window] contentView];
      NSArray *subs = [sview subviews];

      /* disable optimization stopping redraw of other scrollbars */
      view->scrollbarsNeedingUpdate = 0;
      for (i =[subs count]-1; i >= 0; i--)
        if ([[subs objectAtIndex: i] isKindOfClass: [EmacsScroller class]])
          view->scrollbarsNeedingUpdate++;
      [sview addSubview: self];
    }

/*  [self setFrame: r]; */

  return self;
}


- (void)setFrame: (NSRect)newRect
{
  NSTRACE (EmacsScroller_setFrame);
/*  block_input (); */
  pixel_height = NSHeight (newRect);
  if (pixel_height == 0) pixel_height = 1;
  min_portion = 20 / pixel_height;
  [super setFrame: newRect];
  [self display];
/*  unblock_input (); */
}


- (void)dealloc
{
  NSTRACE (EmacsScroller_dealloc);
  if (window)
    wset_vertical_scroll_bar (window, Qnil);
  window = 0;
  [super dealloc];
}


- condemn
{
  NSTRACE (condemn);
  condemned =YES;
  return self;
}


- reprieve
{
  NSTRACE (reprieve);
  condemned =NO;
  return self;
}


- judge
{
  NSTRACE (judge);
  if (condemned)
    {
      EmacsView *view;
      block_input ();
      /* ensure other scrollbar updates after deletion */
      view = (EmacsView *)FRAME_NS_VIEW (frame);
      if (view != nil)
        view->scrollbarsNeedingUpdate++;
      [self removeFromSuperview];
      [self release];
      unblock_input ();
    }
  return self;
}


- (void)resetCursorRects
{
  NSRect visible = [self visibleRect];
  NSTRACE (resetCursorRects);

  if (!NSIsEmptyRect (visible))
    [self addCursorRect: visible cursor: [NSCursor arrowCursor]];
  [[NSCursor arrowCursor] setOnMouseEntered: YES];
}


- (int) checkSamePosition: (int) position portion: (int) portion
                    whole: (int) whole
{
  return em_position ==position && em_portion ==portion && em_whole ==whole
    && portion != whole; /* needed for resize empty buf */
}


- setPosition: (int)position portion: (int)portion whole: (int)whole
{
  NSTRACE (setPosition);

  em_position = position;
  em_portion = portion;
  em_whole = whole;

  if (portion >= whole)
    {
#ifdef NS_IMPL_COCOA
      [self setKnobProportion: 1.0];
      [self setDoubleValue: 1.0];
#else
      [self setFloatValue: 0.0 knobProportion: 1.0];
#endif
    }
  else
    {
      float pos;
      CGFloat por;
      portion = max ((float)whole*min_portion/pixel_height, portion);
      pos = (float)position / (whole - portion);
      por = (CGFloat)portion/whole;
#ifdef NS_IMPL_COCOA
      [self setKnobProportion: por];
      [self setDoubleValue: pos];
#else
      [self setFloatValue: pos knobProportion: por];
#endif
    }

  /* Events may come here even if the event loop is not running.
     If we don't enter the event loop, the scroll bar will not update.
     So send SIGIO to ourselves.  */
  if (apploopnr == 0) raise (SIGIO);

  return self;
}

/* set up emacs_event */
- (void) sendScrollEventAtLoc: (float)loc fromEvent: (NSEvent *)e
{
  Lisp_Object win;
  if (!emacs_event)
    return;

  emacs_event->part = last_hit_part;
  emacs_event->code = 0;
  emacs_event->modifiers = EV_MODIFIERS (e) | down_modifier;
  XSETWINDOW (win, window);
  emacs_event->frame_or_window = win;
  emacs_event->timestamp = EV_TIMESTAMP (e);
  emacs_event->kind = SCROLL_BAR_CLICK_EVENT;
  emacs_event->arg = Qnil;
  XSETINT (emacs_event->x, loc * pixel_height);
  XSETINT (emacs_event->y, pixel_height-20);

  if (q_event_ptr)
    {
      n_emacs_events_pending++;
      kbd_buffer_store_event_hold (emacs_event, q_event_ptr);
    }
  else
    hold_event (emacs_event);
  EVENT_INIT (*emacs_event);
  ns_send_appdefined (-1);
}


/* called manually thru timer to implement repeated button action w/hold-down */
- repeatScroll: (NSTimer *)scrollEntry
{
  NSEvent *e = [[self window] currentEvent];
  NSPoint p =  [[self window] mouseLocationOutsideOfEventStream];
  BOOL inKnob = [self testPart: p] == NSScrollerKnob;

  /* clear timer if need be */
  if (inKnob || [scroll_repeat_entry timeInterval] == SCROLL_BAR_FIRST_DELAY)
    {
        [scroll_repeat_entry invalidate];
        [scroll_repeat_entry release];
        scroll_repeat_entry = nil;

        if (inKnob)
          return self;

        scroll_repeat_entry
	  = [[NSTimer scheduledTimerWithTimeInterval:
			SCROLL_BAR_CONTINUOUS_DELAY
                                            target: self
                                          selector: @selector (repeatScroll:)
                                          userInfo: 0
                                           repeats: YES]
	      retain];
    }

  [self sendScrollEventAtLoc: 0 fromEvent: e];
  return self;
}


/* Asynchronous mouse tracking for scroller.  This allows us to dispatch
   mouseDragged events without going into a modal loop. */
- (void)mouseDown: (NSEvent *)e
{
  NSRect sr, kr;
  /* hitPart is only updated AFTER event is passed on */
  NSScrollerPart part = [self testPart: [e locationInWindow]];
  CGFloat inc = 0.0, loc, kloc, pos;
  int edge = 0;

  NSTRACE (EmacsScroller_mouseDown);

  switch (part)
    {
    case NSScrollerDecrementPage:
        last_hit_part = scroll_bar_above_handle; inc = -1.0; break;
    case NSScrollerIncrementPage:
        last_hit_part = scroll_bar_below_handle; inc = 1.0; break;
    case NSScrollerDecrementLine:
      last_hit_part = scroll_bar_up_arrow; inc = -0.1; break;
    case NSScrollerIncrementLine:
      last_hit_part = scroll_bar_down_arrow; inc = 0.1; break;
    case NSScrollerKnob:
      last_hit_part = scroll_bar_handle; break;
    case NSScrollerKnobSlot:  /* GNUstep-only */
      last_hit_part = scroll_bar_move_ratio; break;
    default:  /* NSScrollerNoPart? */
      fprintf (stderr, "EmacsScoller-mouseDown: unexpected part %ld\n",
               (long) part);
      return;
    }

  if (inc != 0.0)
    {
      pos = 0;      /* ignored */

      /* set a timer to repeat, as we can't let superclass do this modally */
      scroll_repeat_entry
	= [[NSTimer scheduledTimerWithTimeInterval: SCROLL_BAR_FIRST_DELAY
                                            target: self
                                          selector: @selector (repeatScroll:)
                                          userInfo: 0
                                           repeats: YES]
	    retain];
    }
  else
    {
      /* handle, or on GNUstep possibly slot */
      NSEvent *fake_event;

      /* compute float loc in slot and mouse offset on knob */
      sr = [self convertRect: [self rectForPart: NSScrollerKnobSlot]
                      toView: nil];
      loc = NSHeight (sr) - ([e locationInWindow].y - NSMinY (sr));
      if (loc <= 0.0)
        {
          loc = 0.0;
          edge = -1;
        }
      else if (loc >= NSHeight (sr))
        {
          loc = NSHeight (sr);
          edge = 1;
        }

      if (edge)
        kloc = 0.5 * edge;
      else
        {
          kr = [self convertRect: [self rectForPart: NSScrollerKnob]
                          toView: nil];
          kloc = NSHeight (kr) - ([e locationInWindow].y - NSMinY (kr));
        }
      last_mouse_offset = kloc;

      /* if knob, tell emacs a location offset by knob pos
         (to indicate top of handle) */
      if (part == NSScrollerKnob)
          pos = (loc - last_mouse_offset) / NSHeight (sr);
      else
        /* else this is a slot click on GNUstep: go straight there */
        pos = loc / NSHeight (sr);

      /* send a fake mouse-up to super to preempt modal -trackKnob: mode */
      fake_event = [NSEvent mouseEventWithType: NSLeftMouseUp
                                      location: [e locationInWindow]
                                 modifierFlags: [e modifierFlags]
                                     timestamp: [e timestamp]
                                  windowNumber: [e windowNumber]
                                       context: [e context]
                                   eventNumber: [e eventNumber]
                                    clickCount: [e clickCount]
                                      pressure: [e pressure]];
      [super mouseUp: fake_event];
    }

  if (part != NSScrollerKnob)
    [self sendScrollEventAtLoc: pos fromEvent: e];
}


/* Called as we manually track scroller drags, rather than superclass. */
- (void)mouseDragged: (NSEvent *)e
{
    NSRect sr;
    double loc, pos;

    NSTRACE (EmacsScroller_mouseDragged);

      sr = [self convertRect: [self rectForPart: NSScrollerKnobSlot]
                      toView: nil];
      loc = NSHeight (sr) - ([e locationInWindow].y - NSMinY (sr));

      if (loc <= 0.0)
        {
          loc = 0.0;
        }
      else if (loc >= NSHeight (sr) + last_mouse_offset)
        {
          loc = NSHeight (sr) + last_mouse_offset;
        }

      pos = (loc - last_mouse_offset) / NSHeight (sr);
      [self sendScrollEventAtLoc: pos fromEvent: e];
}


- (void)mouseUp: (NSEvent *)e
{
  if (scroll_repeat_entry)
    {
      [scroll_repeat_entry invalidate];
      [scroll_repeat_entry release];
      scroll_repeat_entry = nil;
    }
  last_hit_part = scroll_bar_above_handle;
}


/* treat scrollwheel events in the bar as though they were in the main window */
- (void) scrollWheel: (NSEvent *)theEvent
{
  EmacsView *view = (EmacsView *)FRAME_NS_VIEW (frame);
  [view mouseDown: theEvent];
}

@end  /* EmacsScroller */


#ifdef NS_IMPL_GNUSTEP
/* Dummy class to get rid of startup warnings.  */
@implementation EmacsDocument

@end
#endif


/* ==========================================================================

   Font-related functions; these used to be in nsfaces.m

   ========================================================================== */


Lisp_Object
x_new_font (struct frame *f, Lisp_Object font_object, int fontset)
{
  struct font *font = XFONT_OBJECT (font_object);
  EmacsView *view = FRAME_NS_VIEW (f);

  if (fontset < 0)
    fontset = fontset_from_font (font_object);
  FRAME_FONTSET (f) = fontset;

  if (FRAME_FONT (f) == font)
    /* This font is already set in frame F.  There's nothing more to
       do.  */
    return font_object;

  FRAME_FONT (f) = font;

  FRAME_BASELINE_OFFSET (f) = font->baseline_offset;
  FRAME_COLUMN_WIDTH (f) = font->average_width;
  FRAME_LINE_HEIGHT (f) = font->height;

  /* Compute the scroll bar width in character columns.  */
  if (FRAME_CONFIG_SCROLL_BAR_WIDTH (f) > 0)
    {
      int wid = FRAME_COLUMN_WIDTH (f);
      FRAME_CONFIG_SCROLL_BAR_COLS (f)
	= (FRAME_CONFIG_SCROLL_BAR_WIDTH (f) + wid - 1) / wid;
    }
  else
    {
      int wid = FRAME_COLUMN_WIDTH (f);
      FRAME_CONFIG_SCROLL_BAR_COLS (f) = (14 + wid - 1) / wid;
    }

  /* Compute the scroll bar height in character lines.  */
  if (FRAME_CONFIG_SCROLL_BAR_HEIGHT (f) > 0)
    {
      int height = FRAME_LINE_HEIGHT (f);
      FRAME_CONFIG_SCROLL_BAR_LINES (f)
	= (FRAME_CONFIG_SCROLL_BAR_HEIGHT (f) + height - 1) / height;
    }
  else
    {
      int height = FRAME_LINE_HEIGHT (f);
      FRAME_CONFIG_SCROLL_BAR_LINES (f) = (14 + height - 1) / height;
    }

  /* Now make the frame display the given font.  */
  if (FRAME_NS_WINDOW (f) != 0 && ! [view isFullscreen])
    x_set_window_size (f, 0, FRAME_COLS (f) * FRAME_COLUMN_WIDTH (f),
                       FRAME_LINES (f) * FRAME_LINE_HEIGHT (f), 1);

  return font_object;
}


/* XLFD: -foundry-family-weight-slant-swidth-adstyle-pxlsz-ptSz-resx-resy-spc-avgWidth-rgstry-encoding */
/* Note: ns_font_to_xlfd and ns_fontname_to_xlfd no longer needed, removed
         in 1.43. */

const char *
ns_xlfd_to_fontname (const char *xlfd)
/* --------------------------------------------------------------------------
    Convert an X font name (XLFD) to an NS font name.
    Only family is used.
    The string returned is temporarily allocated.
   -------------------------------------------------------------------------- */
{
  char *name = xmalloc (180);
  int i, len;
  const char *ret;

  if (!strncmp (xlfd, "--", 2))
    sscanf (xlfd, "--%*[^-]-%[^-]179-", name);
  else
    sscanf (xlfd, "-%*[^-]-%[^-]179-", name);

  /* stopgap for malformed XLFD input */
  if (strlen (name) == 0)
    strcpy (name, "Monaco");

  /* undo hack in ns_fontname_to_xlfd, converting '$' to '-', '_' to ' '
     also uppercase after '-' or ' ' */
  name[0] = c_toupper (name[0]);
  for (len =strlen (name), i =0; i<len; i++)
    {
      if (name[i] == '$')
        {
          name[i] = '-';
          if (i+1<len)
            name[i+1] = c_toupper (name[i+1]);
        }
      else if (name[i] == '_')
        {
          name[i] = ' ';
          if (i+1<len)
            name[i+1] = c_toupper (name[i+1]);
        }
    }
/*fprintf (stderr, "converted '%s' to '%s'\n",xlfd,name);  */
  ret = [[NSString stringWithUTF8String: name] UTF8String];
  xfree (name);
  return ret;
}


void
syms_of_nsterm (void)
{
  NSTRACE (syms_of_nsterm);

  ns_antialias_threshold = 10.0;

  /* from 23+ we need to tell emacs what modifiers there are.. */
  DEFSYM (Qmodifier_value, "modifier-value");
  DEFSYM (Qalt, "alt");
  DEFSYM (Qhyper, "hyper");
  DEFSYM (Qmeta, "meta");
  DEFSYM (Qsuper, "super");
  DEFSYM (Qcontrol, "control");
  DEFSYM (QUTF8_STRING, "UTF8_STRING");

  DEFSYM (Qfile, "file");
  DEFSYM (Qurl, "url");

  Fput (Qalt, Qmodifier_value, make_number (alt_modifier));
  Fput (Qhyper, Qmodifier_value, make_number (hyper_modifier));
  Fput (Qmeta, Qmodifier_value, make_number (meta_modifier));
  Fput (Qsuper, Qmodifier_value, make_number (super_modifier));
  Fput (Qcontrol, Qmodifier_value, make_number (ctrl_modifier));

  DEFVAR_LISP ("ns-input-file", ns_input_file,
              "The file specified in the last NS event.");
  ns_input_file =Qnil;

  DEFVAR_LISP ("ns-working-text", ns_working_text,
              "String for visualizing working composition sequence.");
  ns_working_text =Qnil;

  DEFVAR_LISP ("ns-input-font", ns_input_font,
              "The font specified in the last NS event.");
  ns_input_font =Qnil;

  DEFVAR_LISP ("ns-input-fontsize", ns_input_fontsize,
              "The fontsize specified in the last NS event.");
  ns_input_fontsize =Qnil;

  DEFVAR_LISP ("ns-input-line", ns_input_line,
               "The line specified in the last NS event.");
  ns_input_line =Qnil;

  DEFVAR_LISP ("ns-input-spi-name", ns_input_spi_name,
               "The service name specified in the last NS event.");
  ns_input_spi_name =Qnil;

  DEFVAR_LISP ("ns-input-spi-arg", ns_input_spi_arg,
               "The service argument specified in the last NS event.");
  ns_input_spi_arg =Qnil;

  DEFVAR_LISP ("ns-alternate-modifier", ns_alternate_modifier,
               "This variable describes the behavior of the alternate or option key.\n\
Set to control, meta, alt, super, or hyper means it is taken to be that key.\n\
Set to none means that the alternate / option key is not interpreted by Emacs\n\
at all, allowing it to be used at a lower level for accented character entry.");
  ns_alternate_modifier = Qmeta;

  DEFVAR_LISP ("ns-right-alternate-modifier", ns_right_alternate_modifier,
               "This variable describes the behavior of the right alternate or option key.\n\
Set to control, meta, alt, super, or hyper means it is taken to be that key.\n\
Set to left means be the same key as `ns-alternate-modifier'.\n\
Set to none means that the alternate / option key is not interpreted by Emacs\n\
at all, allowing it to be used at a lower level for accented character entry.");
  ns_right_alternate_modifier = Qleft;

  DEFVAR_LISP ("ns-command-modifier", ns_command_modifier,
               "This variable describes the behavior of the command key.\n\
Set to control, meta, alt, super, or hyper means it is taken to be that key.");
  ns_command_modifier = Qsuper;

  DEFVAR_LISP ("ns-right-command-modifier", ns_right_command_modifier,
               "This variable describes the behavior of the right command key.\n\
Set to control, meta, alt, super, or hyper means it is taken to be that key.\n\
Set to left means be the same key as `ns-command-modifier'.\n\
Set to none means that the command / option key is not interpreted by Emacs\n\
at all, allowing it to be used at a lower level for accented character entry.");
  ns_right_command_modifier = Qleft;

  DEFVAR_LISP ("ns-control-modifier", ns_control_modifier,
               "This variable describes the behavior of the control key.\n\
Set to control, meta, alt, super, or hyper means it is taken to be that key.");
  ns_control_modifier = Qcontrol;

  DEFVAR_LISP ("ns-right-control-modifier", ns_right_control_modifier,
               "This variable describes the behavior of the right control key.\n\
Set to control, meta, alt, super, or hyper means it is taken to be that key.\n\
Set to left means be the same key as `ns-control-modifier'.\n\
Set to none means that the control / option key is not interpreted by Emacs\n\
at all, allowing it to be used at a lower level for accented character entry.");
  ns_right_control_modifier = Qleft;

  DEFVAR_LISP ("ns-function-modifier", ns_function_modifier,
               "This variable describes the behavior of the function key (on laptops).\n\
Set to control, meta, alt, super, or hyper means it is taken to be that key.\n\
Set to none means that the function key is not interpreted by Emacs at all,\n\
allowing it to be used at a lower level for accented character entry.");
  ns_function_modifier = Qnone;

  DEFVAR_LISP ("ns-antialias-text", ns_antialias_text,
               "Non-nil (the default) means to render text antialiased.");
  ns_antialias_text = Qt;

  DEFVAR_LISP ("ns-confirm-quit", ns_confirm_quit,
               "Whether to confirm application quit using dialog.");
  ns_confirm_quit = Qnil;

  DEFVAR_LISP ("ns-auto-hide-menu-bar", ns_auto_hide_menu_bar,
               doc: /* Non-nil means that the menu bar is hidden, but appears when the mouse is near.
Only works on OSX 10.6 or later.  */);
  ns_auto_hide_menu_bar = Qnil;

  DEFVAR_BOOL ("ns-use-native-fullscreen", ns_use_native_fullscreen,
     doc: /*Non-nil means to use native fullscreen on OSX >= 10.7.
Nil means use fullscreen the old (< 10.7) way.  The old way works better with
multiple monitors, but lacks tool bar.  This variable is ignored on OSX < 10.7.
Default is t for OSX >= 10.7, nil otherwise.  */);
#ifdef HAVE_NATIVE_FS
  ns_use_native_fullscreen = YES;
#else
  ns_use_native_fullscreen = NO;
#endif
  ns_last_use_native_fullscreen = ns_use_native_fullscreen;

  DEFVAR_BOOL ("ns-use-fullscreen-animation", ns_use_fullscreen_animation,
     doc: /*Non-nil means use animation on non-native fullscreen.
For native fullscreen, this does nothing.
Default is nil.  */);
  ns_use_fullscreen_animation = NO;

  DEFVAR_BOOL ("ns-use-srgb-colorspace", ns_use_srgb_colorspace,
     doc: /*Non-nil means to use sRGB colorspace on OSX >= 10.7.
Note that this does not apply to images.
This variable is ignored on OSX < 10.7 and GNUstep.  */);
  ns_use_srgb_colorspace = YES;

  /* TODO: move to common code */
  DEFVAR_LISP ("x-toolkit-scroll-bars", Vx_toolkit_scroll_bars,
	       doc: /* Which toolkit scroll bars Emacs uses, if any.
A value of nil means Emacs doesn't use toolkit scroll bars.
With the X Window system, the value is a symbol describing the
X toolkit.  Possible values are: gtk, motif, xaw, or xaw3d.
With MS Windows or Nextstep, the value is t.  */);
  Vx_toolkit_scroll_bars = Qt;

  DEFVAR_BOOL ("x-use-underline-position-properties",
	       x_use_underline_position_properties,
     doc: /*Non-nil means make use of UNDERLINE_POSITION font properties.
A value of nil means ignore them.  If you encounter fonts with bogus
UNDERLINE_POSITION font properties, for example 7x13 on XFree prior
to 4.1, set this to nil. */);
  x_use_underline_position_properties = 0;

  DEFVAR_BOOL ("x-underline-at-descent-line",
	       x_underline_at_descent_line,
     doc: /* Non-nil means to draw the underline at the same place as the descent line.
A value of nil means to draw the underline according to the value of the
variable `x-use-underline-position-properties', which is usually at the
baseline level.  The default value is nil.  */);
  x_underline_at_descent_line = 0;

  /* Tell Emacs about this window system.  */
  Fprovide (Qns, Qnil);

  DEFSYM (Qcocoa, "cocoa");
  DEFSYM (Qgnustep, "gnustep");

#ifdef NS_IMPL_COCOA
  Fprovide (Qcocoa, Qnil);
  syms_of_macfont ();
#else
  Fprovide (Qgnustep, Qnil);
  syms_of_nsfont ();
#endif

}<|MERGE_RESOLUTION|>--- conflicted
+++ resolved
@@ -3757,13 +3757,9 @@
   struct frame *f = XFRAME (WINDOW_FRAME (window));
   EmacsView *view = FRAME_NS_VIEW (f);
   EmacsScroller *bar;
-<<<<<<< HEAD
   int window_y, window_height;
   int top, left, height, width;
-=======
-  BOOL fringe_extended_p;
   BOOL update_p = YES;
->>>>>>> 7d820561
 
   /* optimization; display engine sends WAY too many of these.. */
   if (!NILP (window->vertical_scroll_bar))
