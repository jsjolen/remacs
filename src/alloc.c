--- conflicted
+++ resolved
@@ -380,9 +380,6 @@
 static void free_large_strings (void);
 extern Lisp_Object which_symbols (Lisp_Object, EMACS_INT) EXTERNALLY_VISIBLE;
 
-<<<<<<< HEAD
-Lisp_Object allocate_misc (enum Lisp_Misc_Type);
-=======
 /* Forward declare mark accessor functions: they're used all over the
    place.  */
 
@@ -403,7 +400,6 @@
 
 inline static bool interval_marked_p (INTERVAL i);
 inline static void set_interval_marked (INTERVAL i);
->>>>>>> 3bce7ec3
 
 /* When scanning the C stack for live Lisp objects, Emacs keeps track of
    what memory allocated via lisp_malloc and lisp_align_malloc is intended
@@ -2214,8 +2210,6 @@
   return val;
 }
 
-<<<<<<< HEAD
-=======
 DEFUN ("make-bool-vector", Fmake_bool_vector, Smake_bool_vector, 2, 2, 0,
        doc: /* Return a new bool-vector of length LENGTH, using INIT for each element.
 LENGTH must be a number.  INIT matters only in whether it is t or nil.  */)
@@ -2244,7 +2238,6 @@
   return vector;
 }
 
->>>>>>> 3bce7ec3
 /* Make a string from NBYTES bytes at CONTENTS, and compute the number
    of characters from the contents.  This string may be unibyte or
    multibyte, depending on the contents.  */
@@ -2676,8 +2669,6 @@
   return val;
 }
 
-<<<<<<< HEAD
-=======
 DEFUN ("list", Flist, Slist, 0, MANY, 0,
        doc: /* Return a newly created list with specified arguments as elements.
 Allows any number of arguments, including zero.
@@ -2713,7 +2704,6 @@
 }
 
 
->>>>>>> 3bce7ec3
  
 /***********************************************************************
@@ -3257,8 +3247,6 @@
 }
 
 
-<<<<<<< HEAD
-=======
 DEFUN ("make-record", Fmake_record, Smake_record, 3, 3, 0,
        doc: /* Create a new record.
 TYPE is its type as returned by `type-of'; it should be either a
@@ -3290,7 +3278,6 @@
 }
 
 
->>>>>>> 3bce7ec3
 DEFUN ("make-vector", Fmake_vector, Smake_vector, 2, 2, 0,
        doc: /* Return a newly created vector of length LENGTH, with each element being INIT.
 See also the function `vector'.  */)
@@ -3478,175 +3465,6 @@
 
  
-<<<<<<< HEAD
-/***********************************************************************
-		       Marker (Misc) Allocation
- ***********************************************************************/
-
-/* Like union Lisp_Misc, but padded so that its size is a multiple of
-   the required alignment.  */
-
-union aligned_Lisp_Misc
-{
-  union Lisp_Misc m;
-  unsigned char c[(sizeof (union Lisp_Misc) + GCALIGNMENT - 1)
-		  & -GCALIGNMENT];
-};
-
-/* Allocation of markers and other objects that share that structure.
-   Works like allocation of conses.  */
-
-#define MARKER_BLOCK_SIZE \
-  ((1020 - sizeof (struct marker_block *)) / sizeof (union aligned_Lisp_Misc))
-
-struct marker_block
-{
-  /* Place `markers' first, to preserve alignment.  */
-  union aligned_Lisp_Misc markers[MARKER_BLOCK_SIZE];
-  struct marker_block *next;
-};
-
-static struct marker_block *marker_block;
-static int marker_block_index = MARKER_BLOCK_SIZE;
-
-static union Lisp_Misc *misc_free_list;
-
-/* Return a newly allocated Lisp_Misc object of specified TYPE.  */
-
-Lisp_Object
-allocate_misc (enum Lisp_Misc_Type type)
-{
-  Lisp_Object val;
-
-  MALLOC_BLOCK_INPUT;
-
-  if (misc_free_list)
-    {
-      XSETMISC (val, misc_free_list);
-      misc_free_list = misc_free_list->u_free.chain;
-    }
-  else
-    {
-      if (marker_block_index == MARKER_BLOCK_SIZE)
-	{
-	  struct marker_block *new = lisp_malloc (sizeof *new, MEM_TYPE_MISC);
-	  new->next = marker_block;
-	  marker_block = new;
-	  marker_block_index = 0;
-	  total_free_markers += MARKER_BLOCK_SIZE;
-	}
-      XSETMISC (val, &marker_block->markers[marker_block_index].m);
-      marker_block_index++;
-    }
-
-  MALLOC_UNBLOCK_INPUT;
-
-  --total_free_markers;
-  consing_since_gc += sizeof (union Lisp_Misc);
-  misc_objects_consed++;
-  XMISCANY (val)->type = type;
-  XMISCANY (val)->gcmarkbit = 0;
-  return val;
-}
-
-/* Free a Lisp_Misc object.  */
-
-void
-free_misc (Lisp_Object misc)
-{
-  XMISCANY (misc)->type = Lisp_Misc_Free;
-  XMISC (misc)->u_free.chain = misc_free_list;
-  misc_free_list = XMISC (misc);
-  consing_since_gc -= sizeof (union Lisp_Misc);
-  total_free_markers++;
-}
-
-/* Verify properties of Lisp_Save_Value's representation
-   that are assumed here and elsewhere.  */
-
-verify (SAVE_UNUSED == 0);
-verify (((SAVE_INTEGER | SAVE_POINTER | SAVE_FUNCPOINTER | SAVE_OBJECT)
-	 >> SAVE_SLOT_BITS)
-	== 0);
-
-/* Return Lisp_Save_Value objects for the various combinations
-   that callers need.  */
-
-Lisp_Object
-make_save_int_int_int (ptrdiff_t a, ptrdiff_t b, ptrdiff_t c)
-{
-  Lisp_Object val = allocate_misc (Lisp_Misc_Save_Value);
-  struct Lisp_Save_Value *p = XSAVE_VALUE (val);
-  p->save_type = SAVE_TYPE_INT_INT_INT;
-  p->data[0].integer = a;
-  p->data[1].integer = b;
-  p->data[2].integer = c;
-  return val;
-}
-
-Lisp_Object
-make_save_obj_obj_obj_obj (Lisp_Object a, Lisp_Object b, Lisp_Object c,
-			   Lisp_Object d)
-{
-  Lisp_Object val = allocate_misc (Lisp_Misc_Save_Value);
-  struct Lisp_Save_Value *p = XSAVE_VALUE (val);
-  p->save_type = SAVE_TYPE_OBJ_OBJ_OBJ_OBJ;
-  p->data[0].object = a;
-  p->data[1].object = b;
-  p->data[2].object = c;
-  p->data[3].object = d;
-  return val;
-}
-
-Lisp_Object
-make_save_ptr (void *a)
-{
-  Lisp_Object val = allocate_misc (Lisp_Misc_Save_Value);
-  struct Lisp_Save_Value *p = XSAVE_VALUE (val);
-  p->save_type = SAVE_POINTER;
-  p->data[0].pointer = a;
-  return val;
-}
-
-Lisp_Object
-make_save_ptr_int (void *a, ptrdiff_t b)
-{
-  Lisp_Object val = allocate_misc (Lisp_Misc_Save_Value);
-  struct Lisp_Save_Value *p = XSAVE_VALUE (val);
-  p->save_type = SAVE_TYPE_PTR_INT;
-  p->data[0].pointer = a;
-  p->data[1].integer = b;
-  return val;
-}
-
-Lisp_Object
-make_save_ptr_ptr (void *a, void *b)
-{
-  Lisp_Object val = allocate_misc (Lisp_Misc_Save_Value);
-  struct Lisp_Save_Value *p = XSAVE_VALUE (val);
-  p->save_type = SAVE_TYPE_PTR_PTR;
-  p->data[0].pointer = a;
-  p->data[1].pointer = b;
-  return val;
-}
-
-Lisp_Object
-make_save_funcptr_ptr_obj (void (*a) (void), void *b, Lisp_Object c)
-{
-  Lisp_Object val = allocate_misc (Lisp_Misc_Save_Value);
-  struct Lisp_Save_Value *p = XSAVE_VALUE (val);
-  p->save_type = SAVE_TYPE_FUNCPTR_PTR_OBJ;
-  p->data[0].funcpointer = a;
-  p->data[1].pointer = b;
-  p->data[2].object = c;
-  return val;
-}
-
-/* Return a Lisp_Save_Value object that represents an array A
-   of N Lisp objects.  */
-
-=======
->>>>>>> 3bce7ec3
 Lisp_Object
 make_misc_ptr (void *a)
 {
@@ -3656,17 +3474,6 @@
   return make_lisp_ptr (p, Lisp_Vectorlike);
 }
 
-<<<<<<< HEAD
-
-
-/* Put MARKER back on the free list after using it temporarily.  */
-
-void
-free_marker (Lisp_Object marker)
-{
-  unchain_marker (XMARKER (marker));
-  free_misc (marker);
-=======
 /* Return a new overlay with specified START, END and PLIST.  */
 
 Lisp_Object
@@ -3719,7 +3526,6 @@
   m->next = BUF_MARKERS (buf);
   BUF_MARKERS (buf) = m;
   return make_lisp_ptr (m, Lisp_Vectorlike);
->>>>>>> 3bce7ec3
 }
 
 @@ -5697,13 +5503,8 @@
 /* Return the number of bytes in N objects each of size S, guarding
    against overflow if size_t is narrower than byte_ct.  */
 
-<<<<<<< HEAD
-Lisp_Object
-bounded_number (EMACS_INT number)
-=======
 static byte_ct
 object_bytes (object_ct n, size_t s)
->>>>>>> 3bce7ec3
 {
   byte_ct b = s;
   return n * b;
@@ -7259,24 +7060,6 @@
 
 /* Debugging aids.  */
 
-<<<<<<< HEAD
-DEFUN ("memory-limit", Fmemory_limit, Smemory_limit, 0, 0, 0,
-       doc: /* Return the address of the last byte Emacs has allocated, divided by 1024.
-This may be helpful in debugging Emacs's memory usage.
-We divide the value by 1024 to make sure it fits in a Lisp integer.  */)
-  (void)
-{
-  Lisp_Object end;
-
-#if defined HAVE_NS || defined __APPLE__ || !HAVE_SBRK
-  /* Avoid warning.  sbrk has no relation to memory allocated anyway.  */
-  XSETINT (end, 0);
-#else
-  XSETINT (end, (intptr_t) (char *) sbrk (0) / 1024);
-#endif
-
-  return end;
-=======
 DEFUN ("memory-use-counts", Fmemory_use_counts, Smemory_use_counts, 0, 0, 0,
        doc: /* Return a list of counters that measure how much consing there has been.
 Each of these counters increments for a certain kind of object.
@@ -7298,7 +7081,6 @@
 		make_int (string_chars_consed),
 		make_int (intervals_consed),
 		make_int (strings_consed));
->>>>>>> 3bce7ec3
 }
 
 static bool
