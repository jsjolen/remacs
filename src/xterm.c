/* X Communication module for terminals which understand the X protocol.

Copyright (C) 1989, 1993-2020 Free Software Foundation, Inc.

This file is part of GNU Emacs.

GNU Emacs is free software: you can redistribute it and/or modify
it under the terms of the GNU General Public License as published by
the Free Software Foundation, either version 3 of the License, or (at
your option) any later version.

GNU Emacs is distributed in the hope that it will be useful,
but WITHOUT ANY WARRANTY; without even the implied warranty of
MERCHANTABILITY or FITNESS FOR A PARTICULAR PURPOSE.  See the
GNU General Public License for more details.

You should have received a copy of the GNU General Public License
along with GNU Emacs.  If not, see <https://www.gnu.org/licenses/>.  */

/* New display code by Gerd Moellmann <gerd@gnu.org>.  */
/* Xt features made by Fred Pierresteguy.  */

#include <config.h>
#include <stdlib.h>
#include <math.h>

#include "lisp.h"
#include "blockinput.h"
#include "sysstdio.h"

/* This may include sys/types.h, and that somehow loses
   if this is not done before the other system files.  */
#include "xterm.h"
#include <X11/cursorfont.h>

/* If we have Xfixes extension, use it for pointer blanking.  */
#ifdef HAVE_XFIXES
#include <X11/extensions/Xfixes.h>
#endif

#ifdef HAVE_XDBE
#include <X11/extensions/Xdbe.h>
#endif

/* Load sys/types.h if not already loaded.
   In some systems loading it twice is suicidal.  */
#ifndef makedev
#include <sys/types.h>
#endif /* makedev */

#include <sys/ioctl.h>

#include "systime.h"

#include <fcntl.h>
#include <errno.h>
#include <sys/stat.h>
#include "character.h"
#include "coding.h"
#include "composite.h"
#include "frame.h"
#include "dispextern.h"
#include "xwidget.h"
#include "fontset.h"
#include "termhooks.h"
#include "termopts.h"
#include "termchar.h"
#include "emacs-icon.h"
#include "buffer.h"
#include "window.h"
#include "keyboard.h"
#include "atimer.h"
#include "font.h"
#include "xsettings.h"
#include "sysselect.h"
#include "menu.h"
<<<<<<< HEAD
=======
#include "pdumper.h"

#ifdef USE_X_TOOLKIT
#include <X11/Shell.h>
#endif

>>>>>>> 3bce7ec3
#include <unistd.h>

#include "gtkutil.h"
#ifdef HAVE_GTK3
#include <X11/Xproto.h>
#endif

#include "bitmaps/gray.xbm"

#ifdef HAVE_XKB
#include <X11/XKBlib.h>
#endif

/* Default to using XIM if available.  */
#ifdef USE_XIM
bool use_xim = true;
#else
bool use_xim = false;  /* configure --without-xim */
#endif

/* Non-zero means that a HELP_EVENT has been generated since Emacs
   start.  */

static bool any_help_event_p;

/* This is a chain of structures for all the X displays currently in
   use.  */

struct x_display_info *x_display_list;

/* Non-zero timeout value means ignore next mouse click if it arrives
   before that timeout elapses (i.e. as part of the same sequence of
   events resulting from clicking on a frame to select it).  */

static Time ignore_next_mouse_click_timeout;

/* Used locally within XTread_socket.  */

static int x_noop_count;

/* The name of the Emacs icon file.  */
static Lisp_Object xg_default_icon_file;

/* Some functions take this as char *, not const char *.  */
static char emacs_class[] = EMACS_CLASS;

enum xembed_info
  {
    XEMBED_MAPPED = 1 << 0
  };

enum xembed_message
  {
    XEMBED_EMBEDDED_NOTIFY        = 0,
    XEMBED_WINDOW_ACTIVATE        = 1,
    XEMBED_WINDOW_DEACTIVATE      = 2,
    XEMBED_REQUEST_FOCUS          = 3,
    XEMBED_FOCUS_IN               = 4,
    XEMBED_FOCUS_OUT              = 5,
    XEMBED_FOCUS_NEXT             = 6,
    XEMBED_FOCUS_PREV             = 7,

    XEMBED_MODALITY_ON            = 10,
    XEMBED_MODALITY_OFF           = 11,
    XEMBED_REGISTER_ACCELERATOR   = 12,
    XEMBED_UNREGISTER_ACCELERATOR = 13,
    XEMBED_ACTIVATE_ACCELERATOR   = 14
  };

static bool x_alloc_nearest_color_1 (Display *, Colormap, XColor *);
static void x_raise_frame (struct frame *);
static void x_lower_frame (struct frame *);
static int x_io_error_quitter (Display *);
static struct terminal *x_create_terminal (struct x_display_info *);
static void x_frame_rehighlight (struct x_display_info *);

static void x_clip_to_row (struct window *, struct glyph_row *,
			   enum glyph_row_area, GC);
static struct scroll_bar *x_window_to_scroll_bar (Display *, Window, int);
static void x_scroll_bar_report_motion (struct frame **, Lisp_Object *,
                                        enum scroll_bar_part *,
                                        Lisp_Object *, Lisp_Object *,
                                        Time *);
static void x_horizontal_scroll_bar_report_motion (struct frame **, Lisp_Object *,
						   enum scroll_bar_part *,
						   Lisp_Object *, Lisp_Object *,
						   Time *);
static bool x_handle_net_wm_state (struct frame *, const XPropertyEvent *);
static void x_check_fullscreen (struct frame *);
static void x_check_expected_move (struct frame *, int, int);
static void x_sync_with_move (struct frame *, int, int, bool);
static int handle_one_xevent (struct x_display_info *,
			      const XEvent *, int *,
			      struct input_event *);
static void x_wm_set_window_state (struct frame *, int);
static void x_wm_set_icon_pixmap (struct frame *, ptrdiff_t);
static void x_initialize (void);

<<<<<<< HEAD
static bool get_current_wm_state (struct frame *, Window, int *, bool *);
int x_dispatch_event (XEvent *, Display *);
=======
static bool x_get_current_wm_state (struct frame *, Window, int *, bool *);
>>>>>>> 3bce7ec3

/* Flush display of frame F.  */

static void
x_flush (struct frame *f)
{
  eassert (f && FRAME_X_P (f));
  /* Don't call XFlush when it is not safe to redisplay; the X
     connection may be broken.  */
  if (!NILP (Vinhibit_redisplay))
    return;

  block_input ();
  XFlush (FRAME_X_DISPLAY (f));
  unblock_input ();
}


/* Remove calls to XFlush by defining XFlush to an empty replacement.
   Calls to XFlush should be unnecessary because the X output buffer
   is flushed automatically as needed by calls to XPending,
   XNextEvent, or XWindowEvent according to the XFlush man page.
   XTread_socket calls XPending.  Removing XFlush improves
   performance.  */

#define XFlush(DISPLAY)	(void) 0


/***********************************************************************
			      Debugging
 ***********************************************************************/

#if false

/* This is a function useful for recording debugging information about
   the sequence of occurrences in this file.  */

struct record
{
  char *locus;
  int type;
};

struct record event_record[100];

int event_record_index;

void
record_event (char *locus, int type)
{
  if (event_record_index == ARRAYELTS (event_record))
    event_record_index = 0;

  event_record[event_record_index].locus = locus;
  event_record[event_record_index].type = type;
  event_record_index++;
}

#endif

#ifdef USE_CAIRO

#define FRAME_CR_CONTEXT(f)	((f)->output_data.x->cr_context)
#define FRAME_CR_SURFACE_DESIRED_WIDTH(f) \
  ((f)->output_data.x->cr_surface_desired_width)
#define FRAME_CR_SURFACE_DESIRED_HEIGHT(f) \
  ((f)->output_data.x->cr_surface_desired_height)

static struct x_gc_ext_data *
x_gc_get_ext_data (struct frame *f, GC gc, int create_if_not_found_p)
{
  struct x_display_info *dpyinfo = FRAME_DISPLAY_INFO (f);
  XEDataObject object;
  XExtData **head, *ext_data;

  object.gc = gc;
  head = XEHeadOfExtensionList (object);
  ext_data = XFindOnExtensionList (head, dpyinfo->ext_codes->extension);
  if (ext_data == NULL)
    {
      if (!create_if_not_found_p)
	return NULL;
      else
	{
	  ext_data = xzalloc (sizeof (*ext_data));
	  ext_data->number = dpyinfo->ext_codes->extension;
	  ext_data->private_data = xzalloc (sizeof (struct x_gc_ext_data));
	  XAddToExtensionList (head, ext_data);
	}
    }
  return (struct x_gc_ext_data *) ext_data->private_data;
}

static void
x_extension_initialize (struct x_display_info *dpyinfo)
{
  XExtCodes *ext_codes = XAddExtension (dpyinfo->display);

  dpyinfo->ext_codes = ext_codes;
}

void
x_cr_destroy_frame_context (struct frame *f)
{
  if (FRAME_CR_CONTEXT (f))
    {
      cairo_destroy (FRAME_CR_CONTEXT (f));
      FRAME_CR_CONTEXT (f) = NULL;
    }
}

void
x_cr_update_surface_desired_size (struct frame *f, int width, int height)
{
  if (FRAME_CR_SURFACE_DESIRED_WIDTH (f) != width
      || FRAME_CR_SURFACE_DESIRED_HEIGHT (f) != height)
    {
      x_cr_destroy_frame_context (f);
      FRAME_CR_SURFACE_DESIRED_WIDTH (f) = width;
      FRAME_CR_SURFACE_DESIRED_HEIGHT (f) = height;
    }
}

static void
x_cr_gc_clip (cairo_t *cr, struct frame *f, GC gc)
{
  if (gc)
    {
      struct x_gc_ext_data *gc_ext = x_gc_get_ext_data (f, gc, 0);

      if (gc_ext && gc_ext->n_clip_rects)
	{
	  for (int i = 0; i < gc_ext->n_clip_rects; i++)
	    cairo_rectangle (cr, gc_ext->clip_rects[i].x,
			     gc_ext->clip_rects[i].y,
			     gc_ext->clip_rects[i].width,
			     gc_ext->clip_rects[i].height);
	  cairo_clip (cr);
	}
    }
}

cairo_t *
x_begin_cr_clip (struct frame *f, GC gc)
{
  cairo_t *cr = FRAME_CR_CONTEXT (f);

  if (!cr)
    {
      int width = FRAME_CR_SURFACE_DESIRED_WIDTH (f);
      int height = FRAME_CR_SURFACE_DESIRED_HEIGHT (f);
      cairo_surface_t *surface
	= cairo_xlib_surface_create (FRAME_X_DISPLAY (f),
				     FRAME_X_RAW_DRAWABLE (f),
				     FRAME_X_VISUAL (f),
				     width, height);

      cr = FRAME_CR_CONTEXT (f) = cairo_create (surface);
      cairo_surface_destroy (surface);
    }
  cairo_save (cr);
  x_cr_gc_clip (cr, f, gc);

  return cr;
}

void
x_end_cr_clip (struct frame *f)
{
  cairo_restore (FRAME_CR_CONTEXT (f));
  if (FRAME_X_DOUBLE_BUFFERED_P (f))
    x_mark_frame_dirty (f);
}

void
x_set_cr_source_with_gc_foreground (struct frame *f, GC gc)
{
  XGCValues xgcv;
  XColor color;

  XGetGCValues (FRAME_X_DISPLAY (f), gc, GCForeground, &xgcv);
  color.pixel = xgcv.foreground;
  x_query_colors (f, &color, 1);
  cairo_set_source_rgb (FRAME_CR_CONTEXT (f), color.red / 65535.0,
			color.green / 65535.0, color.blue / 65535.0);
}

void
x_set_cr_source_with_gc_background (struct frame *f, GC gc)
{
  XGCValues xgcv;
  XColor color;

  XGetGCValues (FRAME_X_DISPLAY (f), gc, GCBackground, &xgcv);
  color.pixel = xgcv.background;
  x_query_colors (f, &color, 1);
  cairo_set_source_rgb (FRAME_CR_CONTEXT (f), color.red / 65535.0,
			color.green / 65535.0, color.blue / 65535.0);
}

static const cairo_user_data_key_t xlib_surface_key, saved_drawable_key;

static void
x_cr_destroy_xlib_surface (cairo_surface_t *xlib_surface)
{
  if (xlib_surface)
    {
      XFreePixmap (cairo_xlib_surface_get_display (xlib_surface),
		   cairo_xlib_surface_get_drawable (xlib_surface));
      cairo_surface_destroy (xlib_surface);
    }
}

static bool
x_try_cr_xlib_drawable (struct frame *f, GC gc)
{
  cairo_t *cr = FRAME_CR_CONTEXT (f);
  if (!cr)
    return true;

  cairo_surface_t *surface = cairo_get_target (cr);
  switch (cairo_surface_get_type (surface))
    {
    case CAIRO_SURFACE_TYPE_XLIB:
      cairo_surface_flush (surface);
      return true;

    case CAIRO_SURFACE_TYPE_IMAGE:
      break;

    default:
      return false;
    }

  /* FRAME_CR_CONTEXT (f) is an image surface we can not draw into
     directly with Xlib.  Set up a Pixmap so we can copy back the
     result later in x_end_cr_xlib_drawable.  */
  cairo_surface_t *xlib_surface = cairo_get_user_data (cr, &xlib_surface_key);
  int width = FRAME_CR_SURFACE_DESIRED_WIDTH (f);
  int height = FRAME_CR_SURFACE_DESIRED_HEIGHT (f);
  Pixmap pixmap;
  if (xlib_surface
      && cairo_xlib_surface_get_width (xlib_surface) == width
      && cairo_xlib_surface_get_height (xlib_surface) == height)
    pixmap = cairo_xlib_surface_get_drawable (xlib_surface);
  else
    {
      pixmap = XCreatePixmap (FRAME_X_DISPLAY (f), FRAME_X_RAW_DRAWABLE (f),
			      width, height,
			      DefaultDepthOfScreen (FRAME_X_SCREEN (f)));
      xlib_surface = cairo_xlib_surface_create (FRAME_X_DISPLAY (f),
						pixmap, FRAME_X_VISUAL (f),
						width, height);
      cairo_set_user_data (cr, &xlib_surface_key, xlib_surface,
			   (cairo_destroy_func_t) x_cr_destroy_xlib_surface);
    }

  cairo_t *buf = cairo_create (xlib_surface);
  cairo_set_source_surface (buf, surface, 0, 0);
  cairo_matrix_t matrix;
  cairo_get_matrix (cr, &matrix);
  cairo_pattern_set_matrix (cairo_get_source (cr), &matrix);
  cairo_set_operator (buf, CAIRO_OPERATOR_SOURCE);
  x_cr_gc_clip (buf, f, gc);
  cairo_paint (buf);
  cairo_destroy (buf);

  cairo_set_user_data (cr, &saved_drawable_key,
		       (void *) (uintptr_t) FRAME_X_RAW_DRAWABLE (f), NULL);
  FRAME_X_RAW_DRAWABLE (f) = pixmap;
  cairo_surface_flush (xlib_surface);

  return true;
}

static void
x_end_cr_xlib_drawable (struct frame *f, GC gc)
{
  cairo_t *cr = FRAME_CR_CONTEXT (f);
  if (!cr)
    return;

  Drawable saved_drawable
    = (uintptr_t) cairo_get_user_data (cr, &saved_drawable_key);
  cairo_surface_t *surface = (saved_drawable
			      ? cairo_get_user_data (cr, &xlib_surface_key)
			      : cairo_get_target (cr));
  struct x_gc_ext_data *gc_ext = x_gc_get_ext_data (f, gc, 0);
  if (gc_ext && gc_ext->n_clip_rects)
    for (int i = 0; i < gc_ext->n_clip_rects; i++)
      cairo_surface_mark_dirty_rectangle (surface, gc_ext->clip_rects[i].x,
					  gc_ext->clip_rects[i].y,
					  gc_ext->clip_rects[i].width,
					  gc_ext->clip_rects[i].height);
  else
    cairo_surface_mark_dirty (surface);
  if (!saved_drawable)
    return;

  cairo_save (cr);
  cairo_set_source_surface (cr, surface, 0, 0);
  cairo_set_operator (cr, CAIRO_OPERATOR_SOURCE);
  x_cr_gc_clip (cr, f, gc);
  cairo_paint (cr);
  cairo_restore (cr);

  FRAME_X_RAW_DRAWABLE (f) = saved_drawable;
  cairo_set_user_data (cr, &saved_drawable_key, NULL, NULL);
}

/* Fringe bitmaps.  */

static int max_fringe_bmp = 0;
static cairo_pattern_t **fringe_bmp = 0;

static void
x_cr_define_fringe_bitmap (int which, unsigned short *bits, int h, int wd)
{
  int i, stride;
  cairo_surface_t *surface;
  cairo_pattern_t *pattern;
  unsigned char *data;

  if (which >= max_fringe_bmp)
    {
      i = max_fringe_bmp;
      max_fringe_bmp = which + 20;
      fringe_bmp = xrealloc (fringe_bmp, max_fringe_bmp * sizeof (*fringe_bmp));
      while (i < max_fringe_bmp)
	fringe_bmp[i++] = 0;
    }

  block_input ();

  surface = cairo_image_surface_create (CAIRO_FORMAT_A1, wd, h);
  stride = cairo_image_surface_get_stride (surface);
  data = cairo_image_surface_get_data (surface);

  for (i = 0; i < h; i++)
    {
      *((unsigned short *) data) = bits[i];
      data += stride;
    }

  cairo_surface_mark_dirty (surface);
  pattern = cairo_pattern_create_for_surface (surface);
  cairo_surface_destroy (surface);

  unblock_input ();

  fringe_bmp[which] = pattern;
}

static void
x_cr_destroy_fringe_bitmap (int which)
{
  if (which >= max_fringe_bmp)
    return;

  if (fringe_bmp[which])
    {
      block_input ();
      cairo_pattern_destroy (fringe_bmp[which]);
      unblock_input ();
    }
  fringe_bmp[which] = 0;
}

static void
x_cr_draw_image (struct frame *f, GC gc, cairo_pattern_t *image,
		 int src_x, int src_y, int width, int height,
		 int dest_x, int dest_y, bool overlay_p)
{
  cairo_t *cr = x_begin_cr_clip (f, gc);

  if (overlay_p)
    cairo_rectangle (cr, dest_x, dest_y, width, height);
  else
    {
      x_set_cr_source_with_gc_background (f, gc);
      cairo_rectangle (cr, dest_x, dest_y, width, height);
      cairo_fill_preserve (cr);
    }

  cairo_translate (cr, dest_x - src_x, dest_y - src_y);

  cairo_surface_t *surface;
  cairo_pattern_get_surface (image, &surface);
  cairo_format_t format = cairo_image_surface_get_format (surface);
  if (format != CAIRO_FORMAT_A8 && format != CAIRO_FORMAT_A1)
    {
      cairo_set_source (cr, image);
      cairo_fill (cr);
    }
  else
    {
      x_set_cr_source_with_gc_foreground (f, gc);
      cairo_clip (cr);
      cairo_mask (cr, image);
    }

  x_end_cr_clip (f);
}

void
x_cr_draw_frame (cairo_t *cr, struct frame *f)
{
  int width, height;

  width = FRAME_PIXEL_WIDTH (f);
  height = FRAME_PIXEL_HEIGHT (f);

  cairo_t *saved_cr = FRAME_CR_CONTEXT (f);
  FRAME_CR_CONTEXT (f) = cr;
  x_clear_area (f, 0, 0, width, height);
  expose_frame (f, 0, 0, width, height);
  FRAME_CR_CONTEXT (f) = saved_cr;
}

static cairo_status_t
x_cr_accumulate_data (void *closure, const unsigned char *data,
		      unsigned int length)
{
  Lisp_Object *acc = (Lisp_Object *) closure;

  *acc = Fcons (make_unibyte_string ((char const *) data, length), *acc);

  return CAIRO_STATUS_SUCCESS;
}

static void
x_cr_destroy (void *cr)
{
  block_input ();
  cairo_destroy (cr);
  unblock_input ();
}

Lisp_Object
x_cr_export_frames (Lisp_Object frames, cairo_surface_type_t surface_type)
{
  struct frame *f;
  cairo_surface_t *surface;
  cairo_t *cr;
  int width, height;
  void (*surface_set_size_func) (cairo_surface_t *, double, double) = NULL;
  Lisp_Object acc = Qnil;
  ptrdiff_t count = SPECPDL_INDEX ();

  specbind (Qredisplay_dont_pause, Qt);
  redisplay_preserve_echo_area (31);

  f = XFRAME (XCAR (frames));
  frames = XCDR (frames);
  width = FRAME_PIXEL_WIDTH (f);
  height = FRAME_PIXEL_HEIGHT (f);

  block_input ();
#ifdef CAIRO_HAS_PDF_SURFACE
  if (surface_type == CAIRO_SURFACE_TYPE_PDF)
    {
      surface = cairo_pdf_surface_create_for_stream (x_cr_accumulate_data, &acc,
						     width, height);
      surface_set_size_func = cairo_pdf_surface_set_size;
    }
  else
#endif
#ifdef CAIRO_HAS_PNG_FUNCTIONS
  if (surface_type == CAIRO_SURFACE_TYPE_IMAGE)
    surface = cairo_image_surface_create (CAIRO_FORMAT_RGB24, width, height);
  else
#endif
#ifdef CAIRO_HAS_PS_SURFACE
  if (surface_type == CAIRO_SURFACE_TYPE_PS)
    {
      surface = cairo_ps_surface_create_for_stream (x_cr_accumulate_data, &acc,
						    width, height);
      surface_set_size_func = cairo_ps_surface_set_size;
    }
  else
#endif
#ifdef CAIRO_HAS_SVG_SURFACE
  if (surface_type == CAIRO_SURFACE_TYPE_SVG)
    surface = cairo_svg_surface_create_for_stream (x_cr_accumulate_data, &acc,
						   width, height);
  else
#endif
    abort ();

  cr = cairo_create (surface);
  cairo_surface_destroy (surface);
  record_unwind_protect_ptr (x_cr_destroy, cr);

  while (1)
    {
      cairo_t *saved_cr = FRAME_CR_CONTEXT (f);
      FRAME_CR_CONTEXT (f) = cr;
      x_clear_area (f, 0, 0, width, height);
      expose_frame (f, 0, 0, width, height);
      FRAME_CR_CONTEXT (f) = saved_cr;

      if (NILP (frames))
	break;

      cairo_surface_show_page (surface);
      f = XFRAME (XCAR (frames));
      frames = XCDR (frames);
      width = FRAME_PIXEL_WIDTH (f);
      height = FRAME_PIXEL_HEIGHT (f);
      if (surface_set_size_func)
	(*surface_set_size_func) (surface, width, height);

      unblock_input ();
      maybe_quit ();
      block_input ();
    }

#ifdef CAIRO_HAS_PNG_FUNCTIONS
  if (surface_type == CAIRO_SURFACE_TYPE_IMAGE)
    {
      cairo_surface_flush (surface);
      cairo_surface_write_to_png_stream (surface, x_cr_accumulate_data, &acc);
    }
#endif
  unblock_input ();

  unbind_to (count, Qnil);

  return CALLN (Fapply, intern ("concat"), Fnreverse (acc));
}

#endif	/* USE_CAIRO */

static void
x_set_clip_rectangles (struct frame *f, GC gc, XRectangle *rectangles, int n)
{
  XSetClipRectangles (FRAME_X_DISPLAY (f), gc, 0, 0, rectangles, n, Unsorted);
#ifdef USE_CAIRO
  eassert (n >= 0 && n <= MAX_CLIP_RECTS);

  {
    struct x_gc_ext_data *gc_ext = x_gc_get_ext_data (f, gc, 1);

    gc_ext->n_clip_rects = n;
    memcpy (gc_ext->clip_rects, rectangles, sizeof (XRectangle) * n);
  }
#endif
}

static void
x_reset_clip_rectangles (struct frame *f, GC gc)
{
  XSetClipMask (FRAME_X_DISPLAY (f), gc, None);
#ifdef USE_CAIRO
  {
    struct x_gc_ext_data *gc_ext = x_gc_get_ext_data (f, gc, 0);

    if (gc_ext)
      gc_ext->n_clip_rects = 0;
  }
#endif
}

static void
x_fill_rectangle (struct frame *f, GC gc, int x, int y, int width, int height)
{
#ifdef USE_CAIRO
  Display *dpy = FRAME_X_DISPLAY (f);
  cairo_t *cr;
  XGCValues xgcv;

  cr = x_begin_cr_clip (f, gc);
  XGetGCValues (dpy, gc, GCFillStyle | GCStipple, &xgcv);
  if (xgcv.fill_style == FillSolid
      /* Invalid resource ID (one or more of the three most
	 significant bits set to 1) is obtained if the GCStipple
	 component has never been explicitly set.  It should be
	 regarded as Pixmap of unspecified size filled with ones.  */
      || (xgcv.stipple & ((Pixmap) 7 << (sizeof (Pixmap) * CHAR_BIT - 3))))
    {
      x_set_cr_source_with_gc_foreground (f, gc);
      cairo_rectangle (cr, x, y, width, height);
      cairo_fill (cr);
    }
  else
    {
      eassert (xgcv.fill_style == FillOpaqueStippled);
      eassert (xgcv.stipple != None);
      x_set_cr_source_with_gc_background (f, gc);
      cairo_rectangle (cr, x, y, width, height);
      cairo_fill_preserve (cr);

      cairo_pattern_t *pattern = x_bitmap_stipple (f, xgcv.stipple);
      if (pattern)
	{
	  x_set_cr_source_with_gc_foreground (f, gc);
	  cairo_clip (cr);
	  cairo_mask (cr, pattern);
	}
    }
  x_end_cr_clip (f);
#else
  XFillRectangle (FRAME_X_DISPLAY (f), FRAME_X_DRAWABLE (f),
		  gc, x, y, width, height);
#endif
}

static void
x_draw_rectangle (struct frame *f, GC gc, int x, int y, int width, int height)
{
#ifdef USE_CAIRO
  cairo_t *cr;

  cr = x_begin_cr_clip (f, gc);
  x_set_cr_source_with_gc_foreground (f, gc);
  cairo_rectangle (cr, x + 0.5, y + 0.5, width, height);
  cairo_set_line_width (cr, 1);
  cairo_stroke (cr);
  x_end_cr_clip (f);
#else
  XDrawRectangle (FRAME_X_DISPLAY (f), FRAME_X_DRAWABLE (f),
		  gc, x, y, width, height);
#endif
}

static void
x_clear_window (struct frame *f)
{
#ifdef USE_CAIRO
  cairo_t *cr;

  cr = x_begin_cr_clip (f, NULL);
  x_set_cr_source_with_gc_background (f, f->output_data.x->normal_gc);
  cairo_paint (cr);
  x_end_cr_clip (f);
#else
  if (FRAME_X_DOUBLE_BUFFERED_P (f))
    x_clear_area (f, 0, 0, FRAME_PIXEL_WIDTH (f), FRAME_PIXEL_HEIGHT (f));
  else
    XClearWindow (FRAME_X_DISPLAY (f), FRAME_X_WINDOW (f));
#endif
}

#ifdef USE_CAIRO
static void
x_fill_trapezoid_for_relief (struct frame *f, GC gc, int x, int y,
			     int width, int height, int top_p)
{
  cairo_t *cr;

  cr = x_begin_cr_clip (f, gc);
  x_set_cr_source_with_gc_foreground (f, gc);
  cairo_move_to (cr, top_p ? x : x + height, y);
  cairo_line_to (cr, x, y + height);
  cairo_line_to (cr, top_p ? x + width - height : x + width, y + height);
  cairo_line_to (cr, x + width, y);
  cairo_fill (cr);
  x_end_cr_clip (f);
}

enum corners
  {
    CORNER_BOTTOM_RIGHT,	/* 0 -> pi/2 */
    CORNER_BOTTOM_LEFT,		/* pi/2 -> pi */
    CORNER_TOP_LEFT,		/* pi -> 3pi/2 */
    CORNER_TOP_RIGHT,		/* 3pi/2 -> 2pi */
    CORNER_LAST
  };

static void
x_erase_corners_for_relief (struct frame *f, GC gc, int x, int y,
			    int width, int height,
			    double radius, double margin, int corners)
{
  cairo_t *cr;
  int i;

  cr = x_begin_cr_clip (f, gc);
  x_set_cr_source_with_gc_background (f, gc);
  for (i = 0; i < CORNER_LAST; i++)
    if (corners & (1 << i))
      {
	double xm, ym, xc, yc;

	if (i == CORNER_TOP_LEFT || i == CORNER_BOTTOM_LEFT)
	  xm = x - margin, xc = xm + radius;
	else
	  xm = x + width + margin, xc = xm - radius;
	if (i == CORNER_TOP_LEFT || i == CORNER_TOP_RIGHT)
	  ym = y - margin, yc = ym + radius;
	else
	  ym = y + height + margin, yc = ym - radius;

	cairo_move_to (cr, xm, ym);
	cairo_arc (cr, xc, yc, radius, i * M_PI_2, (i + 1) * M_PI_2);
      }
  cairo_clip (cr);
  cairo_rectangle (cr, x, y, width, height);
  cairo_fill (cr);
  x_end_cr_clip (f);
}

static void
x_draw_horizontal_wave (struct frame *f, GC gc, int x, int y,
			int width, int height, int wave_length)
{
  cairo_t *cr;
  double dx = wave_length, dy = height - 1;
  int xoffset, n;

  cr = x_begin_cr_clip (f, gc);
  x_set_cr_source_with_gc_foreground (f, gc);
  cairo_rectangle (cr, x, y, width, height);
  cairo_clip (cr);

  if (x >= 0)
    {
      xoffset = x % (wave_length * 2);
      if (xoffset == 0)
	xoffset = wave_length * 2;
    }
  else
    xoffset = x % (wave_length * 2) + wave_length * 2;
  n = (width + xoffset) / wave_length + 1;
  if (xoffset > wave_length)
    {
      xoffset -= wave_length;
      --n;
      y += height - 1;
      dy = -dy;
    }

  cairo_move_to (cr, x - xoffset + 0.5, y + 0.5);
  while (--n >= 0)
    {
      cairo_rel_line_to (cr, dx, dy);
      dy = -dy;
    }
  cairo_set_line_width (cr, 1);
  cairo_stroke (cr);
  x_end_cr_clip (f);
}
#endif


/* Return the struct x_display_info corresponding to DPY.  */

struct x_display_info *
x_display_info_for_display (Display *dpy)
{
  struct x_display_info *dpyinfo;

  for (dpyinfo = x_display_list; dpyinfo; dpyinfo = dpyinfo->next)
    if (dpyinfo->display == dpy)
      return dpyinfo;

  return 0;
}

static Window
x_find_topmost_parent (struct frame *f)
{
  struct x_output *x = f->output_data.x;
  Window win = None, wi = x->parent_desc;
  Display *dpy = FRAME_X_DISPLAY (f);

  while (wi != FRAME_DISPLAY_INFO (f)->root_window)
    {
      Window root;
      Window *children;
      unsigned int nchildren;

      win = wi;
      if (XQueryTree (dpy, win, &root, &wi, &children, &nchildren))
	XFree (children);
      else
	break;
    }

  return win;
}

#define OPAQUE  0xffffffff

static void
x_set_frame_alpha (struct frame *f)
{
  struct x_display_info *dpyinfo = FRAME_DISPLAY_INFO (f);
  Display *dpy = FRAME_X_DISPLAY (f);
  Window win = FRAME_OUTER_WINDOW (f);
  double alpha = 1.0;
  double alpha_min = 1.0;
  unsigned long opac;
  Window parent;

  if (dpyinfo->highlight_frame == f)
    alpha = f->alpha[0];
  else
    alpha = f->alpha[1];

  if (alpha < 0.0)
    return;

  if (FLOATP (Vframe_alpha_lower_limit))
    alpha_min = XFLOAT_DATA (Vframe_alpha_lower_limit);
  else if (FIXNUMP (Vframe_alpha_lower_limit))
    alpha_min = (XFIXNUM (Vframe_alpha_lower_limit)) / 100.0;

  if (alpha > 1.0)
    alpha = 1.0;
  else if (alpha < alpha_min && alpha_min <= 1.0)
    alpha = alpha_min;

  opac = alpha * OPAQUE;

  x_catch_errors (dpy);

  /* If there is a parent from the window manager, put the property there
     also, to work around broken window managers that fail to do that.
     Do this unconditionally as this function is called on reparent when
     alpha has not changed on the frame.  */

  if (!FRAME_PARENT_FRAME (f))
    {
      parent = x_find_topmost_parent (f);
      if (parent != None)
	XChangeProperty (dpy, parent, dpyinfo->Xatom_net_wm_window_opacity,
			 XA_CARDINAL, 32, PropModeReplace,
			 (unsigned char *) &opac, 1);
    }

  /* return unless necessary */
  {
    unsigned char *data;
    Atom actual;
    int rc, format;
    unsigned long n, left;

    rc = XGetWindowProperty (dpy, win, dpyinfo->Xatom_net_wm_window_opacity,
			     0, 1, False, XA_CARDINAL,
			     &actual, &format, &n, &left,
			     &data);

    if (rc == Success && actual != None)
      {
        unsigned long value = *(unsigned long *)data;
	XFree (data);
	if (value == opac)
	  {
	    x_uncatch_errors ();
	    return;
	  }
      }
  }

  XChangeProperty (dpy, win, dpyinfo->Xatom_net_wm_window_opacity,
		   XA_CARDINAL, 32, PropModeReplace,
		   (unsigned char *) &opac, 1);
  x_uncatch_errors ();
}

/***********************************************************************
		    Starting and ending an update
 ***********************************************************************/

/* Start an update of frame F.  This function is installed as a hook
   for update_begin, i.e. it is called when update_begin is called.
   This function is called prior to calls to gui_update_window_begin for
   each window being updated.  Currently, there is nothing to do here
   because all interesting stuff is done on a window basis.  */

static void
x_update_begin (struct frame *f)
{
<<<<<<< HEAD
#ifdef USE_CAIRO
  if (FRAME_TOOLTIP_P (f) && !FRAME_VISIBLE_P (f))
    return;

  if (! FRAME_CR_SURFACE (f))
    {
      int width, height;
      if (FRAME_GTK_WIDGET (f))
        {
          GdkWindow *w = gtk_widget_get_window (FRAME_GTK_WIDGET (f));
          width = gdk_window_get_width (w);
          height = gdk_window_get_height (w);
        }
      else
        {
          width = FRAME_PIXEL_WIDTH (f);
          height = FRAME_PIXEL_HEIGHT (f);
          if (! FRAME_EXTERNAL_TOOL_BAR (f))
            height += FRAME_TOOL_BAR_HEIGHT (f);
          if (! FRAME_EXTERNAL_MENU_BAR (f))
            height += FRAME_MENU_BAR_HEIGHT (f);
        }

      if (width > 0 && height > 0)
        {
          block_input();
          FRAME_CR_SURFACE (f) = cairo_image_surface_create
            (CAIRO_FORMAT_ARGB32, width, height);
          unblock_input();
        }
    }
#endif /* USE_CAIRO */
}

/* Start update of window W.  */

static void
x_update_window_begin (struct window *w)
{
  struct frame *f = XFRAME (WINDOW_FRAME (w));
  Mouse_HLInfo *hlinfo = MOUSE_HL_INFO (f);

  w->output_cursor = w->cursor;

  block_input ();

  if (f == hlinfo->mouse_face_mouse_frame)
    {
      /* Don't do highlighting for mouse motion during the update.  */
      hlinfo->mouse_face_defer = true;

      /* If F needs to be redrawn, simply forget about any prior mouse
	 highlighting.  */
      if (FRAME_GARBAGED_P (f))
	hlinfo->mouse_face_window = Qnil;
    }

  unblock_input ();
=======
  /* Nothing to do.  */
>>>>>>> 3bce7ec3
}

/* Draw a vertical window border from (x,y0) to (x,y1)  */

static void
x_draw_vertical_window_border (struct window *w, int x, int y0, int y1)
{
  struct frame *f = XFRAME (WINDOW_FRAME (w));
  struct face *face;

  face = FACE_FROM_ID_OR_NULL (f, VERTICAL_BORDER_FACE_ID);
  if (face)
    XSetForeground (FRAME_X_DISPLAY (f), f->output_data.x->normal_gc,
		    face->foreground);

#ifdef USE_CAIRO
  x_fill_rectangle (f, f->output_data.x->normal_gc, x, y0, 1, y1 - y0);
#else
  XDrawLine (FRAME_X_DISPLAY (f), FRAME_X_DRAWABLE (f),
	     f->output_data.x->normal_gc, x, y0, x, y1);
#endif
}

/* Draw a window divider from (x0,y0) to (x1,y1)  */

static void
x_draw_window_divider (struct window *w, int x0, int x1, int y0, int y1)
{
  struct frame *f = XFRAME (WINDOW_FRAME (w));
  struct face *face = FACE_FROM_ID_OR_NULL (f, WINDOW_DIVIDER_FACE_ID);
  struct face *face_first
    = FACE_FROM_ID_OR_NULL (f, WINDOW_DIVIDER_FIRST_PIXEL_FACE_ID);
  struct face *face_last
    = FACE_FROM_ID_OR_NULL (f, WINDOW_DIVIDER_LAST_PIXEL_FACE_ID);
  unsigned long color = face ? face->foreground : FRAME_FOREGROUND_PIXEL (f);
  unsigned long color_first = (face_first
			       ? face_first->foreground
			       : FRAME_FOREGROUND_PIXEL (f));
  unsigned long color_last = (face_last
			      ? face_last->foreground
			      : FRAME_FOREGROUND_PIXEL (f));
  Display *display = FRAME_X_DISPLAY (f);

  if ((y1 - y0 > x1 - x0) && (x1 - x0 >= 3))
    /* A vertical divider, at least three pixels wide: Draw first and
       last pixels differently.  */
    {
      XSetForeground (display, f->output_data.x->normal_gc, color_first);
      x_fill_rectangle (f, f->output_data.x->normal_gc,
			x0, y0, 1, y1 - y0);
      XSetForeground (display, f->output_data.x->normal_gc, color);
      x_fill_rectangle (f, f->output_data.x->normal_gc,
			x0 + 1, y0, x1 - x0 - 2, y1 - y0);
      XSetForeground (display, f->output_data.x->normal_gc, color_last);
      x_fill_rectangle (f, f->output_data.x->normal_gc,
			x1 - 1, y0, 1, y1 - y0);
    }
  else if ((x1 - x0 > y1 - y0) && (y1 - y0 >= 3))
    /* A horizontal divider, at least three pixels high: Draw first and
       last pixels differently.  */
    {
      XSetForeground (display, f->output_data.x->normal_gc, color_first);
      x_fill_rectangle (f, f->output_data.x->normal_gc,
			x0, y0, x1 - x0, 1);
      XSetForeground (display, f->output_data.x->normal_gc, color);
      x_fill_rectangle (f, f->output_data.x->normal_gc,
			x0, y0 + 1, x1 - x0, y1 - y0 - 2);
      XSetForeground (display, f->output_data.x->normal_gc, color_last);
      x_fill_rectangle (f, f->output_data.x->normal_gc,
			x0, y1 - 1, x1 - x0, 1);
    }
  else
    {
    /* In any other case do not draw the first and last pixels
       differently.  */
      XSetForeground (display, f->output_data.x->normal_gc, color);
      x_fill_rectangle (f, f->output_data.x->normal_gc,
			x0, y0, x1 - x0, y1 - y0);
    }
}

/* Show the frame back buffer.  If frame is double-buffered,
   atomically publish to the user's screen graphics updates made since
   the last call to show_back_buffer.  */
static void
show_back_buffer (struct frame *f)
{
  block_input ();
  if (FRAME_X_DOUBLE_BUFFERED_P (f))
    {
#ifdef HAVE_XDBE
#ifdef USE_CAIRO
      cairo_t *cr = FRAME_CR_CONTEXT (f);
      if (cr)
	cairo_surface_flush (cairo_get_target (cr));
#endif
      XdbeSwapInfo swap_info;
      memset (&swap_info, 0, sizeof (swap_info));
      swap_info.swap_window = FRAME_X_WINDOW (f);
      swap_info.swap_action = XdbeCopied;
      XdbeSwapBuffers (FRAME_X_DISPLAY (f), &swap_info, 1);
#else
      eassert (!"should have back-buffer only with XDBE");
#endif
    }
  FRAME_X_NEED_BUFFER_FLIP (f) = false;
  unblock_input ();
}

/* Updates back buffer and flushes changes to display.  Called from
   minibuf read code.  Note that we display the back buffer even if
   buffer flipping is blocked.  */
static void
x_flip_and_flush (struct frame *f)
{
  block_input ();
  if (FRAME_X_NEED_BUFFER_FLIP (f))
      show_back_buffer (f);
  x_flush (f);
  unblock_input ();
}

/* End update of frame F.  This function is installed as a hook in
   update_end.  */

static void
x_update_end (struct frame *f)
{
  /* Mouse highlight may be displayed again.  */
  MOUSE_HL_INFO (f)->mouse_face_defer = false;

#ifdef USE_CAIRO
  if (!FRAME_X_DOUBLE_BUFFERED_P (f) && FRAME_CR_CONTEXT (f))
    {
<<<<<<< HEAD
      cairo_t *cr = 0;
      block_input();
#if defined (HAVE_GTK3)
      if (FRAME_GTK_WIDGET (f))
        {
          GdkWindow *w = gtk_widget_get_window (FRAME_GTK_WIDGET (f));
          cr = gdk_cairo_create (w);
        }
      else
#endif
        {
          cairo_surface_t *surface;
          int width = FRAME_PIXEL_WIDTH (f);
          int height = FRAME_PIXEL_HEIGHT (f);
          if (! FRAME_EXTERNAL_TOOL_BAR (f))
            height += FRAME_TOOL_BAR_HEIGHT (f);
          if (! FRAME_EXTERNAL_MENU_BAR (f))
            height += FRAME_MENU_BAR_HEIGHT (f);
          surface = cairo_xlib_surface_create (FRAME_X_DISPLAY (f),
                                               FRAME_X_DRAWABLE (f),
                                               FRAME_DISPLAY_INFO (f)->visual,
                                               width,
                                               height);
          cr = cairo_create (surface);
          cairo_surface_destroy (surface);
        }

      cairo_set_source_surface (cr, FRAME_CR_SURFACE (f), 0, 0);
      cairo_paint (cr);
      cairo_destroy (cr);
=======
      block_input ();
      cairo_surface_flush (cairo_get_target (FRAME_CR_CONTEXT (f)));
>>>>>>> 3bce7ec3
      unblock_input ();
    }
#endif

#ifndef XFlush
  block_input ();
  XFlush (FRAME_X_DISPLAY (f));
  unblock_input ();
#endif
}

/* This function is called from various places in xdisp.c
   whenever a complete update has been performed.  */

static void
XTframe_up_to_date (struct frame *f)
{
  eassert (FRAME_X_P (f));
  block_input ();
  FRAME_MOUSE_UPDATE (f);
  if (!buffer_flipping_blocked_p () && FRAME_X_NEED_BUFFER_FLIP (f))
    show_back_buffer (f);
  unblock_input ();
}

static void
XTbuffer_flipping_unblocked_hook (struct frame *f)
{
  if (FRAME_X_NEED_BUFFER_FLIP (f))
    show_back_buffer (f);
}

/**
 * x_clear_under_internal_border:
 *
 * Clear area of frame F's internal border.  If the internal border face
 * of F has been specified (is not null), fill the area with that face.
 */
void
x_clear_under_internal_border (struct frame *f)
{
  if (FRAME_INTERNAL_BORDER_WIDTH (f) > 0)
    {
      int border = FRAME_INTERNAL_BORDER_WIDTH (f);
      int width = FRAME_PIXEL_WIDTH (f);
      int height = FRAME_PIXEL_HEIGHT (f);
      int margin = 0;
<<<<<<< HEAD
      struct face *face = FACE_FROM_ID_OR_NULL (f, INTERNAL_BORDER_FACE_ID);
=======
#else
      int margin = FRAME_TOP_MARGIN_HEIGHT (f);
#endif
      int face_id =
	!NILP (Vface_remapping_alist)
	? lookup_basic_face (NULL, f, INTERNAL_BORDER_FACE_ID)
	: INTERNAL_BORDER_FACE_ID;
      struct face *face = FACE_FROM_ID_OR_NULL (f, face_id);
>>>>>>> 3bce7ec3

      block_input ();

      if (face)
	{
	  unsigned long color = face->background;
	  Display *display = FRAME_X_DISPLAY (f);
	  GC gc = f->output_data.x->normal_gc;

	  XSetForeground (display, gc, color);
	  x_fill_rectangle (f, gc, 0, margin, width, border);
	  x_fill_rectangle (f, gc, 0, 0, border, height);
	  x_fill_rectangle (f, gc, width - border, 0, border, height);
	  x_fill_rectangle (f, gc, 0, height - border, width, border);
	  XSetForeground (display, gc, FRAME_FOREGROUND_PIXEL (f));
	}
      else
	{
	  x_clear_area (f, 0, 0, border, height);
	  x_clear_area (f, 0, margin, width, border);
	  x_clear_area (f, width - border, 0, border, height);
	  x_clear_area (f, 0, height - border, width, border);
	}

      unblock_input ();
    }
}

/* Draw truncation mark bitmaps, continuation mark bitmaps, overlay
   arrow bitmaps, or clear the fringes if no bitmaps are required
   before DESIRED_ROW is made current.  This function is called from
   update_window_line only if it is known that there are differences
   between bitmaps to be drawn between current row and DESIRED_ROW.  */

static void
x_after_update_window_line (struct window *w, struct glyph_row *desired_row)
{
  eassert (w);

  if (!desired_row->mode_line_p && !w->pseudo_window_p)
    desired_row->redraw_fringe_bitmaps_p = true;
<<<<<<< HEAD
=======

#ifdef USE_X_TOOLKIT
  /* When a window has disappeared, make sure that no rest of
     full-width rows stays visible in the internal border.  Could
     check here if updated window is the leftmost/rightmost window,
     but I guess it's not worth doing since vertically split windows
     are almost never used, internal border is rarely set, and the
     overhead is very small.  */
  {
    struct frame *f;
    int width, height;

    if (windows_or_buffers_changed
	&& desired_row->full_width_p
	&& (f = XFRAME (w->frame),
	    width = FRAME_INTERNAL_BORDER_WIDTH (f),
	    width != 0)
	&& (height = desired_row->visible_height,
	    height > 0))
      {
	int y = WINDOW_TO_FRAME_PIXEL_Y (w, max (0, desired_row->y));
	int face_id =
	  !NILP (Vface_remapping_alist)
	  ? lookup_basic_face (NULL, f, INTERNAL_BORDER_FACE_ID)
	  : INTERNAL_BORDER_FACE_ID;
	struct face *face = FACE_FROM_ID_OR_NULL (f, face_id);

	block_input ();
	if (face)
	  {
	    unsigned long color = face->background;
	    Display *display = FRAME_X_DISPLAY (f);
	    GC gc = f->output_data.x->normal_gc;

	    XSetForeground (display, gc, color);
	    x_fill_rectangle (f, gc, 0, y, width, height);
	    x_fill_rectangle (f, gc, FRAME_PIXEL_WIDTH (f) - width, y,
			      width, height);
	    XSetForeground (display, gc, FRAME_FOREGROUND_PIXEL (f));
	  }
	else
	  {
	    x_clear_area (f, 0, y, width, height);
	    x_clear_area (f, FRAME_PIXEL_WIDTH (f) - width, y, width, height);
	  }
	unblock_input ();
      }
  }
#endif
>>>>>>> 3bce7ec3
}

static void
x_draw_fringe_bitmap (struct window *w, struct glyph_row *row, struct draw_fringe_bitmap_params *p)
{
  struct frame *f = XFRAME (WINDOW_FRAME (w));
  Display *display = FRAME_X_DISPLAY (f);
  GC gc = f->output_data.x->normal_gc;
  struct face *face = p->face;

  /* Must clip because of partially visible lines.  */
  x_clip_to_row (w, row, ANY_AREA, gc);

  if (p->bx >= 0 && !p->overlay_p)
    {
      /* In case the same realized face is used for fringes and
	 for something displayed in the text (e.g. face `region' on
	 mono-displays, the fill style may have been changed to
	 FillSolid in x_draw_glyph_string_background.  */
      if (face->stipple)
	XSetFillStyle (display, face->gc, FillOpaqueStippled);
      else
	XSetForeground (display, face->gc, face->background);

      x_fill_rectangle (f, face->gc, p->bx, p->by, p->nx, p->ny);

      if (!face->stipple)
	XSetForeground (display, face->gc, face->foreground);
    }

#ifdef USE_CAIRO
  if (p->which && p->which < max_fringe_bmp)
    {
      XGCValues gcv;

      XGetGCValues (display, gc, GCForeground | GCBackground, &gcv);
      XSetForeground (display, gc, (p->cursor_p
				    ? (p->overlay_p ? face->background
				       : f->output_data.x->cursor_pixel)
				    : face->foreground));
      XSetBackground (display, gc, face->background);
      x_cr_draw_image (f, gc, fringe_bmp[p->which], 0, p->dh,
		       p->wd, p->h, p->x, p->y, p->overlay_p);
      XSetForeground (display, gc, gcv.foreground);
      XSetBackground (display, gc, gcv.background);
    }
#else  /* not USE_CAIRO */
  if (p->which)
    {
      Drawable drawable = FRAME_X_DRAWABLE (f);
      char *bits;
      Pixmap pixmap, clipmask = (Pixmap) 0;
      int depth = DefaultDepthOfScreen (FRAME_X_SCREEN (f));
      XGCValues gcv;

      if (p->wd > 8)
	bits = (char *) (p->bits + p->dh);
      else
	bits = (char *) p->bits + p->dh;

      /* Draw the bitmap.  I believe these small pixmaps can be cached
	 by the server.  */
      pixmap = XCreatePixmapFromBitmapData (display, drawable, bits, p->wd, p->h,
					    (p->cursor_p
					     ? (p->overlay_p ? face->background
						: f->output_data.x->cursor_pixel)
					     : face->foreground),
					    face->background, depth);

      if (p->overlay_p)
	{
	  clipmask = XCreatePixmapFromBitmapData (display,
						  FRAME_DISPLAY_INFO (f)->root_window,
						  bits, p->wd, p->h,
						  1, 0, 1);
	  gcv.clip_mask = clipmask;
	  gcv.clip_x_origin = p->x;
	  gcv.clip_y_origin = p->y;
	  XChangeGC (display, gc, GCClipMask | GCClipXOrigin | GCClipYOrigin, &gcv);
	}

      XCopyArea (display, pixmap, drawable, gc, 0, 0,
		 p->wd, p->h, p->x, p->y);
      XFreePixmap (display, pixmap);

      if (p->overlay_p)
	{
	  gcv.clip_mask = (Pixmap) 0;
	  XChangeGC (display, gc, GCClipMask, &gcv);
	  XFreePixmap (display, clipmask);
	}
    }
#endif  /* not USE_CAIRO */

  x_reset_clip_rectangles (f, gc);
}

/***********************************************************************
			    Glyph display
 ***********************************************************************/

static bool x_alloc_lighter_color (struct frame *, Display *, Colormap,
				   unsigned long *, double, int);
static void x_scroll_bar_clear (struct frame *);

#ifdef GLYPH_DEBUG
static void x_check_font (struct frame *, struct font *);
#endif


/* Set S->gc to a suitable GC for drawing glyph string S in cursor
   face.  */

static void
x_set_cursor_gc (struct glyph_string *s)
{
  if (s->font == FRAME_FONT (s->f)
      && s->face->background == FRAME_BACKGROUND_PIXEL (s->f)
      && s->face->foreground == FRAME_FOREGROUND_PIXEL (s->f)
      && !s->cmp)
    s->gc = s->f->output_data.x->cursor_gc;
  else
    {
      /* Cursor on non-default face: must merge.  */
      XGCValues xgcv;
      unsigned long mask;
      Display *display = FRAME_X_DISPLAY (s->f);

      xgcv.background = s->f->output_data.x->cursor_pixel;
      xgcv.foreground = s->face->background;

      /* If the glyph would be invisible, try a different foreground.  */
      if (xgcv.foreground == xgcv.background)
	xgcv.foreground = s->face->foreground;
      if (xgcv.foreground == xgcv.background)
	xgcv.foreground = s->f->output_data.x->cursor_foreground_pixel;
      if (xgcv.foreground == xgcv.background)
	xgcv.foreground = s->face->foreground;

      /* Make sure the cursor is distinct from text in this face.  */
      if (xgcv.background == s->face->background
	  && xgcv.foreground == s->face->foreground)
	{
	  xgcv.background = s->face->foreground;
	  xgcv.foreground = s->face->background;
	}

      IF_DEBUG (x_check_font (s->f, s->font));
      xgcv.graphics_exposures = False;
      mask = GCForeground | GCBackground | GCGraphicsExposures;

      if (FRAME_DISPLAY_INFO (s->f)->scratch_cursor_gc)
	XChangeGC (display, FRAME_DISPLAY_INFO (s->f)->scratch_cursor_gc,
		   mask, &xgcv);
      else
	FRAME_DISPLAY_INFO (s->f)->scratch_cursor_gc
          = XCreateGC (display, FRAME_X_DRAWABLE (s->f), mask, &xgcv);

      s->gc = FRAME_DISPLAY_INFO (s->f)->scratch_cursor_gc;
    }
}


/* Set up S->gc of glyph string S for drawing text in mouse face.  */

static void
x_set_mouse_face_gc (struct glyph_string *s)
{
  int face_id;
  struct face *face;

  /* What face has to be used last for the mouse face?  */
  face_id = MOUSE_HL_INFO (s->f)->mouse_face_face_id;
  face = FACE_FROM_ID_OR_NULL (s->f, face_id);
  if (face == NULL)
    face = FACE_FROM_ID (s->f, MOUSE_FACE_ID);

  if (s->first_glyph->type == CHAR_GLYPH)
    face_id = FACE_FOR_CHAR (s->f, face, s->first_glyph->u.ch, -1, Qnil);
  else
    face_id = FACE_FOR_CHAR (s->f, face, 0, -1, Qnil);
  s->face = FACE_FROM_ID (s->f, face_id);
  prepare_face_for_display (s->f, s->face);

  if (s->font == s->face->font)
    s->gc = s->face->gc;
  else
    {
      /* Otherwise construct scratch_cursor_gc with values from FACE
	 except for FONT.  */
      XGCValues xgcv;
      unsigned long mask;
      Display *display = FRAME_X_DISPLAY (s->f);

      xgcv.background = s->face->background;
      xgcv.foreground = s->face->foreground;
      xgcv.graphics_exposures = False;
      mask = GCForeground | GCBackground | GCGraphicsExposures;

      if (FRAME_DISPLAY_INFO (s->f)->scratch_cursor_gc)
	XChangeGC (display, FRAME_DISPLAY_INFO (s->f)->scratch_cursor_gc,
		   mask, &xgcv);
      else
	FRAME_DISPLAY_INFO (s->f)->scratch_cursor_gc
          = XCreateGC (display, FRAME_X_DRAWABLE (s->f), mask, &xgcv);

      s->gc = FRAME_DISPLAY_INFO (s->f)->scratch_cursor_gc;

    }
  eassert (s->gc != 0);
}


/* Set S->gc of glyph string S to a GC suitable for drawing a mode line.
   Faces to use in the mode line have already been computed when the
   matrix was built, so there isn't much to do, here.  */

static void
x_set_mode_line_face_gc (struct glyph_string *s)
{
  s->gc = s->face->gc;
}


/* Set S->gc of glyph string S for drawing that glyph string.  Set
   S->stippled_p to a non-zero value if the face of S has a stipple
   pattern.  */

static void
x_set_glyph_string_gc (struct glyph_string *s)
{
  prepare_face_for_display (s->f, s->face);

  if (s->hl == DRAW_NORMAL_TEXT)
    {
      s->gc = s->face->gc;
      s->stippled_p = s->face->stipple != 0;
    }
  else if (s->hl == DRAW_INVERSE_VIDEO)
    {
      x_set_mode_line_face_gc (s);
      s->stippled_p = s->face->stipple != 0;
    }
  else if (s->hl == DRAW_CURSOR)
    {
      x_set_cursor_gc (s);
      s->stippled_p = false;
    }
  else if (s->hl == DRAW_MOUSE_FACE)
    {
      x_set_mouse_face_gc (s);
      s->stippled_p = s->face->stipple != 0;
    }
  else if (s->hl == DRAW_IMAGE_RAISED
	   || s->hl == DRAW_IMAGE_SUNKEN)
    {
      s->gc = s->face->gc;
      s->stippled_p = s->face->stipple != 0;
    }
  else
    emacs_abort ();

  /* GC must have been set.  */
  eassert (s->gc != 0);
}


/* Set clipping for output of glyph string S.  S may be part of a mode
   line or menu if we don't have X toolkit support.  */

static void
x_set_glyph_string_clipping (struct glyph_string *s)
{
  XRectangle *r = s->clip;
  int n = get_glyph_string_clip_rects (s, r, 2);

  if (n > 0)
    x_set_clip_rectangles (s->f, s->gc, r, n);
  s->num_clips = n;
}


/* Set SRC's clipping for output of glyph string DST.  This is called
   when we are drawing DST's left_overhang or right_overhang only in
   the area of SRC.  */

static void
x_set_glyph_string_clipping_exactly (struct glyph_string *src, struct glyph_string *dst)
{
  XRectangle r;

  r.x = src->x;
  r.width = src->width;
  r.y = src->y;
  r.height = src->height;
  dst->clip[0] = r;
  dst->num_clips = 1;
  x_set_clip_rectangles (dst->f, dst->gc, &r, 1);
}


/* RIF:
   Compute left and right overhang of glyph string S.  */

static void
x_compute_glyph_string_overhangs (struct glyph_string *s)
{
  if (s->cmp == NULL
      && (s->first_glyph->type == CHAR_GLYPH
	  || s->first_glyph->type == COMPOSITE_GLYPH))
    {
      struct font_metrics metrics;

      if (s->first_glyph->type == CHAR_GLYPH)
	{
	  struct font *font = s->font;
	  font->driver->text_extents (font, s->char2b, s->nchars, &metrics);
	}
      else
	{
	  Lisp_Object gstring = composition_gstring_from_id (s->cmp_id);

	  composition_gstring_width (gstring, s->cmp_from, s->cmp_to, &metrics);
	}
      s->right_overhang = (metrics.rbearing > metrics.width
			   ? metrics.rbearing - metrics.width : 0);
      s->left_overhang = metrics.lbearing < 0 ? - metrics.lbearing : 0;
    }
  else if (s->cmp)
    {
      s->right_overhang = s->cmp->rbearing - s->cmp->pixel_width;
      s->left_overhang = - s->cmp->lbearing;
    }
}


/* Fill rectangle X, Y, W, H with background color of glyph string S.  */

static void
x_clear_glyph_string_rect (struct glyph_string *s, int x, int y, int w, int h)
{
  Display *display = FRAME_X_DISPLAY (s->f);
  XGCValues xgcv;
  XGetGCValues (display, s->gc, GCForeground | GCBackground, &xgcv);
  XSetForeground (display, s->gc, xgcv.background);
  x_fill_rectangle (s->f, s->gc, x, y, w, h);
  XSetForeground (display, s->gc, xgcv.foreground);
}


/* Draw the background of glyph_string S.  If S->background_filled_p
   is non-zero don't draw it.  FORCE_P non-zero means draw the
   background even if it wouldn't be drawn normally.  This is used
   when a string preceding S draws into the background of S, or S
   contains the first component of a composition.  */

static void
x_draw_glyph_string_background (struct glyph_string *s, bool force_p)
{
  /* Nothing to do if background has already been drawn or if it
     shouldn't be drawn in the first place.  */
  if (!s->background_filled_p)
    {
      int box_line_width = max (s->face->box_line_width, 0);

      if (s->stippled_p)
	{
          Display *display = FRAME_X_DISPLAY (s->f);

	  /* Fill background with a stipple pattern.  */
	  XSetFillStyle (display, s->gc, FillOpaqueStippled);
	  x_fill_rectangle (s->f, s->gc, s->x,
			  s->y + box_line_width,
			  s->background_width,
			  s->height - 2 * box_line_width);
	  XSetFillStyle (display, s->gc, FillSolid);
	  s->background_filled_p = true;
	}
      else if (FONT_HEIGHT (s->font) < s->height - 2 * box_line_width
	       /* When xdisp.c ignores FONT_HEIGHT, we cannot trust
		  font dimensions, since the actual glyphs might be
		  much smaller.  So in that case we always clear the
		  rectangle with background color.  */
	       || FONT_TOO_HIGH (s->font)
	       || s->font_not_found_p
	       || s->extends_to_end_of_line_p
	       || force_p)
	{
	  x_clear_glyph_string_rect (s, s->x, s->y + box_line_width,
				     s->background_width,
				     s->height - 2 * box_line_width);
	  s->background_filled_p = true;
	}
    }
}


/* Draw the foreground of glyph string S.  */

static void
x_draw_glyph_string_foreground (struct glyph_string *s)
{
  int i, x;

  /* If first glyph of S has a left box line, start drawing the text
     of S to the right of that box line.  */
  if (s->face->box != FACE_NO_BOX
      && s->first_glyph->left_box_line_p)
    x = s->x + eabs (s->face->box_line_width);
  else
    x = s->x;

  /* Draw characters of S as rectangles if S's font could not be
     loaded.  */
  if (s->font_not_found_p)
    {
      for (i = 0; i < s->nchars; ++i)
	{
	  struct glyph *g = s->first_glyph + i;
	  x_draw_rectangle (s->f,
			  s->gc, x, s->y, g->pixel_width - 1,
			  s->height - 1);
	  x += g->pixel_width;
	}
    }
  else
    {
      struct font *font = s->font;
#ifdef USE_CAIRO
      if (!EQ (font->driver->type, Qx)
	  || x_try_cr_xlib_drawable (s->f, s->gc))
	{
#endif	/* USE_CAIRO */
	  int boff = font->baseline_offset;
	  int y;

	  if (font->vertical_centering)
	    boff = VCENTER_BASELINE_OFFSET (font, s->f) - boff;

	  y = s->ybase - boff;
	  if (s->for_overlaps
	      || (s->background_filled_p && s->hl != DRAW_CURSOR))
	    font->driver->draw (s, 0, s->nchars, x, y, false);
	  else
	    font->driver->draw (s, 0, s->nchars, x, y, true);
	  if (s->face->overstrike)
	    font->driver->draw (s, 0, s->nchars, x + 1, y, false);
#ifdef USE_CAIRO
	  if (EQ (font->driver->type, Qx))
	    x_end_cr_xlib_drawable (s->f, s->gc);
	}
      else
	{
	  /* Fallback for the case that no Xlib Drawable is available
	     for drawing text with X core fonts.  */
	  if (!(s->for_overlaps
		|| (s->background_filled_p && s->hl != DRAW_CURSOR)))
	    {
	      int box_line_width = max (s->face->box_line_width, 0);

	      if (s->stippled_p)
		{
		  Display *display = FRAME_X_DISPLAY (s->f);

		  /* Fill background with a stipple pattern.  */
		  XSetFillStyle (display, s->gc, FillOpaqueStippled);
		  x_fill_rectangle (s->f, s->gc, s->x,
				    s->y + box_line_width,
				    s->background_width,
				    s->height - 2 * box_line_width);
		  XSetFillStyle (display, s->gc, FillSolid);
		}
	      else
		x_clear_glyph_string_rect (s, s->x, s->y + box_line_width,
					   s->background_width,
					   s->height - 2 * box_line_width);
	    }
	  for (i = 0; i < s->nchars; ++i)
	    {
	      struct glyph *g = s->first_glyph + i;
	      x_draw_rectangle (s->f,
				s->gc, x, s->y, g->pixel_width - 1,
				s->height - 1);
	      x += g->pixel_width;
	    }
	}
#endif	/* USE_CAIRO */
    }
}

/* Draw the foreground of composite glyph string S.  */

static void
x_draw_composite_glyph_string_foreground (struct glyph_string *s)
{
  int i, j, x;
  struct font *font = s->font;

  /* If first glyph of S has a left box line, start drawing the text
     of S to the right of that box line.  */
  if (s->face && s->face->box != FACE_NO_BOX
      && s->first_glyph->left_box_line_p)
    x = s->x + eabs (s->face->box_line_width);
  else
    x = s->x;

  /* S is a glyph string for a composition.  S->cmp_from is the index
     of the first character drawn for glyphs of this composition.
     S->cmp_from == 0 means we are drawing the very first character of
     this composition.  */

  /* Draw a rectangle for the composition if the font for the very
     first character of the composition could not be loaded.  */
  if (s->font_not_found_p)
    {
      if (s->cmp_from == 0)
	x_draw_rectangle (s->f, s->gc, x, s->y,
			s->width - 1, s->height - 1);
    }
  else
#ifdef USE_CAIRO
    if (!EQ (font->driver->type, Qx)
	|| x_try_cr_xlib_drawable (s->f, s->gc))
      {
#endif	/* USE_CAIRO */
	if (! s->first_glyph->u.cmp.automatic)
	  {
	    int y = s->ybase;

	    for (i = 0, j = s->cmp_from; i < s->nchars; i++, j++)
	      /* TAB in a composition means display glyphs with
		 padding space on the left or right.  */
	      if (COMPOSITION_GLYPH (s->cmp, j) != '\t')
		{
		  int xx = x + s->cmp->offsets[j * 2];
		  int yy = y - s->cmp->offsets[j * 2 + 1];

		  font->driver->draw (s, j, j + 1, xx, yy, false);
		  if (s->face->overstrike)
		    font->driver->draw (s, j, j + 1, xx + 1, yy, false);
		}
	  }
	else
	  {
	    Lisp_Object gstring = composition_gstring_from_id (s->cmp_id);
	    Lisp_Object glyph;
	    int y = s->ybase;
	    int width = 0;

	    for (i = j = s->cmp_from; i < s->cmp_to; i++)
	      {
		glyph = LGSTRING_GLYPH (gstring, i);
		if (NILP (LGLYPH_ADJUSTMENT (glyph)))
		  width += LGLYPH_WIDTH (glyph);
		else
		  {
		    int xoff, yoff, wadjust;

		    if (j < i)
		      {
			font->driver->draw (s, j, i, x, y, false);
			if (s->face->overstrike)
			  font->driver->draw (s, j, i, x + 1, y, false);
			x += width;
		      }
		    xoff = LGLYPH_XOFF (glyph);
		    yoff = LGLYPH_YOFF (glyph);
		    wadjust = LGLYPH_WADJUST (glyph);
		    font->driver->draw (s, i, i + 1, x + xoff, y + yoff, false);
		    if (s->face->overstrike)
		      font->driver->draw (s, i, i + 1, x + xoff + 1, y + yoff,
					  false);
		    x += wadjust;
		    j = i + 1;
		    width = 0;
		  }
	      }
	    if (j < i)
	      {
		font->driver->draw (s, j, i, x, y, false);
		if (s->face->overstrike)
		  font->driver->draw (s, j, i, x + 1, y, false);
	      }
	  }
#ifdef USE_CAIRO
	if (EQ (font->driver->type, Qx))
	  x_end_cr_xlib_drawable (s->f, s->gc);
      }
    else
      {
	/* Fallback for the case that no Xlib Drawable is available
	   for drawing text with X core fonts.  */
	if (s->cmp_from == 0)
	  x_draw_rectangle (s->f, s->gc, x, s->y,
			    s->width - 1, s->height - 1);
      }
#endif	/* USE_CAIRO */
}


/* Draw the foreground of glyph string S for glyphless characters.  */

static void
x_draw_glyphless_glyph_string_foreground (struct glyph_string *s)
{
  struct glyph *glyph = s->first_glyph;
  unsigned char2b[8];
  int x, i, j;

  /* If first glyph of S has a left box line, start drawing the text
     of S to the right of that box line.  */
  if (s->face && s->face->box != FACE_NO_BOX
      && s->first_glyph->left_box_line_p)
    x = s->x + eabs (s->face->box_line_width);
  else
    x = s->x;

  s->char2b = char2b;

  for (i = 0; i < s->nchars; i++, glyph++)
    {
#ifdef GCC_LINT
      enum { PACIFY_GCC_BUG_81401 = 1 };
#else
      enum { PACIFY_GCC_BUG_81401 = 0 };
#endif
      char buf[7 + PACIFY_GCC_BUG_81401];
      char *str = NULL;
      int len = glyph->u.glyphless.len;

      if (glyph->u.glyphless.method == GLYPHLESS_DISPLAY_ACRONYM)
	{
	  if (len > 0
	      && CHAR_TABLE_P (Vglyphless_char_display)
	      && (CHAR_TABLE_EXTRA_SLOTS (XCHAR_TABLE (Vglyphless_char_display))
		  >= 1))
	    {
	      Lisp_Object acronym
		= (! glyph->u.glyphless.for_no_font
		   ? CHAR_TABLE_REF (Vglyphless_char_display,
				     glyph->u.glyphless.ch)
		   : XCHAR_TABLE (Vglyphless_char_display)->extras[0]);
	      if (STRINGP (acronym))
		str = SSDATA (acronym);
	    }
	}
      else if (glyph->u.glyphless.method == GLYPHLESS_DISPLAY_HEX_CODE)
	{
	  unsigned int ch = glyph->u.glyphless.ch;
	  eassume (ch <= MAX_CHAR);
	  sprintf (buf, "%0*X", ch < 0x10000 ? 4 : 6, ch);
	  str = buf;
	}

      if (str)
	{
	  int upper_len = (len + 1) / 2;

	  /* It is assured that all LEN characters in STR is ASCII.  */
	  for (j = 0; j < len; j++)
            char2b[j] = s->font->driver->encode_char (s->font, str[j]) & 0xFFFF;
	  s->font->driver->draw (s, 0, upper_len,
				 x + glyph->slice.glyphless.upper_xoff,
				 s->ybase + glyph->slice.glyphless.upper_yoff,
				 false);
	  s->font->driver->draw (s, upper_len, len,
				 x + glyph->slice.glyphless.lower_xoff,
				 s->ybase + glyph->slice.glyphless.lower_yoff,
				 false);
	}
      if (glyph->u.glyphless.method != GLYPHLESS_DISPLAY_THIN_SPACE)
	x_draw_rectangle (s->f, s->gc,
			x, s->ybase - glyph->ascent,
			glyph->pixel_width - 1,
			glyph->ascent + glyph->descent - 1);
      x += glyph->pixel_width;
   }
}

<<<<<<< HEAD
=======
#ifdef USE_X_TOOLKIT

#ifdef USE_LUCID

/* Return the frame on which widget WIDGET is used.. Abort if frame
   cannot be determined.  */

static struct frame *
x_frame_of_widget (Widget widget)
{
  struct x_display_info *dpyinfo;
  Lisp_Object tail, frame;
  struct frame *f;

  dpyinfo = x_display_info_for_display (XtDisplay (widget));

  /* Find the top-level shell of the widget.  Note that this function
     can be called when the widget is not yet realized, so XtWindow
     (widget) == 0.  That's the reason we can't simply use
     x_any_window_to_frame.  */
  while (!XtIsTopLevelShell (widget))
    widget = XtParent (widget);

  /* Look for a frame with that top-level widget.  Allocate the color
     on that frame to get the right gamma correction value.  */
  FOR_EACH_FRAME (tail, frame)
    {
      f = XFRAME (frame);
      if (FRAME_X_P (f)
	  && FRAME_DISPLAY_INFO (f) == dpyinfo
	  && f->output_data.x->widget == widget)
	return f;
    }
  emacs_abort ();
}

/* Allocate a color which is lighter or darker than *PIXEL by FACTOR
   or DELTA.  Try a color with RGB values multiplied by FACTOR first.
   If this produces the same color as PIXEL, try a color where all RGB
   values have DELTA added.  Return the allocated color in *PIXEL.
   DISPLAY is the X display, CMAP is the colormap to operate on.
   Value is true if successful.  */

bool
x_alloc_lighter_color_for_widget (Widget widget, Display *display, Colormap cmap,
				  unsigned long *pixel, double factor, int delta)
{
  struct frame *f = x_frame_of_widget (widget);
  return x_alloc_lighter_color (f, display, cmap, pixel, factor, delta);
}

#endif /* USE_LUCID */


/* Structure specifying which arguments should be passed by Xt to
   cvt_string_to_pixel.  We want the widget's screen and colormap.  */

static XtConvertArgRec cvt_string_to_pixel_args[] =
  {
    {XtWidgetBaseOffset, (XtPointer) offsetof (WidgetRec, core.screen),
     sizeof (Screen *)},
    {XtWidgetBaseOffset, (XtPointer) offsetof (WidgetRec, core.colormap),
     sizeof (Colormap)}
  };


/* The address of this variable is returned by
   cvt_string_to_pixel.  */

static Pixel cvt_string_to_pixel_value;


/* Convert a color name to a pixel color.

   DPY is the display we are working on.

   ARGS is an array of *NARGS XrmValue structures holding additional
   information about the widget for which the conversion takes place.
   The contents of this array are determined by the specification
   in cvt_string_to_pixel_args.

   FROM is a pointer to an XrmValue which points to the color name to
   convert.  TO is an XrmValue in which to return the pixel color.

   CLOSURE_RET is a pointer to user-data, in which we record if
   we allocated the color or not.

   Value is True if successful, False otherwise.  */

static Boolean
cvt_string_to_pixel (Display *dpy, XrmValue *args, Cardinal *nargs,
		     XrmValue *from, XrmValue *to,
		     XtPointer *closure_ret)
{
  Screen *screen;
  Colormap cmap;
  Pixel pixel;
  String color_name;
  XColor color;

  if (*nargs != 2)
    {
      XtAppWarningMsg (XtDisplayToApplicationContext (dpy),
		       "wrongParameters", "cvt_string_to_pixel",
		       "XtToolkitError",
		       "Screen and colormap args required", NULL, NULL);
      return False;
    }

  screen = *(Screen **) args[0].addr;
  cmap = *(Colormap *) args[1].addr;
  color_name = (String) from->addr;

  if (strcmp (color_name, XtDefaultBackground) == 0)
    {
      *closure_ret = (XtPointer) False;
      pixel = WhitePixelOfScreen (screen);
    }
  else if (strcmp (color_name, XtDefaultForeground) == 0)
    {
      *closure_ret = (XtPointer) False;
      pixel = BlackPixelOfScreen (screen);
    }
  else if (XParseColor (dpy, cmap, color_name, &color)
	   && x_alloc_nearest_color_1 (dpy, cmap, &color))
    {
      pixel = color.pixel;
      *closure_ret = (XtPointer) True;
    }
  else
    {
      String params[1];
      Cardinal nparams = 1;

      params[0] = color_name;
      XtAppWarningMsg (XtDisplayToApplicationContext (dpy),
		       "badValue", "cvt_string_to_pixel",
		       "XtToolkitError", "Invalid color '%s'",
		       params, &nparams);
      return False;
    }

  if (to->addr != NULL)
    {
      if (to->size < sizeof (Pixel))
	{
	  to->size = sizeof (Pixel);
	  return False;
	}

      *(Pixel *) to->addr = pixel;
    }
  else
    {
      cvt_string_to_pixel_value = pixel;
      to->addr = (XtPointer) &cvt_string_to_pixel_value;
    }

  to->size = sizeof (Pixel);
  return True;
}


/* Free a pixel color which was previously allocated via
   cvt_string_to_pixel.  This is registered as the destructor
   for this type of resource via XtSetTypeConverter.

   APP is the application context in which we work.

   TO is a pointer to an XrmValue holding the color to free.
   CLOSURE is the value we stored in CLOSURE_RET for this color
   in cvt_string_to_pixel.

   ARGS and NARGS are like for cvt_string_to_pixel.  */

static void
cvt_pixel_dtor (XtAppContext app, XrmValuePtr to, XtPointer closure, XrmValuePtr args,
		Cardinal *nargs)
{
  if (*nargs != 2)
    {
      XtAppWarningMsg (app, "wrongParameters", "cvt_pixel_dtor",
		       "XtToolkitError",
		       "Screen and colormap arguments required",
		       NULL, NULL);
    }
  else if (closure != NULL)
    {
      /* We did allocate the pixel, so free it.  */
      Screen *screen = *(Screen **) args[0].addr;
      Colormap cmap = *(Colormap *) args[1].addr;
      x_free_dpy_colors (DisplayOfScreen (screen), screen, cmap,
			 (Pixel *) to->addr, 1);
    }
}


#endif /* USE_X_TOOLKIT */

>>>>>>> 3bce7ec3

/* Value is an array of XColor structures for the contents of the
   color map of display DPY.  Set *NCELLS to the size of the array.
   Note that this probably shouldn't be called for large color maps,
   say a 24-bit TrueColor map.  */

static const XColor *
x_color_cells (Display *dpy, int *ncells)
{
  struct x_display_info *dpyinfo = x_display_info_for_display (dpy);
  eassume (dpyinfo);

  if (dpyinfo->color_cells == NULL)
    {
      Screen *screen = dpyinfo->screen;
      int ncolor_cells = XDisplayCells (dpy, XScreenNumberOfScreen (screen));
      int i;

      dpyinfo->color_cells = xnmalloc (ncolor_cells,
				       sizeof *dpyinfo->color_cells);
      dpyinfo->ncolor_cells = ncolor_cells;

      for (i = 0; i < ncolor_cells; ++i)
	dpyinfo->color_cells[i].pixel = i;

      XQueryColors (dpy, dpyinfo->cmap,
		    dpyinfo->color_cells, ncolor_cells);
    }

  *ncells = dpyinfo->ncolor_cells;
  return dpyinfo->color_cells;
}


/* On frame F, translate pixel colors to RGB values for the NCOLORS
   colors in COLORS.  Use cached information, if available.  */

void
x_query_colors (struct frame *f, XColor *colors, int ncolors)
{
  struct x_display_info *dpyinfo = FRAME_DISPLAY_INFO (f);

  if (dpyinfo->red_bits > 0)
    {
      /* For TrueColor displays, we can decompose the RGB value
	 directly.  */
      int i;
      unsigned int rmult, gmult, bmult;
      unsigned int rmask, gmask, bmask;

      rmask = (1 << dpyinfo->red_bits) - 1;
      gmask = (1 << dpyinfo->green_bits) - 1;
      bmask = (1 << dpyinfo->blue_bits) - 1;
      /* If we're widening, for example, 8 bits in the pixel value to
	 16 bits for the separate-color representation, we want to
	 extrapolate the lower bits based on those bits available --
	 in other words, we'd like 0xff to become 0xffff instead of
	 the 0xff00 we'd get by just zero-filling the lower bits.

         We generate a 32-bit scaled-up value and shift it, in case
         the bit count doesn't divide 16 evenly (e.g., when dealing
         with a 3-3-2 bit RGB display), to get more of the lower bits
         correct.

         Should we cache the multipliers in dpyinfo?  Maybe
         special-case the 8-8-8 common case?  */
      rmult = 0xffffffff / rmask;
      gmult = 0xffffffff / gmask;
      bmult = 0xffffffff / bmask;

      for (i = 0; i < ncolors; ++i)
	{
	  unsigned int r, g, b;
	  unsigned long pixel = colors[i].pixel;

	  r = (pixel >> dpyinfo->red_offset) & rmask;
	  g = (pixel >> dpyinfo->green_offset) & gmask;
	  b = (pixel >> dpyinfo->blue_offset) & bmask;

	  colors[i].red = (r * rmult) >> 16;
	  colors[i].green = (g * gmult) >> 16;
	  colors[i].blue = (b * bmult) >> 16;
	}
      return;
    }

  if (dpyinfo->color_cells)
    {
      int i;
      for (i = 0; i < ncolors; ++i)
	{
	  unsigned long pixel = colors[i].pixel;
	  eassert (pixel < dpyinfo->ncolor_cells);
	  eassert (dpyinfo->color_cells[pixel].pixel == pixel);
	  colors[i] = dpyinfo->color_cells[pixel];
	}
      return;
    }

  XQueryColors (FRAME_X_DISPLAY (f), FRAME_X_COLORMAP (f), colors, ncolors);
}

/* Store F's background color into *BGCOLOR.  */

static void
x_query_frame_background_color (struct frame *f, XColor *bgcolor)
{
  bgcolor->pixel = FRAME_BACKGROUND_PIXEL (f);
  x_query_colors (f, bgcolor, 1);
}

#define HEX_COLOR_NAME_LENGTH 32

/* On frame F, translate the color name to RGB values.  Use cached
   information, if possible.

   Note that there is currently no way to clean old entries out of the
   cache.  However, it is limited to names in the server's database,
   and names we've actually looked up; list-colors-display is probably
   the most color-intensive case we're likely to hit.  */

Status x_parse_color (struct frame *f, const char *color_name,
		      XColor *color)
{
  Display *dpy = FRAME_X_DISPLAY (f);
  Colormap cmap = FRAME_X_COLORMAP (f);
  struct color_name_cache_entry *cache_entry;

  if (color_name[0] == '#')
    {
      /* Don't pass #RGB strings directly to XParseColor, because that
	 follows the X convention of zero-extending each channel
	 value: #f00 means #f00000.  We want the convention of scaling
	 channel values, so #f00 means #ff0000, just as it does for
	 HTML, SVG, and CSS.

	 So we translate #f00 to rgb:f/0/0, which X handles
	 differently. */
      char rgb_color_name[HEX_COLOR_NAME_LENGTH];
      int len = strlen (color_name);
      int digits_per_channel;
      if (len == 4)
	digits_per_channel = 1;
      else if (len == 7)
	digits_per_channel = 2;
      else if (len == 10)
	digits_per_channel = 3;
      else if (len == 13)
	digits_per_channel = 4;
      else
	return 0;

      snprintf (rgb_color_name, sizeof rgb_color_name, "rgb:%.*s/%.*s/%.*s",
		digits_per_channel, color_name + 1,
		digits_per_channel, color_name + digits_per_channel + 1,
		digits_per_channel, color_name + 2 * digits_per_channel + 1);

      /* The rgb form is parsed directly by XParseColor without
	 talking to the X server.  No need for caching.  */
      return XParseColor (dpy, cmap, rgb_color_name, color);
    }

  for (cache_entry = FRAME_DISPLAY_INFO (f)->color_names; cache_entry;
       cache_entry = cache_entry->next)
    {
      if (!xstrcasecmp(cache_entry->name, color_name))
	{
	  *color = cache_entry->rgb;
	  return 1;
	}
    }

  if (XParseColor (dpy, cmap, color_name, color) == 0)
    /* No caching of negative results, currently.  */
    return 0;

  cache_entry = xzalloc (sizeof *cache_entry);
  cache_entry->rgb = *color;
  cache_entry->name = xstrdup (color_name);
  cache_entry->next = FRAME_DISPLAY_INFO (f)->color_names;
  FRAME_DISPLAY_INFO (f)->color_names = cache_entry;
  return 1;
}


/* Allocate the color COLOR->pixel on DISPLAY, colormap CMAP.  If an
   exact match can't be allocated, try the nearest color available.
   Value is true if successful.  Set *COLOR to the color
   allocated.  */

static bool
x_alloc_nearest_color_1 (Display *dpy, Colormap cmap, XColor *color)
{
  bool rc;

  rc = XAllocColor (dpy, cmap, color) != 0;
  if (rc == 0)
    {
      /* If we got to this point, the colormap is full, so we're going
	 to try to get the next closest color.  The algorithm used is
	 a least-squares matching, which is what X uses for closest
	 color matching with StaticColor visuals.  */
      int nearest, i;
      int max_color_delta = 255;
      int max_delta = 3 * max_color_delta;
      int nearest_delta = max_delta + 1;
      int ncells;
      const XColor *cells = x_color_cells (dpy, &ncells);

      for (nearest = i = 0; i < ncells; ++i)
	{
	  int dred   = (color->red   >> 8) - (cells[i].red   >> 8);
	  int dgreen = (color->green >> 8) - (cells[i].green >> 8);
	  int dblue  = (color->blue  >> 8) - (cells[i].blue  >> 8);
	  int delta = dred * dred + dgreen * dgreen + dblue * dblue;

	  if (delta < nearest_delta)
	    {
	      nearest = i;
	      nearest_delta = delta;
	    }
	}

      color->red   = cells[nearest].red;
      color->green = cells[nearest].green;
      color->blue  = cells[nearest].blue;
      rc = XAllocColor (dpy, cmap, color) != 0;
    }
  else
    {
      /* If allocation succeeded, and the allocated pixel color is not
         equal to a cached pixel color recorded earlier, there was a
         change in the colormap, so clear the color cache.  */
      struct x_display_info *dpyinfo = x_display_info_for_display (dpy);
      eassume (dpyinfo);

      if (dpyinfo->color_cells)
	{
	  XColor *cached_color = &dpyinfo->color_cells[color->pixel];
	  if (cached_color->red != color->red
	      || cached_color->blue != color->blue
	      || cached_color->green != color->green)
	    {
	      xfree (dpyinfo->color_cells);
	      dpyinfo->color_cells = NULL;
	      dpyinfo->ncolor_cells = 0;
	    }
	}
    }

#ifdef DEBUG_X_COLORS
  if (rc)
    register_color (color->pixel);
#endif /* DEBUG_X_COLORS */

  return rc;
}


/* Allocate the color COLOR->pixel on frame F, colormap CMAP, after
   gamma correction.  If an exact match can't be allocated, try the
   nearest color available.  Value is true if successful.  Set *COLOR
   to the color allocated.  */

bool
x_alloc_nearest_color (struct frame *f, Colormap cmap, XColor *color)
{
  struct x_display_info *dpyinfo = FRAME_DISPLAY_INFO (f);

  gamma_correct (f, color);

  if (dpyinfo->red_bits > 0)
    {
      color->pixel = x_make_truecolor_pixel (dpyinfo,
					     color->red,
					     color->green,
					     color->blue);
      return true;
    }

  return x_alloc_nearest_color_1 (FRAME_X_DISPLAY (f), cmap, color);
}


/* Allocate color PIXEL on frame F.  PIXEL must already be allocated.
   It's necessary to do this instead of just using PIXEL directly to
   get color reference counts right.  */

unsigned long
x_copy_color (struct frame *f, unsigned long pixel)
{
  XColor color;

  /* If display has an immutable color map, freeing colors is not
     necessary and some servers don't allow it.  Since we won't free a
     color once we've allocated it, we don't need to re-allocate it to
     maintain the server's reference count.  */
  if (!x_mutable_colormap (FRAME_X_VISUAL (f)))
    return pixel;

  color.pixel = pixel;
  block_input ();
  /* The color could still be found in the color_cells array.  */
  x_query_colors (f, &color, 1);
  XAllocColor (FRAME_X_DISPLAY (f), FRAME_X_COLORMAP (f), &color);
  unblock_input ();
#ifdef DEBUG_X_COLORS
  register_color (pixel);
#endif
  return color.pixel;
}


/* Brightness beyond which a color won't have its highlight brightness
   boosted.

   Nominally, highlight colors for `3d' faces are calculated by
   brightening an object's color by a constant scale factor, but this
   doesn't yield good results for dark colors, so for colors who's
   brightness is less than this value (on a scale of 0-65535) have an
   use an additional additive factor.

   The value here is set so that the default menu-bar/mode-line color
   (grey75) will not have its highlights changed at all.  */
#define HIGHLIGHT_COLOR_DARK_BOOST_LIMIT 48000


/* Allocate a color which is lighter or darker than *PIXEL by FACTOR
   or DELTA.  Try a color with RGB values multiplied by FACTOR first.
   If this produces the same color as PIXEL, try a color where all RGB
   values have DELTA added.  Return the allocated color in *PIXEL.
   DISPLAY is the X display, CMAP is the colormap to operate on.
   Value is non-zero if successful.  */

static bool
x_alloc_lighter_color (struct frame *f, Display *display, Colormap cmap,
		       unsigned long *pixel, double factor, int delta)
{
  XColor color, new;
  long bright;
  bool success_p;

  /* Get RGB color values.  */
  color.pixel = *pixel;
  x_query_colors (f, &color, 1);

  /* Change RGB values by specified FACTOR.  Avoid overflow!  */
  eassert (factor >= 0);
  new.red = min (0xffff, factor * color.red);
  new.green = min (0xffff, factor * color.green);
  new.blue = min (0xffff, factor * color.blue);

  /* Calculate brightness of COLOR.  */
  bright = (2 * color.red + 3 * color.green + color.blue) / 6;

  /* We only boost colors that are darker than
     HIGHLIGHT_COLOR_DARK_BOOST_LIMIT.  */
  if (bright < HIGHLIGHT_COLOR_DARK_BOOST_LIMIT)
    /* Make an additive adjustment to NEW, because it's dark enough so
       that scaling by FACTOR alone isn't enough.  */
    {
      /* How far below the limit this color is (0 - 1, 1 being darker).  */
      double dimness = 1 - (double)bright / HIGHLIGHT_COLOR_DARK_BOOST_LIMIT;
      /* The additive adjustment.  */
      int min_delta = delta * dimness * factor / 2;

      if (factor < 1)
	{
	  new.red =   max (0, new.red -   min_delta);
	  new.green = max (0, new.green - min_delta);
	  new.blue =  max (0, new.blue -  min_delta);
	}
      else
	{
	  new.red =   min (0xffff, min_delta + new.red);
	  new.green = min (0xffff, min_delta + new.green);
	  new.blue =  min (0xffff, min_delta + new.blue);
	}
    }

  /* Try to allocate the color.  */
  success_p = x_alloc_nearest_color (f, cmap, &new);
  if (success_p)
    {
      if (new.pixel == *pixel)
	{
	  /* If we end up with the same color as before, try adding
	     delta to the RGB values.  */
	  x_free_colors (f, &new.pixel, 1);

	  new.red = min (0xffff, delta + color.red);
	  new.green = min (0xffff, delta + color.green);
	  new.blue = min (0xffff, delta + color.blue);
	  success_p = x_alloc_nearest_color (f, cmap, &new);
	}
      else
	success_p = true;
      *pixel = new.pixel;
    }

  return success_p;
}


/* Set up the foreground color for drawing relief lines of glyph
   string S.  RELIEF is a pointer to a struct relief containing the GC
   with which lines will be drawn.  Use a color that is FACTOR or
   DELTA lighter or darker than the relief's background which is found
   in S->f->output_data.x->relief_background.  If such a color cannot
   be allocated, use DEFAULT_PIXEL, instead.  */

static void
x_setup_relief_color (struct frame *f, struct relief *relief, double factor,
		      int delta, unsigned long default_pixel)
{
  XGCValues xgcv;
  struct x_output *di = f->output_data.x;
  unsigned long mask = GCForeground | GCLineWidth | GCGraphicsExposures;
  unsigned long pixel;
  unsigned long background = di->relief_background;
  Colormap cmap = FRAME_X_COLORMAP (f);
  struct x_display_info *dpyinfo = FRAME_DISPLAY_INFO (f);
  Display *dpy = FRAME_X_DISPLAY (f);

  xgcv.graphics_exposures = False;
  xgcv.line_width = 1;

  /* Free previously allocated color.  The color cell will be reused
     when it has been freed as many times as it was allocated, so this
     doesn't affect faces using the same colors.  */
  if (relief->gc && relief->pixel != -1)
    {
      x_free_colors (f, &relief->pixel, 1);
      relief->pixel = -1;
    }

  /* Allocate new color.  */
  xgcv.foreground = default_pixel;
  pixel = background;
  if (dpyinfo->n_planes != 1
      && x_alloc_lighter_color (f, dpy, cmap, &pixel, factor, delta))
    xgcv.foreground = relief->pixel = pixel;

  if (relief->gc == 0)
    {
      xgcv.stipple = dpyinfo->gray;
      mask |= GCStipple;
      relief->gc = XCreateGC (dpy, FRAME_X_DRAWABLE (f), mask, &xgcv);
    }
  else
    XChangeGC (dpy, relief->gc, mask, &xgcv);
}


/* Set up colors for the relief lines around glyph string S.  */

static void
x_setup_relief_colors (struct glyph_string *s)
{
  struct x_output *di = s->f->output_data.x;
  unsigned long color;

  if (s->face->use_box_color_for_shadows_p)
    color = s->face->box_color;
  else if (s->first_glyph->type == IMAGE_GLYPH
	   && s->img->pixmap
	   && !IMAGE_BACKGROUND_TRANSPARENT (s->img, s->f, 0))
    color = IMAGE_BACKGROUND (s->img, s->f, 0);
  else
    {
      XGCValues xgcv;

      /* Get the background color of the face.  */
      XGetGCValues (FRAME_X_DISPLAY (s->f), s->gc, GCBackground, &xgcv);
      color = xgcv.background;
    }

  if (di->white_relief.gc == 0
      || color != di->relief_background)
    {
      di->relief_background = color;
      x_setup_relief_color (s->f, &di->white_relief, 1.2, 0x8000,
			    WHITE_PIX_DEFAULT (s->f));
      x_setup_relief_color (s->f, &di->black_relief, 0.6, 0x4000,
			    BLACK_PIX_DEFAULT (s->f));
    }
}


/* Draw a relief on frame F inside the rectangle given by LEFT_X,
   TOP_Y, RIGHT_X, and BOTTOM_Y.  WIDTH is the thickness of the relief
   to draw, it must be >= 0.  RAISED_P means draw a raised
   relief.  LEFT_P means draw a relief on the left side of
   the rectangle.  RIGHT_P means draw a relief on the right
   side of the rectangle.  CLIP_RECT is the clipping rectangle to use
   when drawing.  */

static void
x_draw_relief_rect (struct frame *f,
		    int left_x, int top_y, int right_x, int bottom_y,
		    int width, bool raised_p, bool top_p, bool bot_p,
		    bool left_p, bool right_p,
		    XRectangle *clip_rect)
{
#ifdef USE_CAIRO
  GC top_left_gc, bottom_right_gc;
  int corners = 0;

  if (raised_p)
    {
      top_left_gc = f->output_data.x->white_relief.gc;
      bottom_right_gc = f->output_data.x->black_relief.gc;
    }
  else
    {
      top_left_gc = f->output_data.x->black_relief.gc;
      bottom_right_gc = f->output_data.x->white_relief.gc;
    }

  x_set_clip_rectangles (f, top_left_gc, clip_rect, 1);
  x_set_clip_rectangles (f, bottom_right_gc, clip_rect, 1);

  if (left_p)
    {
      x_fill_rectangle (f, top_left_gc, left_x, top_y,
			width, bottom_y + 1 - top_y);
      if (top_p)
	corners |= 1 << CORNER_TOP_LEFT;
      if (bot_p)
	corners |= 1 << CORNER_BOTTOM_LEFT;
    }
  if (right_p)
    {
      x_fill_rectangle (f, bottom_right_gc, right_x + 1 - width, top_y,
			width, bottom_y + 1 - top_y);
      if (top_p)
	corners |= 1 << CORNER_TOP_RIGHT;
      if (bot_p)
	corners |= 1 << CORNER_BOTTOM_RIGHT;
    }
  if (top_p)
    {
      if (!right_p)
	x_fill_rectangle (f, top_left_gc, left_x, top_y,
			  right_x + 1 - left_x, width);
      else
	x_fill_trapezoid_for_relief (f, top_left_gc, left_x, top_y,
				     right_x + 1 - left_x, width, 1);
    }
  if (bot_p)
    {
      if (!left_p)
	x_fill_rectangle (f, bottom_right_gc, left_x, bottom_y + 1 - width,
			  right_x + 1 - left_x, width);
      else
	x_fill_trapezoid_for_relief (f, bottom_right_gc,
				     left_x, bottom_y + 1 - width,
				     right_x + 1 - left_x, width, 0);
    }
  if (left_p && width != 1)
    x_fill_rectangle (f, bottom_right_gc, left_x, top_y,
		      1, bottom_y + 1 - top_y);
  if (top_p && width != 1)
    x_fill_rectangle (f, bottom_right_gc, left_x, top_y,
		      right_x + 1 - left_x, 1);
  if (corners)
    {
      XSetBackground (FRAME_X_DISPLAY (f), top_left_gc,
		      FRAME_BACKGROUND_PIXEL (f));
      x_erase_corners_for_relief (f, top_left_gc, left_x, top_y,
				  right_x - left_x + 1, bottom_y - top_y + 1,
				  6, 1, corners);
    }

  x_reset_clip_rectangles (f, top_left_gc);
  x_reset_clip_rectangles (f, bottom_right_gc);
#else
  Display *dpy = FRAME_X_DISPLAY (f);
  Drawable drawable = FRAME_X_DRAWABLE (f);
  int i;
  GC gc;

  if (raised_p)
    gc = f->output_data.x->white_relief.gc;
  else
    gc = f->output_data.x->black_relief.gc;
  XSetClipRectangles (dpy, gc, 0, 0, clip_rect, 1, Unsorted);

  /* This code is more complicated than it has to be, because of two
     minor hacks to make the boxes look nicer: (i) if width > 1, draw
     the outermost line using the black relief.  (ii) Omit the four
     corner pixels.  */

  /* Top.  */
  if (top_p)
    {
      if (width == 1)
        XDrawLine (dpy, drawable, gc,
		   left_x + left_p, top_y,
		   right_x + !right_p, top_y);

      for (i = 1; i < width; ++i)
        XDrawLine (dpy, drawable, gc,
		   left_x  + i * left_p, top_y + i,
		   right_x + 1 - i * right_p, top_y + i);
    }

  /* Left.  */
  if (left_p)
    {
      if (width == 1)
        XDrawLine (dpy, drawable, gc, left_x, top_y + 1, left_x, bottom_y);

      x_clear_area(f, left_x, top_y, 1, 1);
      x_clear_area(f, left_x, bottom_y, 1, 1);

      for (i = (width > 1 ? 1 : 0); i < width; ++i)
        XDrawLine (dpy, drawable, gc,
		   left_x + i, top_y + (i + 1) * top_p,
		   left_x + i, bottom_y + 1 - (i + 1) * bot_p);
    }

  XSetClipMask (dpy, gc, None);
  if (raised_p)
    gc = f->output_data.x->black_relief.gc;
  else
    gc = f->output_data.x->white_relief.gc;
  XSetClipRectangles (dpy, gc, 0, 0, clip_rect, 1, Unsorted);

  if (width > 1)
    {
      /* Outermost top line.  */
      if (top_p)
        XDrawLine (dpy, drawable, gc,
		   left_x  + left_p, top_y,
		   right_x + !right_p, top_y);

      /* Outermost left line.  */
      if (left_p)
        XDrawLine (dpy, drawable, gc, left_x, top_y + 1, left_x, bottom_y);
    }

  /* Bottom.  */
  if (bot_p)
    {
      XDrawLine (dpy, drawable, gc,
		 left_x + left_p, bottom_y,
		 right_x + !right_p, bottom_y);
      for (i = 1; i < width; ++i)
        XDrawLine (dpy, drawable, gc,
		   left_x  + i * left_p, bottom_y - i,
		   right_x + 1 - i * right_p, bottom_y - i);
    }

  /* Right.  */
  if (right_p)
    {
      x_clear_area(f, right_x, top_y, 1, 1);
      x_clear_area(f, right_x, bottom_y, 1, 1);
      for (i = 0; i < width; ++i)
        XDrawLine (dpy, drawable, gc,
		   right_x - i, top_y + (i + 1) * top_p,
		   right_x - i, bottom_y + 1 - (i + 1) * bot_p);
    }

  x_reset_clip_rectangles (f, gc);

#endif
}


/* Draw a box on frame F inside the rectangle given by LEFT_X, TOP_Y,
   RIGHT_X, and BOTTOM_Y.  WIDTH is the thickness of the lines to
   draw, it must be >= 0.  LEFT_P means draw a line on the
   left side of the rectangle.  RIGHT_P means draw a line
   on the right side of the rectangle.  CLIP_RECT is the clipping
   rectangle to use when drawing.  */

static void
x_draw_box_rect (struct glyph_string *s,
		 int left_x, int top_y, int right_x, int bottom_y, int width,
		 bool left_p, bool right_p, XRectangle *clip_rect)
{
  Display *display = FRAME_X_DISPLAY (s->f);
  XGCValues xgcv;

  XGetGCValues (display, s->gc, GCForeground, &xgcv);
  XSetForeground (display, s->gc, s->face->box_color);
  x_set_clip_rectangles (s->f, s->gc, clip_rect, 1);

  /* Top.  */
  x_fill_rectangle (s->f, s->gc,
		  left_x, top_y, right_x - left_x + 1, width);

  /* Left.  */
  if (left_p)
    x_fill_rectangle (s->f, s->gc,
		    left_x, top_y, width, bottom_y - top_y + 1);

  /* Bottom.  */
  x_fill_rectangle (s->f, s->gc,
		  left_x, bottom_y - width + 1, right_x - left_x + 1, width);

  /* Right.  */
  if (right_p)
    x_fill_rectangle (s->f, s->gc,
		    right_x - width + 1, top_y, width, bottom_y - top_y + 1);

  XSetForeground (display, s->gc, xgcv.foreground);
  x_reset_clip_rectangles (s->f, s->gc);
}


/* Draw a box around glyph string S.  */

static void
x_draw_glyph_string_box (struct glyph_string *s)
{
  int width, left_x, right_x, top_y, bottom_y, last_x;
  bool raised_p, left_p, right_p;
  struct glyph *last_glyph;
  XRectangle clip_rect;

  last_x = ((s->row->full_width_p && !s->w->pseudo_window_p)
	    ? WINDOW_RIGHT_EDGE_X (s->w)
	    : window_box_right (s->w, s->area));

  /* The glyph that may have a right box line.  */
  last_glyph = (s->cmp || s->img
		? s->first_glyph
		: s->first_glyph + s->nchars - 1);

  width = eabs (s->face->box_line_width);
  raised_p = s->face->box == FACE_RAISED_BOX;
  left_x = s->x;
  right_x = (s->row->full_width_p && s->extends_to_end_of_line_p
	     ? last_x - 1
	     : min (last_x, s->x + s->background_width) - 1);
  top_y = s->y;
  bottom_y = top_y + s->height - 1;

  left_p = (s->first_glyph->left_box_line_p
	    || (s->hl == DRAW_MOUSE_FACE
		&& (s->prev == NULL
		    || s->prev->hl != s->hl)));
  right_p = (last_glyph->right_box_line_p
	     || (s->hl == DRAW_MOUSE_FACE
		 && (s->next == NULL
		     || s->next->hl != s->hl)));

  get_glyph_string_clip_rect (s, &clip_rect);

  if (s->face->box == FACE_SIMPLE_BOX)
    x_draw_box_rect (s, left_x, top_y, right_x, bottom_y, width,
		     left_p, right_p, &clip_rect);
  else
    {
      x_setup_relief_colors (s);
      x_draw_relief_rect (s->f, left_x, top_y, right_x, bottom_y,
			  width, raised_p, true, true, left_p, right_p,
			  &clip_rect);
    }
}


#ifndef USE_CAIRO
static void
x_composite_image (struct glyph_string *s, Pixmap dest,
                   int srcX, int srcY, int dstX, int dstY,
                   int width, int height)
{
  Display *display = FRAME_X_DISPLAY (s->f);
#ifdef HAVE_XRENDER
  if (s->img->picture)
    {
      Picture destination;
      XRenderPictFormat *default_format;
      XRenderPictureAttributes attr;

      default_format = XRenderFindVisualFormat (display,
                                                DefaultVisual (display, 0));
      destination = XRenderCreatePicture (display, dest,
                                          default_format, 0, &attr);

      XRenderComposite (display, s->img->mask_picture ? PictOpOver : PictOpSrc,
                        s->img->picture, s->img->mask_picture, destination,
                        srcX, srcY,
                        srcX, srcY,
                        dstX, dstY,
                        width, height);

      XRenderFreePicture (display, destination);
      return;
    }
#endif

  XCopyArea (display, s->img->pixmap,
	     dest, s->gc,
	     srcX, srcY,
	     width, height, dstX, dstY);
}
#endif	/* !USE_CAIRO */


/* Draw foreground of image glyph string S.  */

static void
x_draw_image_foreground (struct glyph_string *s)
{
  int x = s->x;
  int y = s->ybase - image_ascent (s->img, s->face, &s->slice);

  /* If first glyph of S has a left box line, start drawing it to the
     right of that line.  */
  if (s->face->box != FACE_NO_BOX
      && s->first_glyph->left_box_line_p
      && s->slice.x == 0)
    x += eabs (s->face->box_line_width);

  /* If there is a margin around the image, adjust x- and y-position
     by that margin.  */
  if (s->slice.x == 0)
    x += s->img->hmargin;
  if (s->slice.y == 0)
    y += s->img->vmargin;

#ifdef USE_CAIRO
  if (s->img->cr_data)
    {
      x_set_glyph_string_clipping (s);
      x_cr_draw_image (s->f, s->gc, s->img->cr_data,
		       s->slice.x, s->slice.y, s->slice.width, s->slice.height,
		       x, y, true);
      if (!s->img->mask)
	{
	  /* When the image has a mask, we can expect that at
	     least part of a mouse highlight or a block cursor will
	     be visible.  If the image doesn't have a mask, make
	     a block cursor visible by drawing a rectangle around
	     the image.  I believe it's looking better if we do
	     nothing here for mouse-face.  */
	  if (s->hl == DRAW_CURSOR)
	    {
	      int relief = eabs (s->img->relief);
	      x_draw_rectangle (s->f, s->gc, x - relief, y - relief,
				s->slice.width + relief*2 - 1,
				s->slice.height + relief*2 - 1);
	    }
	}
    }
#else  /* ! USE_CAIRO */
  if (s->img->pixmap)
    {
      if (s->img->mask)
	{
	  /* We can't set both a clip mask and use XSetClipRectangles
	     because the latter also sets a clip mask.  We also can't
	     trust on the shape extension to be available
	     (XShapeCombineRegion).  So, compute the rectangle to draw
	     manually.  */
          /* FIXME: Do we need to do this when using XRender compositing?  */
	  unsigned long mask = (GCClipMask | GCClipXOrigin | GCClipYOrigin
				| GCFunction);
	  XGCValues xgcv;
	  XRectangle clip_rect, image_rect, r;

	  xgcv.clip_mask = s->img->mask;
	  xgcv.clip_x_origin = x;
	  xgcv.clip_y_origin = y;
	  xgcv.function = GXcopy;
	  XChangeGC (FRAME_X_DISPLAY (s->f), s->gc, mask, &xgcv);

	  get_glyph_string_clip_rect (s, &clip_rect);
	  image_rect.x = x;
	  image_rect.y = y;
	  image_rect.width = s->slice.width;
	  image_rect.height = s->slice.height;
	  if (gui_intersect_rectangles (&clip_rect, &image_rect, &r))
            x_composite_image (s, FRAME_X_DRAWABLE (s->f),
			       s->slice.x + r.x - x, s->slice.y + r.y - y,
                               r.x, r.y, r.width, r.height);
	}
      else
	{
	  XRectangle clip_rect, image_rect, r;

	  get_glyph_string_clip_rect (s, &clip_rect);
	  image_rect.x = x;
	  image_rect.y = y;
	  image_rect.width = s->slice.width;
	  image_rect.height = s->slice.height;
	  if (gui_intersect_rectangles (&clip_rect, &image_rect, &r))
            x_composite_image (s, FRAME_X_DRAWABLE (s->f), s->slice.x + r.x - x, s->slice.y + r.y - y,
                               r.x, r.y, r.width, r.height);

	  /* When the image has a mask, we can expect that at
	     least part of a mouse highlight or a block cursor will
	     be visible.  If the image doesn't have a mask, make
	     a block cursor visible by drawing a rectangle around
	     the image.  I believe it's looking better if we do
	     nothing here for mouse-face.  */
	  if (s->hl == DRAW_CURSOR)
	    {
	      int relief = eabs (s->img->relief);
	      x_draw_rectangle (s->f, s->gc,
			      x - relief, y - relief,
			      s->slice.width + relief*2 - 1,
			      s->slice.height + relief*2 - 1);
	    }
	}
    }
#endif	/* ! USE_CAIRO */
  else
    /* Draw a rectangle if image could not be loaded.  */
    x_draw_rectangle (s->f, s->gc, x, y,
		    s->slice.width - 1, s->slice.height - 1);
}


/* Draw a relief around the image glyph string S.  */

static void
x_draw_image_relief (struct glyph_string *s)
{
  int x1, y1, thick;
  bool raised_p, top_p, bot_p, left_p, right_p;
  int extra_x, extra_y;
  XRectangle r;
  int x = s->x;
  int y = s->ybase - image_ascent (s->img, s->face, &s->slice);

  /* If first glyph of S has a left box line, start drawing it to the
     right of that line.  */
  if (s->face->box != FACE_NO_BOX
      && s->first_glyph->left_box_line_p
      && s->slice.x == 0)
    x += eabs (s->face->box_line_width);

  /* If there is a margin around the image, adjust x- and y-position
     by that margin.  */
  if (s->slice.x == 0)
    x += s->img->hmargin;
  if (s->slice.y == 0)
    y += s->img->vmargin;

  if (s->hl == DRAW_IMAGE_SUNKEN
      || s->hl == DRAW_IMAGE_RAISED)
    {
      thick = (tab_bar_button_relief < 0
	       ? DEFAULT_TAB_BAR_BUTTON_RELIEF
	       : (tool_bar_button_relief < 0
		  ? DEFAULT_TOOL_BAR_BUTTON_RELIEF
		  : min (tool_bar_button_relief, 1000000)));
      raised_p = s->hl == DRAW_IMAGE_RAISED;
    }
  else
    {
      thick = eabs (s->img->relief);
      raised_p = s->img->relief > 0;
    }

  x1 = x + s->slice.width - 1;
  y1 = y + s->slice.height - 1;

  extra_x = extra_y = 0;
  if (s->face->id == TAB_BAR_FACE_ID)
    {
      if (CONSP (Vtab_bar_button_margin)
	  && FIXNUMP (XCAR (Vtab_bar_button_margin))
	  && FIXNUMP (XCDR (Vtab_bar_button_margin)))
	{
	  extra_x = XFIXNUM (XCAR (Vtab_bar_button_margin));
	  extra_y = XFIXNUM (XCDR (Vtab_bar_button_margin));
	}
      else if (FIXNUMP (Vtab_bar_button_margin))
	extra_x = extra_y = XFIXNUM (Vtab_bar_button_margin);
    }

  if (s->face->id == TOOL_BAR_FACE_ID)
    {
      if (CONSP (Vtool_bar_button_margin)
	  && FIXNUMP (XCAR (Vtool_bar_button_margin))
	  && FIXNUMP (XCDR (Vtool_bar_button_margin)))
	{
	  extra_x = XFIXNUM (XCAR (Vtool_bar_button_margin));
	  extra_y = XFIXNUM (XCDR (Vtool_bar_button_margin));
	}
      else if (FIXNUMP (Vtool_bar_button_margin))
	extra_x = extra_y = XFIXNUM (Vtool_bar_button_margin);
    }

  top_p = bot_p = left_p = right_p = false;

  if (s->slice.x == 0)
    x -= thick + extra_x, left_p = true;
  if (s->slice.y == 0)
    y -= thick + extra_y, top_p = true;
  if (s->slice.x + s->slice.width == s->img->width)
    x1 += thick + extra_x, right_p = true;
  if (s->slice.y + s->slice.height == s->img->height)
    y1 += thick + extra_y, bot_p = true;

  x_setup_relief_colors (s);
  get_glyph_string_clip_rect (s, &r);
  x_draw_relief_rect (s->f, x, y, x1, y1, thick, raised_p,
		      top_p, bot_p, left_p, right_p, &r);
}


#ifndef USE_CAIRO
/* Draw the foreground of image glyph string S to PIXMAP.  */

static void
x_draw_image_foreground_1 (struct glyph_string *s, Pixmap pixmap)
{
  int x = 0;
  int y = s->ybase - s->y - image_ascent (s->img, s->face, &s->slice);

  /* If first glyph of S has a left box line, start drawing it to the
     right of that line.  */
  if (s->face->box != FACE_NO_BOX
      && s->first_glyph->left_box_line_p
      && s->slice.x == 0)
    x += eabs (s->face->box_line_width);

  /* If there is a margin around the image, adjust x- and y-position
     by that margin.  */
  if (s->slice.x == 0)
    x += s->img->hmargin;
  if (s->slice.y == 0)
    y += s->img->vmargin;

  if (s->img->pixmap)
    {
      Display *display = FRAME_X_DISPLAY (s->f);

      if (s->img->mask)
	{
	  /* We can't set both a clip mask and use XSetClipRectangles
	     because the latter also sets a clip mask.  We also can't
	     trust on the shape extension to be available
	     (XShapeCombineRegion).  So, compute the rectangle to draw
	     manually.  */
          /* FIXME: Do we need to do this when using XRender compositing?  */
	  unsigned long mask = (GCClipMask | GCClipXOrigin | GCClipYOrigin
				| GCFunction);
	  XGCValues xgcv;

	  xgcv.clip_mask = s->img->mask;
	  xgcv.clip_x_origin = x - s->slice.x;
	  xgcv.clip_y_origin = y - s->slice.y;
	  xgcv.function = GXcopy;
	  XChangeGC (display, s->gc, mask, &xgcv);

	  x_composite_image (s, pixmap,
                             s->slice.x, s->slice.y,
                             x, y, s->slice.width, s->slice.height);
	  XSetClipMask (display, s->gc, None);
	}
      else
	{
	  XCopyArea (display, s->img->pixmap, pixmap, s->gc,
		     s->slice.x, s->slice.y,
		     s->slice.width, s->slice.height, x, y);

	  /* When the image has a mask, we can expect that at
	     least part of a mouse highlight or a block cursor will
	     be visible.  If the image doesn't have a mask, make
	     a block cursor visible by drawing a rectangle around
	     the image.  I believe it's looking better if we do
	     nothing here for mouse-face.  */
	  if (s->hl == DRAW_CURSOR)
	    {
	      int r = eabs (s->img->relief);
	      x_draw_rectangle (s->f, s->gc, x - r, y - r,
			      s->slice.width + r*2 - 1,
			      s->slice.height + r*2 - 1);
	    }
	}
    }
  else
    /* Draw a rectangle if image could not be loaded.  */
    x_draw_rectangle (s->f, s->gc, x, y,
		    s->slice.width - 1, s->slice.height - 1);
}
#endif	/* ! USE_CAIRO */


/* Draw part of the background of glyph string S.  X, Y, W, and H
   give the rectangle to draw.  */

static void
x_draw_glyph_string_bg_rect (struct glyph_string *s, int x, int y, int w, int h)
{
  if (s->stippled_p)
    {
      Display *display = FRAME_X_DISPLAY (s->f);

      /* Fill background with a stipple pattern.  */
      XSetFillStyle (display, s->gc, FillOpaqueStippled);
      x_fill_rectangle (s->f, s->gc, x, y, w, h);
      XSetFillStyle (display, s->gc, FillSolid);
    }
  else
    x_clear_glyph_string_rect (s, x, y, w, h);
}


/* Draw image glyph string S.

            s->y
   s->x      +-------------------------
	     |   s->face->box
	     |
	     |     +-------------------------
	     |     |  s->img->margin
	     |     |
	     |     |       +-------------------
	     |     |       |  the image

 */

static void
x_draw_image_glyph_string (struct glyph_string *s)
{
  int box_line_hwidth = eabs (s->face->box_line_width);
  int box_line_vwidth = max (s->face->box_line_width, 0);
  int height;
#ifndef USE_CAIRO
  Display *display = FRAME_X_DISPLAY (s->f);
  Pixmap pixmap = None;
#endif

  height = s->height;
  if (s->slice.y == 0)
    height -= box_line_vwidth;
  if (s->slice.y + s->slice.height >= s->img->height)
    height -= box_line_vwidth;

  /* Fill background with face under the image.  Do it only if row is
     taller than image or if image has a clip mask to reduce
     flickering.  */
  s->stippled_p = s->face->stipple != 0;
  if (height > s->slice.height
      || s->img->hmargin
      || s->img->vmargin
      || s->img->mask
      || s->img->pixmap == 0
      || s->width != s->background_width)
    {
#ifndef USE_CAIRO
      if (s->img->mask)
	{
	  /* Create a pixmap as large as the glyph string.  Fill it
	     with the background color.  Copy the image to it, using
	     its mask.  Copy the temporary pixmap to the display.  */
	  Screen *screen = FRAME_X_SCREEN (s->f);
	  int depth = DefaultDepthOfScreen (screen);

	  /* Create a pixmap as large as the glyph string.  */
          pixmap = XCreatePixmap (display, FRAME_X_DRAWABLE (s->f),
				  s->background_width,
				  s->height, depth);

	  /* Don't clip in the following because we're working on the
	     pixmap.  */
	  XSetClipMask (display, s->gc, None);

	  /* Fill the pixmap with the background color/stipple.  */
	  if (s->stippled_p)
	    {
	      /* Fill background with a stipple pattern.  */
	      XSetFillStyle (display, s->gc, FillOpaqueStippled);
	      XSetTSOrigin (display, s->gc, - s->x, - s->y);
	      XFillRectangle (display, pixmap, s->gc,
			      0, 0, s->background_width, s->height);
	      XSetFillStyle (display, s->gc, FillSolid);
	      XSetTSOrigin (display, s->gc, 0, 0);
	    }
	  else
	    {
	      XGCValues xgcv;
	      XGetGCValues (display, s->gc, GCForeground | GCBackground,
			    &xgcv);
	      XSetForeground (display, s->gc, xgcv.background);
	      XFillRectangle (display, pixmap, s->gc,
			      0, 0, s->background_width, s->height);
	      XSetForeground (display, s->gc, xgcv.foreground);
	    }
	}
      else
#endif	/* ! USE_CAIRO */
	{
	  int x = s->x;
	  int y = s->y;
	  int width = s->background_width;

	  if (s->first_glyph->left_box_line_p
	      && s->slice.x == 0)
	    {
	      x += box_line_hwidth;
	      width -= box_line_hwidth;
	    }

	  if (s->slice.y == 0)
	    y += box_line_vwidth;

	  x_draw_glyph_string_bg_rect (s, x, y, width, height);
	}

      s->background_filled_p = true;
    }

  /* Draw the foreground.  */
#ifndef USE_CAIRO
  if (pixmap != None)
    {
      x_draw_image_foreground_1 (s, pixmap);
      x_set_glyph_string_clipping (s);
      XCopyArea (display, pixmap, FRAME_X_DRAWABLE (s->f), s->gc,
		 0, 0, s->background_width, s->height, s->x, s->y);
      XFreePixmap (display, pixmap);
    }
  else
#endif	/* ! USE_CAIRO */
    x_draw_image_foreground (s);

  /* If we must draw a relief around the image, do it.  */
  if (s->img->relief
      || s->hl == DRAW_IMAGE_RAISED
      || s->hl == DRAW_IMAGE_SUNKEN)
    x_draw_image_relief (s);
}


/* Draw stretch glyph string S.  */

static void
x_draw_stretch_glyph_string (struct glyph_string *s)
{
  eassert (s->first_glyph->type == STRETCH_GLYPH);

  if (s->hl == DRAW_CURSOR
      && !x_stretch_cursor_p)
    {
      /* If `x-stretch-cursor' is nil, don't draw a block cursor as
	 wide as the stretch glyph.  */
      int width, background_width = s->background_width;
      int x = s->x;

      if (!s->row->reversed_p)
	{
	  int left_x = window_box_left_offset (s->w, TEXT_AREA);

	  if (x < left_x)
	    {
	      background_width -= left_x - x;
	      x = left_x;
	    }
	}
      else
	{
	  /* In R2L rows, draw the cursor on the right edge of the
	     stretch glyph.  */
	  int right_x = window_box_right (s->w, TEXT_AREA);

	  if (x + background_width > right_x)
	    background_width -= x - right_x;
	  x += background_width;
	}
      width = min (FRAME_COLUMN_WIDTH (s->f), background_width);
      if (s->row->reversed_p)
	x -= width;

      /* Draw cursor.  */
      x_draw_glyph_string_bg_rect (s, x, s->y, width, s->height);

      /* Clear rest using the GC of the original non-cursor face.  */
      if (width < background_width)
	{
	  int y = s->y;
	  int w = background_width - width, h = s->height;
          Display *display = FRAME_X_DISPLAY (s->f);
	  XRectangle r;
	  GC gc;

	  if (!s->row->reversed_p)
	    x += width;
	  else
	    x = s->x;
	  if (s->row->mouse_face_p
	      && cursor_in_mouse_face_p (s->w))
	    {
	      x_set_mouse_face_gc (s);
	      gc = s->gc;
	    }
	  else
	    gc = s->face->gc;

	  get_glyph_string_clip_rect (s, &r);
	  x_set_clip_rectangles (s->f, gc, &r, 1);

	  if (s->face->stipple)
	    {
	      /* Fill background with a stipple pattern.  */
	      XSetFillStyle (display, gc, FillOpaqueStippled);
	      x_fill_rectangle (s->f, gc, x, y, w, h);
	      XSetFillStyle (display, gc, FillSolid);
	    }
	  else
	    {
	      XGCValues xgcv;
	      XGetGCValues (display, gc, GCForeground | GCBackground, &xgcv);
	      XSetForeground (display, gc, xgcv.background);
	      x_fill_rectangle (s->f, gc, x, y, w, h);
	      XSetForeground (display, gc, xgcv.foreground);
	    }

	  x_reset_clip_rectangles (s->f, gc);
	}
    }
  else if (!s->background_filled_p)
    {
      int background_width = s->background_width;
      int x = s->x, left_x = window_box_left_offset (s->w, TEXT_AREA);

      /* Don't draw into left margin, fringe or scrollbar area
         except for header line and mode line.  */
      if (x < left_x && !s->row->mode_line_p)
	{
	  background_width -= left_x - x;
	  x = left_x;
	}
      if (background_width > 0)
	x_draw_glyph_string_bg_rect (s, x, s->y, background_width, s->height);
    }

  s->background_filled_p = true;
}

static void
x_get_scale_factor(Display *disp, int *scale_x, int *scale_y)
{
  const int base_res = 96;
  struct x_display_info * dpyinfo = x_display_info_for_display (disp);

  *scale_x = *scale_y = 1;

  if (dpyinfo)
    {
      if (dpyinfo->resx > base_res)
	*scale_x = floor (dpyinfo->resx / base_res);
      if (dpyinfo->resy > base_res)
	*scale_y = floor (dpyinfo->resy / base_res);
    }
}

/*
   Draw a wavy line under S. The wave fills wave_height pixels from y0.

                    x0         wave_length = 2
                                 --
                y0   *   *   *   *   *
                     |* * * * * * * * *
    wave_height = 3  | *   *   *   *

*/
static void
x_draw_underwave (struct glyph_string *s)
{
  Display *display = FRAME_X_DISPLAY (s->f);

  /* Adjust for scale/HiDPI.  */
  int scale_x, scale_y;

  x_get_scale_factor (display, &scale_x, &scale_y);

  int wave_height = 3 * scale_y, wave_length = 2 * scale_x;

#ifdef USE_CAIRO
  x_draw_horizontal_wave (s->f, s->gc, s->x, s->ybase - wave_height + 3,
			  s->width, wave_height, wave_length);
#else  /* not USE_CAIRO */
  int dx, dy, x0, y0, width, x1, y1, x2, y2, xmax, thickness = scale_y;;
  bool odd;
  XRectangle wave_clip, string_clip, final_clip;

  dx = wave_length;
  dy = wave_height - 1;
  x0 = s->x;
  y0 = s->ybase + wave_height / 2 - scale_y;
  width = s->width;
  xmax = x0 + width;

  /* Find and set clipping rectangle */

  wave_clip.x = x0;
  wave_clip.y = y0;
  wave_clip.width = width;
  wave_clip.height = wave_height;
  get_glyph_string_clip_rect (s, &string_clip);

  if (!gui_intersect_rectangles (&wave_clip, &string_clip, &final_clip))
    return;

  XSetClipRectangles (display, s->gc, 0, 0, &final_clip, 1, Unsorted);

  /* Draw the waves */

  x1 = x0 - (x0 % dx);
  x2 = x1 + dx;
  odd = (x1 / dx) & 1;
  y1 = y2 = y0;

  if (odd)
    y1 += dy;
  else
    y2 += dy;

  if (INT_MAX - dx < xmax)
    emacs_abort ();

  while (x1 <= xmax)
    {
      XSetLineAttributes (display, s->gc, thickness, LineSolid, CapButt,
                          JoinRound);
      XDrawLine (display, FRAME_X_DRAWABLE (s->f), s->gc, x1, y1, x2, y2);
      x1  = x2, y1 = y2;
      x2 += dx, y2 = y0 + odd*dy;
      odd = !odd;
    }

  /* Restore previous clipping rectangle(s) */
  XSetClipRectangles (display, s->gc, 0, 0, s->clip, s->num_clips, Unsorted);
#endif	/* not USE_CAIRO */
}


/* Draw glyph string S.  */

static void
x_draw_glyph_string (struct glyph_string *s)
{
  bool relief_drawn_p = false;

  /* If S draws into the background of its successors, draw the
     background of the successors first so that S can draw into it.
     This makes S->next use XDrawString instead of XDrawImageString.  */
  if (s->next && s->right_overhang && !s->for_overlaps)
    {
      int width;
      struct glyph_string *next;

      for (width = 0, next = s->next;
	   next && width < s->right_overhang;
	   width += next->width, next = next->next)
	if (next->first_glyph->type != IMAGE_GLYPH)
	  {
	    x_set_glyph_string_gc (next);
	    x_set_glyph_string_clipping (next);
	    if (next->first_glyph->type == STRETCH_GLYPH)
	      x_draw_stretch_glyph_string (next);
	    else
	      x_draw_glyph_string_background (next, true);
	    next->num_clips = 0;
	  }
    }

  /* Set up S->gc, set clipping and draw S.  */
  x_set_glyph_string_gc (s);

  /* Draw relief (if any) in advance for char/composition so that the
     glyph string can be drawn over it.  */
  if (!s->for_overlaps
      && s->face->box != FACE_NO_BOX
      && (s->first_glyph->type == CHAR_GLYPH
	  || s->first_glyph->type == COMPOSITE_GLYPH))

    {
      x_set_glyph_string_clipping (s);
      x_draw_glyph_string_background (s, true);
      x_draw_glyph_string_box (s);
      x_set_glyph_string_clipping (s);
      relief_drawn_p = true;
    }
  else if (!s->clip_head /* draw_glyphs didn't specify a clip mask. */
	   && !s->clip_tail
	   && ((s->prev && s->prev->hl != s->hl && s->left_overhang)
	       || (s->next && s->next->hl != s->hl && s->right_overhang)))
    /* We must clip just this glyph.  left_overhang part has already
       drawn when s->prev was drawn, and right_overhang part will be
       drawn later when s->next is drawn. */
    x_set_glyph_string_clipping_exactly (s, s);
  else
    x_set_glyph_string_clipping (s);

  switch (s->first_glyph->type)
    {
    case IMAGE_GLYPH:
      x_draw_image_glyph_string (s);
      break;

    case XWIDGET_GLYPH:
      x_draw_xwidget_glyph_string (s);
      break;

    case STRETCH_GLYPH:
      x_draw_stretch_glyph_string (s);
      break;

    case CHAR_GLYPH:
      if (s->for_overlaps)
	s->background_filled_p = true;
      else
	x_draw_glyph_string_background (s, false);
      x_draw_glyph_string_foreground (s);
      break;

    case COMPOSITE_GLYPH:
      if (s->for_overlaps || (s->cmp_from > 0
			      && ! s->first_glyph->u.cmp.automatic))
	s->background_filled_p = true;
      else
	x_draw_glyph_string_background (s, true);
      x_draw_composite_glyph_string_foreground (s);
      break;

    case GLYPHLESS_GLYPH:
      if (s->for_overlaps)
	s->background_filled_p = true;
      else
	x_draw_glyph_string_background (s, true);
      x_draw_glyphless_glyph_string_foreground (s);
      break;

    default:
      emacs_abort ();
    }

  if (!s->for_overlaps)
    {
      /* Draw underline.  */
      if (s->face->underline)
        {
          if (s->face->underline == FACE_UNDER_WAVE)
            {
              if (s->face->underline_defaulted_p)
                x_draw_underwave (s);
              else
                {
                  Display *display = FRAME_X_DISPLAY (s->f);
                  XGCValues xgcv;
                  XGetGCValues (display, s->gc, GCForeground, &xgcv);
                  XSetForeground (display, s->gc, s->face->underline_color);
                  x_draw_underwave (s);
                  XSetForeground (display, s->gc, xgcv.foreground);
                }
            }
          else if (s->face->underline == FACE_UNDER_LINE)
            {
              unsigned long thickness, position;
              int y;

              if (s->prev &&
	          s->prev->face->underline == FACE_UNDER_LINE)
                {
                  /* We use the same underline style as the previous one.  */
                  thickness = s->prev->underline_thickness;
                  position = s->prev->underline_position;
                }
              else
                {
		  struct font *font = font_for_underline_metrics (s);
		  unsigned long minimum_offset;
		  bool underline_at_descent_line;
		  bool use_underline_position_properties;
		  Lisp_Object val = (WINDOW_BUFFER_LOCAL_VALUE
				     (Qunderline_minimum_offset, s->w));

		  if (FIXNUMP (val))
		    minimum_offset = max (0, XFIXNUM (val));
		  else
		    minimum_offset = 1;

		  val = (WINDOW_BUFFER_LOCAL_VALUE
			 (Qx_underline_at_descent_line, s->w));
		  underline_at_descent_line
		    = !(NILP (val) || EQ (val, Qunbound));

		  val = (WINDOW_BUFFER_LOCAL_VALUE
			 (Qx_use_underline_position_properties, s->w));
		  use_underline_position_properties
		    = !(NILP (val) || EQ (val, Qunbound));

                  /* Get the underline thickness.  Default is 1 pixel.  */
                  if (font && font->underline_thickness > 0)
                    thickness = font->underline_thickness;
                  else
                    thickness = 1;
                  if (underline_at_descent_line)
                    position = (s->height - thickness) - (s->ybase - s->y);
                  else
                    {
                      /* Get the underline position.  This is the
                         recommended vertical offset in pixels from
                         the baseline to the top of the underline.
                         This is a signed value according to the
                         specs, and its default is

                         ROUND ((maximum descent) / 2), with
                         ROUND(x) = floor (x + 0.5)  */

                      if (use_underline_position_properties
                          && font && font->underline_position >= 0)
                        position = font->underline_position;
                      else if (font)
                        position = (font->descent + 1) / 2;
                      else
                        position = minimum_offset;
                    }
                  position = max (position, minimum_offset);
                }
              /* Check the sanity of thickness and position.  We should
                 avoid drawing underline out of the current line area.  */
              if (s->y + s->height <= s->ybase + position)
                position = (s->height - 1) - (s->ybase - s->y);
              if (s->y + s->height < s->ybase + position + thickness)
                thickness = (s->y + s->height) - (s->ybase + position);
              s->underline_thickness = thickness;
              s->underline_position = position;
              y = s->ybase + position;
              if (s->face->underline_defaulted_p)
                x_fill_rectangle (s->f, s->gc,
                                s->x, y, s->width, thickness);
              else
                {
                  Display *display = FRAME_X_DISPLAY (s->f);
                  XGCValues xgcv;
                  XGetGCValues (display, s->gc, GCForeground, &xgcv);
                  XSetForeground (display, s->gc, s->face->underline_color);
                  x_fill_rectangle (s->f, s->gc,
                                  s->x, y, s->width, thickness);
                  XSetForeground (display, s->gc, xgcv.foreground);
                }
            }
        }
      /* Draw overline.  */
      if (s->face->overline_p)
	{
	  unsigned long dy = 0, h = 1;

	  if (s->face->overline_color_defaulted_p)
	    x_fill_rectangle (s->f, s->gc, s->x, s->y + dy,
			    s->width, h);
	  else
	    {
              Display *display = FRAME_X_DISPLAY (s->f);
	      XGCValues xgcv;
	      XGetGCValues (display, s->gc, GCForeground, &xgcv);
	      XSetForeground (display, s->gc, s->face->overline_color);
	      x_fill_rectangle (s->f, s->gc, s->x, s->y + dy,
			      s->width, h);
	      XSetForeground (display, s->gc, xgcv.foreground);
	    }
	}

      /* Draw strike-through.  */
      if (s->face->strike_through_p)
	{
	  /* Y-coordinate and height of the glyph string's first
	     glyph.  We cannot use s->y and s->height because those
	     could be larger if there are taller display elements
	     (e.g., characters displayed with a larger font) in the
	     same glyph row.  */
	  int glyph_y = s->ybase - s->first_glyph->ascent;
	  int glyph_height = s->first_glyph->ascent + s->first_glyph->descent;
	  /* Strike-through width and offset from the glyph string's
	     top edge.  */
          unsigned long h = 1;
          unsigned long dy = (glyph_height - h) / 2;

	  if (s->face->strike_through_color_defaulted_p)
	    x_fill_rectangle (s->f, s->gc, s->x, glyph_y + dy,
			    s->width, h);
	  else
	    {
              Display *display = FRAME_X_DISPLAY (s->f);
	      XGCValues xgcv;
	      XGetGCValues (display, s->gc, GCForeground, &xgcv);
	      XSetForeground (display, s->gc, s->face->strike_through_color);
	      x_fill_rectangle (s->f, s->gc, s->x, glyph_y + dy,
			      s->width, h);
	      XSetForeground (display, s->gc, xgcv.foreground);
	    }
	}

      /* Draw relief if not yet drawn.  */
      if (!relief_drawn_p && s->face->box != FACE_NO_BOX)
	x_draw_glyph_string_box (s);

      if (s->prev)
	{
	  struct glyph_string *prev;

	  for (prev = s->prev; prev; prev = prev->prev)
	    if (prev->hl != s->hl
		&& prev->x + prev->width + prev->right_overhang > s->x)
	      {
		/* As prev was drawn while clipped to its own area, we
		   must draw the right_overhang part using s->hl now.  */
		enum draw_glyphs_face save = prev->hl;

		prev->hl = s->hl;
		x_set_glyph_string_gc (prev);
		x_set_glyph_string_clipping_exactly (s, prev);
		if (prev->first_glyph->type == CHAR_GLYPH)
		  x_draw_glyph_string_foreground (prev);
		else
		  x_draw_composite_glyph_string_foreground (prev);
		x_reset_clip_rectangles (prev->f, prev->gc);
		prev->hl = save;
		prev->num_clips = 0;
	      }
	}

      if (s->next)
	{
	  struct glyph_string *next;

	  for (next = s->next; next; next = next->next)
	    if (next->hl != s->hl
		&& next->x - next->left_overhang < s->x + s->width)
	      {
		/* As next will be drawn while clipped to its own area,
		   we must draw the left_overhang part using s->hl now.  */
		enum draw_glyphs_face save = next->hl;

		next->hl = s->hl;
		x_set_glyph_string_gc (next);
		x_set_glyph_string_clipping_exactly (s, next);
		if (next->first_glyph->type == CHAR_GLYPH)
		  x_draw_glyph_string_foreground (next);
		else
		  x_draw_composite_glyph_string_foreground (next);
		x_reset_clip_rectangles (next->f, next->gc);
		next->hl = save;
		next->num_clips = 0;
		next->clip_head = s->next;
	      }
	}
    }

  /* Reset clipping.  */
  x_reset_clip_rectangles (s->f, s->gc);
  s->num_clips = 0;
}

/* Shift display to make room for inserted glyphs.   */

static void
x_shift_glyphs_for_insert (struct frame *f, int x, int y, int width, int height, int shift_by)
{
/* Never called on a GUI frame, see
   https://lists.gnu.org/r/emacs-devel/2015-05/msg00456.html
*/
  XCopyArea (FRAME_X_DISPLAY (f), FRAME_X_DRAWABLE (f), FRAME_X_DRAWABLE (f),
	     f->output_data.x->normal_gc,
	     x, y, width, height,
	     x + shift_by, y);
}

/* Delete N glyphs at the nominal cursor position.  Not implemented
   for X frames.  */

static void
x_delete_glyphs (struct frame *f, int n)
{
  emacs_abort ();
}


/* Like XClearArea, but check that WIDTH and HEIGHT are reasonable.
   If they are <= 0, this is probably an error.  */

static ATTRIBUTE_UNUSED void
x_clear_area1 (Display *dpy, Window window,
               int x, int y, int width, int height, int exposures)
{
  eassert (width > 0 && height > 0);
  XClearArea (dpy, window, x, y, width, height, exposures);
}

void
x_clear_area (struct frame *f, int x, int y, int width, int height)
{
#ifdef USE_CAIRO
  cairo_t *cr;

  eassert (width > 0 && height > 0);

  cr = x_begin_cr_clip (f, NULL);
  x_set_cr_source_with_gc_background (f, f->output_data.x->normal_gc);
  cairo_rectangle (cr, x, y, width, height);
  cairo_fill (cr);
  x_end_cr_clip (f);
#else
  if (FRAME_X_DOUBLE_BUFFERED_P (f))
    XFillRectangle (FRAME_X_DISPLAY (f),
		    FRAME_X_DRAWABLE (f),
		    f->output_data.x->reverse_gc,
		    x, y, width, height);
  else
    x_clear_area1 (FRAME_X_DISPLAY (f), FRAME_X_WINDOW (f),
                   x, y, width, height, False);
#endif
}


/* Clear an entire frame.  */

static void
x_clear_frame (struct frame *f)
{
  /* Clearing the frame will erase any cursor, so mark them all as no
     longer visible.  */
  mark_window_cursors_off (XWINDOW (FRAME_ROOT_WINDOW (f)));

  block_input ();

  font_drop_xrender_surfaces (f);
  x_clear_window (f);

  /* We have to clear the scroll bars.  If we have changed colors or
     something like that, then they should be notified.  */
  x_scroll_bar_clear (f);

  XFlush (FRAME_X_DISPLAY (f));

  unblock_input ();
}

/* RIF: Show hourglass cursor on frame F.  */

static void
x_show_hourglass (struct frame *f)
{
  Display *dpy = FRAME_X_DISPLAY (f);

  if (dpy)
    {
      struct x_output *x = FRAME_X_OUTPUT (f);
      if (FRAME_OUTER_WINDOW (f))
       {
         x->hourglass_p = true;

         if (!x->hourglass_window)
           {
	     unsigned long mask = CWCursor;
	     XSetWindowAttributes attrs;
             Window parent = FRAME_X_WINDOW (f);
	     attrs.cursor = x->hourglass_cursor;

             x->hourglass_window = XCreateWindow
               (dpy, parent, 0, 0, 32000, 32000, 0, 0,
                InputOnly, CopyFromParent, mask, &attrs);
           }

         XMapRaised (dpy, x->hourglass_window);
         XFlush (dpy);
       }
    }
}

/* RIF: Cancel hourglass cursor on frame F.  */

static void
x_hide_hourglass (struct frame *f)
{
  struct x_output *x = FRAME_X_OUTPUT (f);

  /* Watch out for newly created frames.  */
  if (x->hourglass_window)
    {
      XUnmapWindow (FRAME_X_DISPLAY (f), x->hourglass_window);
      /* Sync here because XTread_socket looks at the
	 hourglass_p flag that is reset to zero below.  */
      XSync (FRAME_X_DISPLAY (f), False);
      x->hourglass_p = false;
    }
}

/* Invert the middle quarter of the frame for .15 sec.  */

static void
XTflash (struct frame *f)
{
  block_input ();

  {
    /* Use Gdk routines to draw.  This way, we won't draw over scroll bars
       when the scroll bars and the edit widget share the same X window.  */
    GdkWindow *window = gtk_widget_get_window (FRAME_GTK_WIDGET (f));
#ifdef HAVE_GTK3
#if GTK_CHECK_VERSION (3, 22, 0)
    cairo_region_t *region = gdk_window_get_visible_region (window);
    GdkDrawingContext *context = gdk_window_begin_draw_frame (window, region);
    cairo_t *cr = gdk_drawing_context_get_cairo_context (context);
#else
    cairo_t *cr = gdk_cairo_create (window);
#endif
    cairo_set_source_rgb (cr, 1, 1, 1);
    cairo_set_operator (cr, CAIRO_OPERATOR_DIFFERENCE);
#define XFillRectangle(d, win, gc, x, y, w, h) \
    do {                                       \
      cairo_rectangle (cr, x, y, w, h);        \
      cairo_fill (cr);                         \
    }                                          \
    while (false)
#else /* ! HAVE_GTK3 */
    GdkGCValues vals;
    GdkGC *gc;
    vals.foreground.pixel = (FRAME_FOREGROUND_PIXEL (f)
                             ^ FRAME_BACKGROUND_PIXEL (f));
    vals.function = GDK_XOR;
    gc = gdk_gc_new_with_values (window,
                                 &vals, GDK_GC_FUNCTION | GDK_GC_FOREGROUND);
#define XFillRectangle(d, win, gc, x, y, w, h) \
    gdk_draw_rectangle (window, gc, true, x, y, w, h)
#endif /* ! HAVE_GTK3 */
    {
      /* Get the height not including a menu bar widget.  */
      int height = FRAME_PIXEL_HEIGHT (f);
      /* Height of each line to flash.  */
      int flash_height = FRAME_LINE_HEIGHT (f);
      /* These will be the left and right margins of the rectangles.  */
      int flash_left = FRAME_INTERNAL_BORDER_WIDTH (f);
      int flash_right = FRAME_PIXEL_WIDTH (f) - FRAME_INTERNAL_BORDER_WIDTH (f);
      int width = flash_right - flash_left;

      /* If window is tall, flash top and bottom line.  */
      if (height > 3 * FRAME_LINE_HEIGHT (f))
	{
	  XFillRectangle (FRAME_X_DISPLAY (f), FRAME_X_WINDOW (f), gc,
			  flash_left,
			  (FRAME_INTERNAL_BORDER_WIDTH (f)
			   + FRAME_TOP_MARGIN_HEIGHT (f)),
			  width, flash_height);
	  XFillRectangle (FRAME_X_DISPLAY (f), FRAME_X_WINDOW (f), gc,
			  flash_left,
			  (height - flash_height
			   - FRAME_INTERNAL_BORDER_WIDTH (f)),
			  width, flash_height);

	}
      else
	/* If it is short, flash it all.  */
	XFillRectangle (FRAME_X_DISPLAY (f), FRAME_X_WINDOW (f), gc,
			flash_left, FRAME_INTERNAL_BORDER_WIDTH (f),
			width, height - 2 * FRAME_INTERNAL_BORDER_WIDTH (f));

      x_flush (f);

      {
	struct timespec delay = make_timespec (0, 150 * 1000 * 1000);
	struct timespec wakeup = timespec_add (current_timespec (), delay);

	/* Keep waiting until past the time wakeup or any input gets
	   available.  */
	while (! detect_input_pending ())
	  {
	    struct timespec current = current_timespec ();
	    struct timespec timeout;

	    /* Break if result would not be positive.  */
	    if (timespec_cmp (wakeup, current) <= 0)
	      break;

	    /* How long `select' should wait.  */
	    timeout = make_timespec (0, 10 * 1000 * 1000);

	    /* Try to wait that long--but we might wake up sooner.  */
	    pselect (0, NULL, NULL, NULL, &timeout, NULL);
	  }
      }

      /* If window is tall, flash top and bottom line.  */
      if (height > 3 * FRAME_LINE_HEIGHT (f))
	{
	  XFillRectangle (FRAME_X_DISPLAY (f), FRAME_X_WINDOW (f), gc,
			  flash_left,
			  (FRAME_INTERNAL_BORDER_WIDTH (f)
			   + FRAME_TOP_MARGIN_HEIGHT (f)),
			  width, flash_height);
	  XFillRectangle (FRAME_X_DISPLAY (f), FRAME_X_WINDOW (f), gc,
			  flash_left,
			  (height - flash_height
			   - FRAME_INTERNAL_BORDER_WIDTH (f)),
			  width, flash_height);
	}
      else
	/* If it is short, flash it all.  */
	XFillRectangle (FRAME_X_DISPLAY (f), FRAME_X_WINDOW (f), gc,
			flash_left, FRAME_INTERNAL_BORDER_WIDTH (f),
			width, height - 2 * FRAME_INTERNAL_BORDER_WIDTH (f));

#ifdef HAVE_GTK3
#if GTK_CHECK_VERSION (3, 22, 0)
      gdk_window_end_draw_frame (window, context);
      cairo_region_destroy (region);
#else
      cairo_destroy (cr);
#endif
#else
      g_object_unref (G_OBJECT (gc));
#endif
#undef XFillRectangle
      x_flush (f);
    }
  }

  unblock_input ();
}


static void
XTtoggle_invisible_pointer (struct frame *f, bool invisible)
{
  block_input ();
  FRAME_DISPLAY_INFO (f)->toggle_visible_pointer (f, invisible);
  unblock_input ();
}


/* Make audible bell.  */

static void
XTring_bell (struct frame *f)
{
  if (FRAME_X_DISPLAY (f))
    {
      if (visible_bell)
	XTflash (f);
      else
	{
	  block_input ();
#ifdef HAVE_XKB
          XkbBell (FRAME_X_DISPLAY (f), None, 0, None);
#else
	  XBell (FRAME_X_DISPLAY (f), 0);
#endif
	  XFlush (FRAME_X_DISPLAY (f));
	  unblock_input ();
	}
    }
}

/***********************************************************************
			      Line Dance
 ***********************************************************************/

/* Perform an insert-lines or delete-lines operation, inserting N
   lines or deleting -N lines at vertical position VPOS.  */

static void
x_ins_del_lines (struct frame *f, int vpos, int n)
{
  emacs_abort ();
}


/* Scroll part of the display as described by RUN.  */

static void
x_scroll_run (struct window *w, struct run *run)
{
  struct frame *f = XFRAME (w->frame);
  int x, y, width, height, from_y, to_y, bottom_y;

  /* Get frame-relative bounding box of the text display area of W,
     without mode lines.  Include in this box the left and right
     fringe of W.  */
  window_box (w, ANY_AREA, &x, &y, &width, &height);

  from_y = WINDOW_TO_FRAME_PIXEL_Y (w, run->current_y);
  to_y = WINDOW_TO_FRAME_PIXEL_Y (w, run->desired_y);
  bottom_y = y + height;

  if (to_y < from_y)
    {
      /* Scrolling up.  Make sure we don't copy part of the mode
	 line at the bottom.  */
      if (from_y + run->height > bottom_y)
	height = bottom_y - from_y;
      else
	height = run->height;
    }
  else
    {
      /* Scrolling down.  Make sure we don't copy over the mode line.
	 at the bottom.  */
      if (to_y + run->height > bottom_y)
	height = bottom_y - to_y;
      else
	height = run->height;
    }

  block_input ();

  /* Cursor off.  Will be switched on again in gui_update_window_end.  */
  gui_clear_cursor (w);

#ifdef USE_CAIRO
  if (FRAME_CR_CONTEXT (f))
    {
      cairo_surface_t *surface = cairo_get_target (FRAME_CR_CONTEXT (f));
      if (cairo_surface_get_type (surface) == CAIRO_SURFACE_TYPE_XLIB)
	{
	  eassert (cairo_xlib_surface_get_display (surface)
		   == FRAME_X_DISPLAY (f));
	  eassert (cairo_xlib_surface_get_drawable (surface)
		   == FRAME_X_RAW_DRAWABLE (f));
	  cairo_surface_flush (surface);
	  XCopyArea (FRAME_X_DISPLAY (f),
		     FRAME_X_DRAWABLE (f), FRAME_X_DRAWABLE (f),
		     f->output_data.x->normal_gc,
		     x, from_y,
		     width, height,
		     x, to_y);
	  cairo_surface_mark_dirty_rectangle (surface, x, to_y, width, height);
	}
      else
	{
	  cairo_surface_t *s
	    = cairo_surface_create_similar (surface,
					    cairo_surface_get_content (surface),
					    width, height);
	  cairo_t *cr = cairo_create (s);
	  cairo_set_source_surface (cr, surface, -x, -from_y);
	  cairo_paint (cr);
	  cairo_destroy (cr);

	  cr = FRAME_CR_CONTEXT (f);
	  cairo_save (cr);
	  cairo_set_source_surface (cr, s, x, to_y);
	  cairo_set_operator (cr, CAIRO_OPERATOR_SOURCE);
	  cairo_rectangle (cr, x, to_y, width, height);
	  cairo_fill (cr);
	  cairo_restore (cr);
	  cairo_surface_destroy (s);
	}
    }
  else
#endif	/* USE_CAIRO */
    XCopyArea (FRAME_X_DISPLAY (f),
	       FRAME_X_DRAWABLE (f), FRAME_X_DRAWABLE (f),
	       f->output_data.x->normal_gc,
	       x, from_y,
	       width, height,
	       x, to_y);

  unblock_input ();
}



/***********************************************************************
			   Exposure Events
 ***********************************************************************/


static void
x_frame_highlight (struct frame *f)
{
  /* We used to only do this if Vx_no_window_manager was non-nil, but
     the ICCCM (section 4.1.6) says that the window's border pixmap
     and border pixel are window attributes which are "private to the
     client", so we can always change it to whatever we want.  */
  block_input ();
  /* I recently started to get errors in this XSetWindowBorder, depending on
     the window-manager in use, tho something more is at play since I've been
     using that same window-manager binary for ever.  Let's not crash just
     because of this (bug#9310).  */
  x_catch_errors (FRAME_X_DISPLAY (f));
  XSetWindowBorder (FRAME_X_DISPLAY (f), FRAME_X_WINDOW (f),
		    f->output_data.x->border_pixel);
  x_uncatch_errors ();
  unblock_input ();
  gui_update_cursor (f, true);
  x_set_frame_alpha (f);
}

static void
x_frame_unhighlight (struct frame *f)
{
  /* We used to only do this if Vx_no_window_manager was non-nil, but
     the ICCCM (section 4.1.6) says that the window's border pixmap
     and border pixel are window attributes which are "private to the
     client", so we can always change it to whatever we want.  */
  block_input ();
  /* Same as above for XSetWindowBorder (bug#9310).  */
  x_catch_errors (FRAME_X_DISPLAY (f));
  XSetWindowBorderPixmap (FRAME_X_DISPLAY (f), FRAME_X_WINDOW (f),
			  f->output_data.x->border_tile);
  x_uncatch_errors ();
  unblock_input ();
  gui_update_cursor (f, true);
  x_set_frame_alpha (f);
}

/* The focus has changed.  Update the frames as necessary to reflect
   the new situation.  Note that we can't change the selected frame
   here, because the Lisp code we are interrupting might become confused.
   Each event gets marked with the frame in which it occurred, so the
   Lisp code can tell when the switch took place by examining the events.  */

static void
x_new_focus_frame (struct x_display_info *dpyinfo, struct frame *frame)
{
  struct frame *old_focus = dpyinfo->x_focus_frame;

  if (frame != dpyinfo->x_focus_frame)
    {
      /* Set this before calling other routines, so that they see
	 the correct value of x_focus_frame.  */
      dpyinfo->x_focus_frame = frame;

      if (old_focus && old_focus->auto_lower)
	x_lower_frame (old_focus);

      if (dpyinfo->x_focus_frame && dpyinfo->x_focus_frame->auto_raise)
	dpyinfo->x_pending_autoraise_frame = dpyinfo->x_focus_frame;
      else
	dpyinfo->x_pending_autoraise_frame = NULL;
    }

  x_frame_rehighlight (dpyinfo);
}

/* Handle FocusIn and FocusOut state changes for FRAME.
   If FRAME has focus and there exists more than one frame, puts
   a FOCUS_IN_EVENT into *BUFP.  */

static void
x_focus_changed (int type, int state, struct x_display_info *dpyinfo, struct frame *frame, struct input_event *bufp)
{
  if (type == FocusIn)
    {
      if (dpyinfo->x_focus_event_frame != frame)
        {
          x_new_focus_frame (dpyinfo, frame);
          dpyinfo->x_focus_event_frame = frame;
          bufp->kind = FOCUS_IN_EVENT;
          XSETFRAME (bufp->frame_or_window, frame);
        }

      frame->output_data.x->focus_state |= state;

#ifdef HAVE_X_I18N
      if (FRAME_XIC (frame))
        XSetICFocus (FRAME_XIC (frame));
#endif
    }
  else if (type == FocusOut)
    {
      frame->output_data.x->focus_state &= ~state;

      if (dpyinfo->x_focus_event_frame == frame)
        {
          dpyinfo->x_focus_event_frame = 0;
          x_new_focus_frame (dpyinfo, 0);

          bufp->kind = FOCUS_OUT_EVENT;
          XSETFRAME (bufp->frame_or_window, frame);
        }

#ifdef HAVE_X_I18N
      if (FRAME_XIC (frame))
        XUnsetICFocus (FRAME_XIC (frame));
#endif
      if (frame->pointer_invisible)
        XTtoggle_invisible_pointer (frame, false);
    }
}

/* Return the Emacs frame-object corresponding to an X window.
   It could be the frame's main window or an icon window.  */

static struct frame *
x_window_to_frame (struct x_display_info *dpyinfo, int wdesc)
{
  Lisp_Object tail, frame;
  struct frame *f;

  if (wdesc == None)
    return NULL;

  FOR_EACH_FRAME (tail, frame)
    {
      f = XFRAME (frame);
      if (!FRAME_X_P (f) || FRAME_DISPLAY_INFO (f) != dpyinfo)
	continue;
      if (f->output_data.x->hourglass_window == wdesc)
	return f;
      if (f->output_data.x->edit_widget)
      {
        GtkWidget *gwdesc = xg_win_to_widget (dpyinfo->display, wdesc);
        struct x_output *x = f->output_data.x;
        if (gwdesc != 0 && gwdesc == x->edit_widget)
          return f;
      }
      if (FRAME_X_WINDOW (f) == wdesc
          || f->output_data.x->icon_desc == wdesc)
        return f;
    }
  return 0;
}

/* Like x_window_to_frame but also compares the window with the widget's
   windows.  */

static struct frame *
x_any_window_to_frame (struct x_display_info *dpyinfo, int wdesc)
{
  Lisp_Object tail, frame;
  struct frame *f, *found = NULL;
  struct x_output *x;

  if (wdesc == None)
    return NULL;

  FOR_EACH_FRAME (tail, frame)
    {
      if (found)
        break;
      f = XFRAME (frame);
      if (FRAME_X_P (f) && FRAME_DISPLAY_INFO (f) == dpyinfo)
	{
	  /* This frame matches if the window is any of its widgets.  */
	  x = f->output_data.x;
	  if (x->hourglass_window == wdesc)
	    found = f;
	  else if (x->widget)
	    {
              GtkWidget *gwdesc = xg_win_to_widget (dpyinfo->display, wdesc);
              if (gwdesc != 0
                  && gtk_widget_get_toplevel (gwdesc) == x->widget)
                found = f;
	    }
	  else if (FRAME_X_WINDOW (f) == wdesc)
	    /* A tooltip frame.  */
	    found = f;
	}
    }

  return found;
}

/* Likewise, but consider only the menu bar widget.  */

static struct frame *
x_menubar_window_to_frame (struct x_display_info *dpyinfo,
			   const XEvent *event)
{
  Window wdesc = event->xany.window;
  Lisp_Object tail, frame;
  struct frame *f;
  struct x_output *x;

  if (wdesc == None)
    return NULL;

  FOR_EACH_FRAME (tail, frame)
    {
      f = XFRAME (frame);
      if (!FRAME_X_P (f) || FRAME_DISPLAY_INFO (f) != dpyinfo)
	continue;
      x = f->output_data.x;
      if (x->menubar_widget && xg_event_is_for_menubar (f, event))
        return f;
    }
  return 0;
}

/* Return the frame whose principal (outermost) window is WDESC.
   If WDESC is some other (smaller) window, we return 0.  */

struct frame *
x_top_window_to_frame (struct x_display_info *dpyinfo, int wdesc)
{
  Lisp_Object tail, frame;
  struct frame *f;
  struct x_output *x;

  if (wdesc == None)
    return NULL;

  FOR_EACH_FRAME (tail, frame)
    {
      f = XFRAME (frame);
      if (!FRAME_X_P (f) || FRAME_DISPLAY_INFO (f) != dpyinfo)
	continue;
      x = f->output_data.x;

      if (x->widget)
	{
	  /* This frame matches if the window is its topmost widget.  */
          GtkWidget *gwdesc = xg_win_to_widget (dpyinfo->display, wdesc);
          if (gwdesc == x->widget)
            return f;
	}
      else if (FRAME_X_WINDOW (f) == wdesc)
	/* Tooltip frame.  */
	return f;
    }
  return 0;
}

/* The focus may have changed.  Figure out if it is a real focus change,
   by checking both FocusIn/Out and Enter/LeaveNotify events.

   Returns FOCUS_IN_EVENT event in *BUFP. */

static void
x_detect_focus_change (struct x_display_info *dpyinfo, struct frame *frame,
		       const XEvent *event, struct input_event *bufp)
{
  if (!frame)
    return;

  switch (event->type)
    {
    case EnterNotify:
    case LeaveNotify:
      {
        struct frame *focus_frame = dpyinfo->x_focus_event_frame;
        int focus_state
          = focus_frame ? focus_frame->output_data.x->focus_state : 0;

        if (event->xcrossing.detail != NotifyInferior
            && event->xcrossing.focus
            && ! (focus_state & FOCUS_EXPLICIT))
          x_focus_changed ((event->type == EnterNotify ? FocusIn : FocusOut),
			   FOCUS_IMPLICIT,
			   dpyinfo, frame, bufp);
      }
      break;

    case FocusIn:
    case FocusOut:
      x_focus_changed (event->type,
		       (event->xfocus.detail == NotifyPointer ?
			FOCUS_IMPLICIT : FOCUS_EXPLICIT),
		       dpyinfo, frame, bufp);
      break;

    case ClientMessage:
      if (event->xclient.message_type == dpyinfo->Xatom_XEMBED)
	{
	  enum xembed_message msg = event->xclient.data.l[1];
	  x_focus_changed ((msg == XEMBED_FOCUS_IN ? FocusIn : FocusOut),
			   FOCUS_EXPLICIT, dpyinfo, frame, bufp);
	}
      break;
    }
}


/* The focus has changed, or we have redirected a frame's focus to
   another frame (this happens when a frame uses a surrogate
   mini-buffer frame).  Shift the highlight as appropriate.

   The FRAME argument doesn't necessarily have anything to do with which
   frame is being highlighted or un-highlighted; we only use it to find
   the appropriate X display info.  */

static void
XTframe_rehighlight (struct frame *frame)
{
  x_frame_rehighlight (FRAME_DISPLAY_INFO (frame));
}

static void
x_frame_rehighlight (struct x_display_info *dpyinfo)
{
  struct frame *old_highlight = dpyinfo->highlight_frame;

  if (dpyinfo->x_focus_frame)
    {
      dpyinfo->highlight_frame
	= ((FRAMEP (FRAME_FOCUS_FRAME (dpyinfo->x_focus_frame)))
	   ? XFRAME (FRAME_FOCUS_FRAME (dpyinfo->x_focus_frame))
	   : dpyinfo->x_focus_frame);
      if (! FRAME_LIVE_P (dpyinfo->highlight_frame))
	{
	  fset_focus_frame (dpyinfo->x_focus_frame, Qnil);
	  dpyinfo->highlight_frame = dpyinfo->x_focus_frame;
	}
    }
  else
    dpyinfo->highlight_frame = 0;

  if (dpyinfo->highlight_frame != old_highlight)
    {
      if (old_highlight)
	x_frame_unhighlight (old_highlight);
      if (dpyinfo->highlight_frame)
	x_frame_highlight (dpyinfo->highlight_frame);
    }
}



/* Keyboard processing - modifier keys, vendor-specific keysyms, etc.  */

/* Initialize mode_switch_bit and modifier_meaning.  */
static void
x_find_modifier_meanings (struct x_display_info *dpyinfo)
{
  int min_code, max_code;
  KeySym *syms;
  int syms_per_code;
  XModifierKeymap *mods;

  dpyinfo->meta_mod_mask = 0;
  dpyinfo->shift_lock_mask = 0;
  dpyinfo->alt_mod_mask = 0;
  dpyinfo->super_mod_mask = 0;
  dpyinfo->hyper_mod_mask = 0;

  XDisplayKeycodes (dpyinfo->display, &min_code, &max_code);

  syms = XGetKeyboardMapping (dpyinfo->display,
			      min_code, max_code - min_code + 1,
			      &syms_per_code);
  mods = XGetModifierMapping (dpyinfo->display);

  /* Scan the modifier table to see which modifier bits the Meta and
     Alt keysyms are on.  */
  {
    int row, col;	/* The row and column in the modifier table.  */
    bool found_alt_or_meta;

    for (row = 3; row < 8; row++)
    {
      found_alt_or_meta = false;
      for (col = 0; col < mods->max_keypermod; col++)
	{
	  KeyCode code = mods->modifiermap[(row * mods->max_keypermod) + col];

	  /* Zeroes are used for filler.  Skip them.  */
	  if (code == 0)
	    continue;

	  /* Are any of this keycode's keysyms a meta key?  */
	  {
	    int code_col;

	    for (code_col = 0; code_col < syms_per_code; code_col++)
	      {
		int sym = syms[((code - min_code) * syms_per_code) + code_col];

		switch (sym)
		  {
		  case XK_Meta_L:
		  case XK_Meta_R:
		    found_alt_or_meta = true;
		    dpyinfo->meta_mod_mask |= (1 << row);
		    break;

		  case XK_Alt_L:
		  case XK_Alt_R:
		    found_alt_or_meta = true;
		    dpyinfo->alt_mod_mask |= (1 << row);
		    break;

		  case XK_Hyper_L:
		  case XK_Hyper_R:
		    if (!found_alt_or_meta)
		      dpyinfo->hyper_mod_mask |= (1 << row);
		    code_col = syms_per_code;
		    col = mods->max_keypermod;
		    break;

		  case XK_Super_L:
		  case XK_Super_R:
		    if (!found_alt_or_meta)
		      dpyinfo->super_mod_mask |= (1 << row);
		    code_col = syms_per_code;
		    col = mods->max_keypermod;
		    break;

		  case XK_Shift_Lock:
		    /* Ignore this if it's not on the lock modifier.  */
		    if (!found_alt_or_meta && ((1 << row) == LockMask))
		      dpyinfo->shift_lock_mask = LockMask;
		    code_col = syms_per_code;
		    col = mods->max_keypermod;
		    break;
		  }
	      }
	  }
	}
    }
  }

  /* If we couldn't find any meta keys, accept any alt keys as meta keys.  */
  if (! dpyinfo->meta_mod_mask)
    {
      dpyinfo->meta_mod_mask = dpyinfo->alt_mod_mask;
      dpyinfo->alt_mod_mask = 0;
    }

  /* If some keys are both alt and meta,
     make them just meta, not alt.  */
  if (dpyinfo->alt_mod_mask & dpyinfo->meta_mod_mask)
    {
      dpyinfo->alt_mod_mask &= ~dpyinfo->meta_mod_mask;
    }

  XFree (syms);
  XFreeModifiermap (mods);
}

/* Convert between the modifier bits X uses and the modifier bits
   Emacs uses.  */

int
x_x_to_emacs_modifiers (struct x_display_info *dpyinfo, int state)
{
  int mod_ctrl = ctrl_modifier;
  int mod_meta = meta_modifier;
  int mod_alt  = alt_modifier;
  int mod_hyper = hyper_modifier;
  int mod_super = super_modifier;
  Lisp_Object tem;

  tem = Fget (Vx_ctrl_keysym, Qmodifier_value);
  if (FIXNUMP (tem)) mod_ctrl = XFIXNUM (tem) & INT_MAX;
  tem = Fget (Vx_alt_keysym, Qmodifier_value);
  if (FIXNUMP (tem)) mod_alt = XFIXNUM (tem) & INT_MAX;
  tem = Fget (Vx_meta_keysym, Qmodifier_value);
  if (FIXNUMP (tem)) mod_meta = XFIXNUM (tem) & INT_MAX;
  tem = Fget (Vx_hyper_keysym, Qmodifier_value);
  if (FIXNUMP (tem)) mod_hyper = XFIXNUM (tem) & INT_MAX;
  tem = Fget (Vx_super_keysym, Qmodifier_value);
  if (FIXNUMP (tem)) mod_super = XFIXNUM (tem) & INT_MAX;

  return (  ((state & (ShiftMask | dpyinfo->shift_lock_mask)) ? shift_modifier : 0)
            | ((state & ControlMask)			? mod_ctrl	: 0)
            | ((state & dpyinfo->meta_mod_mask)		? mod_meta	: 0)
            | ((state & dpyinfo->alt_mod_mask)		? mod_alt	: 0)
            | ((state & dpyinfo->super_mod_mask)	? mod_super	: 0)
            | ((state & dpyinfo->hyper_mod_mask)	? mod_hyper	: 0));
}

static int
x_emacs_to_x_modifiers (struct x_display_info *dpyinfo, intmax_t state)
{
  EMACS_INT mod_ctrl = ctrl_modifier;
  EMACS_INT mod_meta = meta_modifier;
  EMACS_INT mod_alt  = alt_modifier;
  EMACS_INT mod_hyper = hyper_modifier;
  EMACS_INT mod_super = super_modifier;

  Lisp_Object tem;

  tem = Fget (Vx_ctrl_keysym, Qmodifier_value);
  if (FIXNUMP (tem)) mod_ctrl = XFIXNUM (tem);
  tem = Fget (Vx_alt_keysym, Qmodifier_value);
  if (FIXNUMP (tem)) mod_alt = XFIXNUM (tem);
  tem = Fget (Vx_meta_keysym, Qmodifier_value);
  if (FIXNUMP (tem)) mod_meta = XFIXNUM (tem);
  tem = Fget (Vx_hyper_keysym, Qmodifier_value);
  if (FIXNUMP (tem)) mod_hyper = XFIXNUM (tem);
  tem = Fget (Vx_super_keysym, Qmodifier_value);
  if (FIXNUMP (tem)) mod_super = XFIXNUM (tem);


  return (  ((state & mod_alt)		? dpyinfo->alt_mod_mask   : 0)
            | ((state & mod_super)	? dpyinfo->super_mod_mask : 0)
            | ((state & mod_hyper)	? dpyinfo->hyper_mod_mask : 0)
            | ((state & shift_modifier)	? ShiftMask        : 0)
            | ((state & mod_ctrl)	? ControlMask      : 0)
            | ((state & mod_meta)	? dpyinfo->meta_mod_mask  : 0));
}

/* Convert a keysym to its name.  */

char *
get_keysym_name (int keysym)
{
  char *value;

  block_input ();
  value = XKeysymToString (keysym);
  unblock_input ();

  return value;
}

/* Mouse clicks and mouse movement.  Rah.

   Formerly, we used PointerMotionHintMask (in standard_event_mask)
   so that we would have to call XQueryPointer after each MotionNotify
   event to ask for another such event.  However, this made mouse tracking
   slow, and there was a bug that made it eventually stop.

   Simply asking for MotionNotify all the time seems to work better.

   In order to avoid asking for motion events and then throwing most
   of them away or busy-polling the server for mouse positions, we ask
   the server for pointer motion hints.  This means that we get only
   one event per group of mouse movements.  "Groups" are delimited by
   other kinds of events (focus changes and button clicks, for
   example), or by XQueryPointer calls; when one of these happens, we
   get another MotionNotify event the next time the mouse moves.  This
   is at least as efficient as getting motion events when mouse
   tracking is on, and I suspect only negligibly worse when tracking
   is off.  */

/* Prepare a mouse-event in *RESULT for placement in the input queue.

   If the event is a button press, then note that we have grabbed
   the mouse.  */

static Lisp_Object
x_construct_mouse_click (struct input_event *result,
                         const XButtonEvent *event,
                         struct frame *f)
{
  /* Make the event type NO_EVENT; we'll change that when we decide
     otherwise.  */
  result->kind = MOUSE_CLICK_EVENT;
  result->code = event->button - Button1;
  result->timestamp = event->time;
  result->modifiers = (x_x_to_emacs_modifiers (FRAME_DISPLAY_INFO (f),
					       event->state)
		       | (event->type == ButtonRelease
			  ? up_modifier
			  : down_modifier));

  XSETINT (result->x, event->x);
  XSETINT (result->y, event->y);
  XSETFRAME (result->frame_or_window, f);
  result->arg = Qnil;
  return Qnil;
}

/* Function to report a mouse movement to the mainstream Emacs code.
   The input handler calls this.

   We have received a mouse movement event, which is given in *event.
   If the mouse is over a different glyph than it was last time, tell
   the mainstream emacs code by setting mouse_moved.  If not, ask for
   another motion event, so we can check again the next time it moves.  */

static bool
x_note_mouse_movement (struct frame *frame, const XMotionEvent *event)
{
  XRectangle *r;
  struct x_display_info *dpyinfo;

  if (!FRAME_X_OUTPUT (frame))
    return false;

  dpyinfo = FRAME_DISPLAY_INFO (frame);
  dpyinfo->last_mouse_movement_time = event->time;
  dpyinfo->last_mouse_motion_frame = frame;
  dpyinfo->last_mouse_motion_x = event->x;
  dpyinfo->last_mouse_motion_y = event->y;

  if (event->window != FRAME_X_WINDOW (frame))
    {
      frame->mouse_moved = true;
      dpyinfo->last_mouse_scroll_bar = NULL;
      note_mouse_highlight (frame, -1, -1);
      dpyinfo->last_mouse_glyph_frame = NULL;
      return true;
    }


  /* Has the mouse moved off the glyph it was on at the last sighting?  */
  r = &dpyinfo->last_mouse_glyph;
  if (frame != dpyinfo->last_mouse_glyph_frame
      || event->x < r->x || event->x >= r->x + r->width
      || event->y < r->y || event->y >= r->y + r->height)
    {
      frame->mouse_moved = true;
      dpyinfo->last_mouse_scroll_bar = NULL;
      note_mouse_highlight (frame, event->x, event->y);
      /* Remember which glyph we're now on.  */
      remember_mouse_glyph (frame, event->x, event->y, r);
      dpyinfo->last_mouse_glyph_frame = frame;
      return true;
    }

  return false;
}

/* Return the current position of the mouse.
   *FP should be a frame which indicates which display to ask about.

   If the mouse movement started in a scroll bar, set *FP, *BAR_WINDOW,
   and *PART to the frame, window, and scroll bar part that the mouse
   is over.  Set *X and *Y to the portion and whole of the mouse's
   position on the scroll bar.

   If the mouse movement started elsewhere, set *FP to the frame the
   mouse is on, *BAR_WINDOW to nil, and *X and *Y to the character cell
   the mouse is over.

   Set *TIMESTAMP to the server time-stamp for the time at which the mouse
   was at this position.

   Don't store anything if we don't have a valid set of values to report.

   This clears the mouse_moved flag, so we can wait for the next mouse
   movement.  */

static void
XTmouse_position (struct frame **fp, int insist, Lisp_Object *bar_window,
		  enum scroll_bar_part *part, Lisp_Object *x, Lisp_Object *y,
		  Time *timestamp)
{
  struct frame *f1;
  struct x_display_info *dpyinfo = FRAME_DISPLAY_INFO (*fp);

  block_input ();

  if (dpyinfo->last_mouse_scroll_bar && insist == 0)
    {
      struct scroll_bar *bar = dpyinfo->last_mouse_scroll_bar;

      if (bar->horizontal)
	x_horizontal_scroll_bar_report_motion (fp, bar_window, part, x, y, timestamp);
      else
	x_scroll_bar_report_motion (fp, bar_window, part, x, y, timestamp);
    }
  else
    {
      Window root;
      int root_x, root_y;

      Window dummy_window;
      int dummy;

      Lisp_Object frame, tail;

      /* Clear the mouse-moved flag for every frame on this display.  */
      FOR_EACH_FRAME (tail, frame)
	if (FRAME_X_P (XFRAME (frame))
            && FRAME_X_DISPLAY (XFRAME (frame)) == FRAME_X_DISPLAY (*fp))
	  XFRAME (frame)->mouse_moved = false;

      dpyinfo->last_mouse_scroll_bar = NULL;

      /* Figure out which root window we're on.  */
      XQueryPointer (FRAME_X_DISPLAY (*fp),
		     DefaultRootWindow (FRAME_X_DISPLAY (*fp)),
		     /* The root window which contains the pointer.  */
		     &root,
		     /* Trash which we can't trust if the pointer is on
			a different screen.  */
		     &dummy_window,
		     /* The position on that root window.  */
		     &root_x, &root_y,
		     /* More trash we can't trust.  */
		     &dummy, &dummy,
		     /* Modifier keys and pointer buttons, about which
			we don't care.  */
		     (unsigned int *) &dummy);

      /* Now we have a position on the root; find the innermost window
	 containing the pointer.  */
      {
	Window win, child;
	Window first_win = 0;
	int win_x, win_y;
	int parent_x = 0, parent_y = 0;

	win = root;

	/* XTranslateCoordinates can get errors if the window
	   structure is changing at the same time this function
	   is running.  So at least we must not crash from them.  */

	x_catch_errors (FRAME_X_DISPLAY (*fp));

	if (gui_mouse_grabbed (dpyinfo) && !EQ (track_mouse, Qdropping))
	  {
	    /* If mouse was grabbed on a frame, give coords for that frame
	       even if the mouse is now outside it.  */
	    XTranslateCoordinates (FRAME_X_DISPLAY (*fp),
				   /* From-window.  */
				   root,
				   /* To-window.  */
				   FRAME_X_WINDOW (dpyinfo->last_mouse_frame),
				   /* From-position, to-position.  */
				   root_x, root_y, &win_x, &win_y,
				   /* Child of win.  */
				   &child);
	    f1 = dpyinfo->last_mouse_frame;
	  }
	else
	  {
	    while (true)
	      {
		XTranslateCoordinates (FRAME_X_DISPLAY (*fp),
				       /* From-window, to-window.  */
				       root, win,
				       /* From-position, to-position.  */
				       root_x, root_y, &win_x, &win_y,
				       /* Child of win.  */
				       &child);
		if (child == None || child == win)
		  {
		    /* On GTK we have not inspected WIN yet.  If it has
		       a frame and that frame has a parent, use it.  */
		    struct frame *f = x_window_to_frame (dpyinfo, win);

		    if (f && FRAME_PARENT_FRAME (f))
		      first_win = win;
		    break;
		  }
		/* We don't wan't to know the innermost window.  We
		   want the edit window.  For non-Gtk+ the innermost
		   window is the edit window.  For Gtk+ it might not
		   be.  It might be the tool bar for example.  */
		if (x_window_to_frame (dpyinfo, win))
		  /* But don't hurry.  We might find a child frame
		     beneath.  */
		  first_win = win;
		win = child;
		parent_x = win_x;
		parent_y = win_y;
	      }

	    if (first_win)
	      win = first_win;

	    /* Now we know that:
	       win is the innermost window containing the pointer
	       (XTC says it has no child containing the pointer),
	       win_x and win_y are the pointer's position in it
	       (XTC did this the last time through), and
	       parent_x and parent_y are the pointer's position in win's parent.
	       (They are what win_x and win_y were when win was child.
	       If win is the root window, it has no parent, and
	       parent_{x,y} are invalid, but that's okay, because we'll
	       never use them in that case.)  */

	    /* We don't wan't to know the innermost window.  We
	       want the edit window.  */
	    f1 = x_window_to_frame (dpyinfo, win);
	  }

	if ((!f1 || FRAME_TOOLTIP_P (f1))
	    && EQ (track_mouse, Qdropping)
	    && gui_mouse_grabbed (dpyinfo))
	  {
	    /* When dropping then if we didn't get a frame or only a
	       tooltip frame and the mouse was grabbed on a frame,
	       give coords for that frame even if the mouse is now
	       outside it.  */
	    XTranslateCoordinates (FRAME_X_DISPLAY (*fp),
				   /* From-window.  */
				   root,
				   /* To-window.  */
				   FRAME_X_WINDOW (dpyinfo->last_mouse_frame),
				   /* From-position, to-position.  */
				   root_x, root_y, &win_x, &win_y,
				   /* Child of win.  */
				   &child);
	    f1 = dpyinfo->last_mouse_frame;
	  }
	else if (f1 && FRAME_TOOLTIP_P (f1))
	  f1 = NULL;

	if (x_had_errors_p (FRAME_X_DISPLAY (*fp)))
	  f1 = NULL;

	x_uncatch_errors_after_check ();

	/* If not, is it one of our scroll bars?  */
	if (!f1)
	  {
	    struct scroll_bar *bar;

            bar = x_window_to_scroll_bar (FRAME_X_DISPLAY (*fp), win, 2);

	    if (bar)
	      {
		f1 = XFRAME (WINDOW_FRAME (XWINDOW (bar->window)));
		win_x = parent_x;
		win_y = parent_y;
	      }
	  }

	if (!f1 && insist > 0)
	  f1 = SELECTED_FRAME ();

	if (f1)
	  {
	    /* Ok, we found a frame.  Store all the values.
	       last_mouse_glyph is a rectangle used to reduce the
	       generation of mouse events.  To not miss any motion
	       events, we must divide the frame into rectangles of the
	       size of the smallest character that could be displayed
	       on it, i.e. into the same rectangles that matrices on
	       the frame are divided into.  */

	    /* FIXME: what if F1 is not an X frame?  */
	    dpyinfo = FRAME_DISPLAY_INFO (f1);
	    remember_mouse_glyph (f1, win_x, win_y, &dpyinfo->last_mouse_glyph);
	    dpyinfo->last_mouse_glyph_frame = f1;

	    *bar_window = Qnil;
	    *part = 0;
	    *fp = f1;
	    XSETINT (*x, win_x);
	    XSETINT (*y, win_y);
	    *timestamp = dpyinfo->last_mouse_movement_time;
	  }
      }
    }

  unblock_input ();
}



/***********************************************************************
			       Scroll bars
 ***********************************************************************/

/* Scroll bar support.  */

/* Given an X window ID and a DISPLAY, find the struct scroll_bar which
   manages it.
   This can be called in GC, so we have to make sure to strip off mark
   bits.  */

static struct scroll_bar *
x_window_to_scroll_bar (Display *display, Window window_id, int type)
{
  Lisp_Object tail, frame;

  window_id = (Window) xg_get_scroll_id_for_window (display, window_id);

  FOR_EACH_FRAME (tail, frame)
    {
      Lisp_Object bar, condemned;

      if (! FRAME_X_P (XFRAME (frame)))
        continue;

      /* Scan this frame's scroll bar list for a scroll bar with the
         right window ID.  */
      condemned = FRAME_CONDEMNED_SCROLL_BARS (XFRAME (frame));
      for (bar = FRAME_SCROLL_BARS (XFRAME (frame));
	   /* This trick allows us to search both the ordinary and
              condemned scroll bar lists with one loop.  */
	   ! NILP (bar) || (bar = condemned,
			       condemned = Qnil,
			       ! NILP (bar));
	   bar = XSCROLL_BAR (bar)->next)
	if (XSCROLL_BAR (bar)->x_window == window_id
            && FRAME_X_DISPLAY (XFRAME (frame)) == display
	    && (type == 2
		|| (type == 1 && XSCROLL_BAR (bar)->horizontal)
		|| (type == 0 && !XSCROLL_BAR (bar)->horizontal)))
	  return XSCROLL_BAR (bar);
    }

  return NULL;
}



/************************************************************************
			 Toolkit scroll bars
 ************************************************************************/


static void x_send_scroll_bar_event (Lisp_Object, enum scroll_bar_part,
                                     int, int, bool);

/* Lisp window being scrolled.  Set when starting to interact with
   a toolkit scroll bar, reset to nil when ending the interaction.  */

static Lisp_Object window_being_scrolled;

/* Whether this is an Xaw with arrow-scrollbars.  This should imply
   that movements of 1/20 of the screen size are mapped to up/down.  */


/* Send a client message with message type Xatom_Scrollbar for a
   scroll action to the frame of WINDOW.  PART is a value identifying
   the part of the scroll bar that was clicked on.  PORTION is the
   amount to scroll of a whole of WHOLE.  */

static void
x_send_scroll_bar_event (Lisp_Object window, enum scroll_bar_part part,
			 int portion, int whole, bool horizontal)
{
  XEvent event;
  XClientMessageEvent *ev = &event.xclient;
  struct window *w = XWINDOW (window);
  struct frame *f = XFRAME (w->frame);
  intptr_t iw = (intptr_t) w;
  verify (INTPTR_WIDTH <= 64);
  int sign_shift = INTPTR_WIDTH - 32;

  block_input ();

  /* Construct a ClientMessage event to send to the frame.  */
  ev->type = ClientMessage;
  ev->message_type = (horizontal
		      ? FRAME_DISPLAY_INFO (f)->Xatom_Horizontal_Scrollbar
		      : FRAME_DISPLAY_INFO (f)->Xatom_Scrollbar);
  ev->display = FRAME_X_DISPLAY (f);
  ev->window = FRAME_X_WINDOW (f);
  ev->format = 32;

  /* A 32-bit X client on a 64-bit X server can pass a window pointer
     as-is.  A 64-bit client on a 32-bit X server is in trouble
     because a pointer does not fit and would be truncated while
     passing through the server.  So use two slots and hope that X12
     will resolve such issues someday.  */
  ev->data.l[0] = iw >> 31 >> 1;
  ev->data.l[1] = sign_shift <= 0 ? iw : iw << sign_shift >> sign_shift;
  ev->data.l[2] = part;
  ev->data.l[3] = portion;
  ev->data.l[4] = whole;

  /* Setting the event mask to zero means that the message will
     be sent to the client that created the window, and if that
     window no longer exists, no event will be sent.  */
  XSendEvent (FRAME_X_DISPLAY (f), FRAME_X_WINDOW (f), False, 0, &event);
  unblock_input ();
}


/* Transform a scroll bar ClientMessage EVENT to an Emacs input event
   in *IEVENT.  */

static void
x_scroll_bar_to_input_event (const XEvent *event,
			     struct input_event *ievent)
{
  const XClientMessageEvent *ev = &event->xclient;
  Lisp_Object window;
  struct window *w;

  /* See the comment in the function above.  */
  intptr_t iw0 = ev->data.l[0];
  intptr_t iw1 = ev->data.l[1];
  intptr_t iw = (iw0 << 31 << 1) + (iw1 & 0xffffffffu);
  w = (struct window *) iw;

  XSETWINDOW (window, w);

  ievent->kind = SCROLL_BAR_CLICK_EVENT;
  ievent->frame_or_window = window;
  ievent->arg = Qnil;
  ievent->timestamp = CurrentTime;
  ievent->code = 0;
  ievent->part = ev->data.l[2];
  ievent->x = make_fixnum (ev->data.l[3]);
  ievent->y = make_fixnum (ev->data.l[4]);
  ievent->modifiers = 0;
}

/* Transform a horizontal scroll bar ClientMessage EVENT to an Emacs
   input event in *IEVENT.  */

static void
x_horizontal_scroll_bar_to_input_event (const XEvent *event,
					struct input_event *ievent)
{
  const XClientMessageEvent *ev = &event->xclient;
  Lisp_Object window;
  struct window *w;

  /* See the comment in the function above.  */
  intptr_t iw0 = ev->data.l[0];
  intptr_t iw1 = ev->data.l[1];
  intptr_t iw = (iw0 << 31 << 1) + (iw1 & 0xffffffffu);
  w = (struct window *) iw;

  XSETWINDOW (window, w);

  ievent->kind = HORIZONTAL_SCROLL_BAR_CLICK_EVENT;
  ievent->frame_or_window = window;
  ievent->arg = Qnil;
  ievent->timestamp = CurrentTime;
  ievent->code = 0;
  ievent->part = ev->data.l[2];
  ievent->x = make_fixnum (ev->data.l[3]);
  ievent->y = make_fixnum (ev->data.l[4]);
  ievent->modifiers = 0;
}


/* Scroll bar callback for GTK scroll bars.  WIDGET is the scroll
   bar widget.  DATA is a pointer to the scroll_bar structure. */

static gboolean
xg_scroll_callback (GtkRange     *range,
                    GtkScrollType scroll,
                    gdouble       value,
                    gpointer      user_data)
{
  int whole = 0, portion = 0;
  struct scroll_bar *bar = user_data;
  enum scroll_bar_part part = scroll_bar_nowhere;
  GtkAdjustment *adj = GTK_ADJUSTMENT (gtk_range_get_adjustment (range));
  struct frame *f = g_object_get_data (G_OBJECT (range), XG_FRAME_DATA);

  if (xg_ignore_gtk_scrollbar) return false;

  switch (scroll)
    {
    case GTK_SCROLL_JUMP:
      /* Buttons 1 2 or 3 must be grabbed.  */
      if (FRAME_DISPLAY_INFO (f)->grabbed != 0
          && FRAME_DISPLAY_INFO (f)->grabbed < (1 << 4))
        {
	  if (bar->horizontal)
	    {
	      part = scroll_bar_horizontal_handle;
	      whole = (int)(gtk_adjustment_get_upper (adj) -
			    gtk_adjustment_get_page_size (adj));
	      portion = min ((int)value, whole);
	      bar->dragging = portion;
	    }
	  else
	    {
	      part = scroll_bar_handle;
	      whole = gtk_adjustment_get_upper (adj) -
		gtk_adjustment_get_page_size (adj);
	      portion = min ((int)value, whole);
	      bar->dragging = portion;
	    }
	}
      break;
    case GTK_SCROLL_STEP_BACKWARD:
      part = (bar->horizontal
	      ? scroll_bar_left_arrow : scroll_bar_up_arrow);
      bar->dragging = -1;
      break;
    case GTK_SCROLL_STEP_FORWARD:
      part = (bar->horizontal
	      ? scroll_bar_right_arrow : scroll_bar_down_arrow);
      bar->dragging = -1;
      break;
    case GTK_SCROLL_PAGE_BACKWARD:
      part = (bar->horizontal
	      ? scroll_bar_before_handle : scroll_bar_above_handle);
      bar->dragging = -1;
      break;
    case GTK_SCROLL_PAGE_FORWARD:
      part = (bar->horizontal
	      ? scroll_bar_after_handle : scroll_bar_below_handle);
      bar->dragging = -1;
      break;
    default:
      break;
    }

  if (part != scroll_bar_nowhere)
    {
      window_being_scrolled = bar->window;
      x_send_scroll_bar_event (bar->window, part, portion, whole,
			       bar->horizontal);
    }

  return false;
}

/* Callback for button release. Sets dragging to -1 when dragging is done.  */

static gboolean
xg_end_scroll_callback (GtkWidget *widget,
                        GdkEventButton *event,
                        gpointer user_data)
{
  struct scroll_bar *bar = user_data;
  bar->dragging = -1;
  if (WINDOWP (window_being_scrolled))
    {
      x_send_scroll_bar_event (window_being_scrolled,
                               scroll_bar_end_scroll, 0, 0, bar->horizontal);
      window_being_scrolled = Qnil;
    }

  return false;
}


#define SCROLL_BAR_NAME "verticalScrollBar"
#define SCROLL_BAR_HORIZONTAL_NAME "horizontalScrollBar"

/* Create the widget for scroll bar BAR on frame F.  Record the widget
   and X window of the scroll bar in BAR.  */

static void
x_create_toolkit_scroll_bar (struct frame *f, struct scroll_bar *bar)
{
  const char *scroll_bar_name = SCROLL_BAR_NAME;

  block_input ();
  xg_create_scroll_bar (f, bar, G_CALLBACK (xg_scroll_callback),
                        G_CALLBACK (xg_end_scroll_callback),
                        scroll_bar_name);
  unblock_input ();
}

static void
x_create_horizontal_toolkit_scroll_bar (struct frame *f, struct scroll_bar *bar)
{
  const char *scroll_bar_name = SCROLL_BAR_HORIZONTAL_NAME;

  block_input ();
  xg_create_horizontal_scroll_bar (f, bar, G_CALLBACK (xg_scroll_callback),
				   G_CALLBACK (xg_end_scroll_callback),
				   scroll_bar_name);
  unblock_input ();
}

<<<<<<< HEAD
=======
#else /* not USE_GTK */

static void
x_create_toolkit_scroll_bar (struct frame *f, struct scroll_bar *bar)
{
  Window xwindow;
  Widget widget;
  Arg av[20];
  int ac = 0;
  const char *scroll_bar_name = SCROLL_BAR_NAME;
  unsigned long pixel;

  block_input ();

#ifdef USE_MOTIF
  /* Set resources.  Create the widget.  */
  XtSetArg (av[ac], XtNmappedWhenManaged, False); ++ac;
  XtSetArg (av[ac], XmNminimum, 0); ++ac;
  XtSetArg (av[ac], XmNmaximum, XM_SB_MAX); ++ac;
  XtSetArg (av[ac], XmNorientation, XmVERTICAL); ++ac;
  XtSetArg (av[ac], XmNprocessingDirection, XmMAX_ON_BOTTOM), ++ac;
  XtSetArg (av[ac], XmNincrement, 1); ++ac;
  XtSetArg (av[ac], XmNpageIncrement, 1); ++ac;

  /* Note: "background" is the thumb color, and "trough" is the color behind
     everything. */
  pixel = f->output_data.x->scroll_bar_foreground_pixel;
  if (pixel != -1)
    {
      XtSetArg (av[ac], XmNbackground, pixel);
      ++ac;
    }

  pixel = f->output_data.x->scroll_bar_background_pixel;
  if (pixel != -1)
    {
      XtSetArg (av[ac], XmNtroughColor, pixel);
      ++ac;
    }

  widget = XmCreateScrollBar (f->output_data.x->edit_widget,
			      (char *) scroll_bar_name, av, ac);

  /* Add one callback for everything that can happen.  */
  XtAddCallback (widget, XmNdecrementCallback, xm_scroll_callback,
		 (XtPointer) bar);
  XtAddCallback (widget, XmNdragCallback, xm_scroll_callback,
		 (XtPointer) bar);
  XtAddCallback (widget, XmNincrementCallback, xm_scroll_callback,
		 (XtPointer) bar);
  XtAddCallback (widget, XmNpageDecrementCallback, xm_scroll_callback,
		 (XtPointer) bar);
  XtAddCallback (widget, XmNpageIncrementCallback, xm_scroll_callback,
		 (XtPointer) bar);
  XtAddCallback (widget, XmNtoBottomCallback, xm_scroll_callback,
		 (XtPointer) bar);
  XtAddCallback (widget, XmNtoTopCallback, xm_scroll_callback,
		 (XtPointer) bar);

  /* Realize the widget.  Only after that is the X window created.  */
  XtRealizeWidget (widget);

  /* Set the cursor to an arrow.  I didn't find a resource to do that.
     And I'm wondering why it hasn't an arrow cursor by default.  */
  XDefineCursor (XtDisplay (widget), XtWindow (widget),
                 f->output_data.x->nontext_cursor);

#else /* !USE_MOTIF i.e. use Xaw */

  /* Set resources.  Create the widget.  The background of the
     Xaw3d scroll bar widget is a little bit light for my taste.
     We don't alter it here to let users change it according
     to their taste with `emacs*verticalScrollBar.background: xxx'.  */
  XtSetArg (av[ac], XtNmappedWhenManaged, False); ++ac;
  XtSetArg (av[ac], XtNorientation, XtorientVertical); ++ac;
  /* For smoother scrolling with Xaw3d   -sm */
  /* XtSetArg (av[ac], XtNpickTop, True); ++ac; */

  pixel = f->output_data.x->scroll_bar_foreground_pixel;
  if (pixel != -1)
    {
      XtSetArg (av[ac], XtNforeground, pixel);
      ++ac;
    }

  pixel = f->output_data.x->scroll_bar_background_pixel;
  if (pixel != -1)
    {
      XtSetArg (av[ac], XtNbackground, pixel);
      ++ac;
    }

  /* Top/bottom shadow colors.  */

  /* Allocate them, if necessary.  */
  if (f->output_data.x->scroll_bar_top_shadow_pixel == -1)
    {
      pixel = f->output_data.x->scroll_bar_background_pixel;
      if (pixel != -1)
        {
          if (!x_alloc_lighter_color (f, FRAME_X_DISPLAY (f),
                                      FRAME_X_COLORMAP (f),
                                      &pixel, 1.2, 0x8000))
            pixel = -1;
          f->output_data.x->scroll_bar_top_shadow_pixel = pixel;
        }
    }
  if (f->output_data.x->scroll_bar_bottom_shadow_pixel == -1)
    {
      pixel = f->output_data.x->scroll_bar_background_pixel;
      if (pixel != -1)
        {
          if (!x_alloc_lighter_color (f, FRAME_X_DISPLAY (f),
                                      FRAME_X_COLORMAP (f),
                                      &pixel, 0.6, 0x4000))
            pixel = -1;
          f->output_data.x->scroll_bar_bottom_shadow_pixel = pixel;
        }
    }

#ifdef XtNbeNiceToColormap
  /* Tell the toolkit about them.  */
  if (f->output_data.x->scroll_bar_top_shadow_pixel == -1
      || f->output_data.x->scroll_bar_bottom_shadow_pixel == -1)
    /* We tried to allocate a color for the top/bottom shadow, and
       failed, so tell Xaw3d to use dithering instead.   */
    /* But only if we have a small colormap.  Xaw3d can allocate nice
       colors itself.  */
    {
      XtSetArg (av[ac], XtNbeNiceToColormap,
                DefaultDepthOfScreen (FRAME_X_SCREEN (f)) < 16);
      ++ac;
    }
  else
    /* Tell what colors Xaw3d should use for the top/bottom shadow, to
       be more consistent with other emacs 3d colors, and since Xaw3d is
       not good at dealing with allocation failure.  */
    {
      /* This tells Xaw3d to use real colors instead of dithering for
	 the shadows.  */
      XtSetArg (av[ac], XtNbeNiceToColormap, False);
      ++ac;

      /* Specify the colors.  */
      pixel = f->output_data.x->scroll_bar_top_shadow_pixel;
      if (pixel != -1)
	{
	  XtSetArg (av[ac], XtNtopShadowPixel, pixel);
	  ++ac;
	}
      pixel = f->output_data.x->scroll_bar_bottom_shadow_pixel;
      if (pixel != -1)
	{
	  XtSetArg (av[ac], XtNbottomShadowPixel, pixel);
	  ++ac;
	}
    }
#endif

  widget = XtCreateWidget (scroll_bar_name, scrollbarWidgetClass,
			   f->output_data.x->edit_widget, av, ac);

  {
    char const *initial = "";
    char const *val = initial;
    XtVaGetValues (widget, XtNscrollVCursor, (XtPointer) &val,
#ifdef XtNarrowScrollbars
		   XtNarrowScrollbars, (XtPointer) &xaw3d_arrow_scroll,
#endif
		   XtNpickTop, (XtPointer) &xaw3d_pick_top, NULL);
    if (xaw3d_arrow_scroll || val == initial)
      {	/* ARROW_SCROLL */
	xaw3d_arrow_scroll = True;
	/* Isn't that just a personal preference ?   --Stef */
	XtVaSetValues (widget, XtNcursorName, "top_left_arrow", NULL);
      }
  }

  /* Define callbacks.  */
  XtAddCallback (widget, XtNjumpProc, xaw_jump_callback, (XtPointer) bar);
  XtAddCallback (widget, XtNscrollProc, xaw_scroll_callback,
		 (XtPointer) bar);

  /* Realize the widget.  Only after that is the X window created.  */
  XtRealizeWidget (widget);

#endif /* !USE_MOTIF */

  /* Install an action hook that lets us detect when the user
     finishes interacting with a scroll bar.  */
  if (action_hook_id == 0)
    action_hook_id = XtAppAddActionHook (Xt_app_con, xt_action_hook, 0);

  /* Remember X window and widget in the scroll bar vector.  */
  SET_SCROLL_BAR_X_WIDGET (bar, widget);
  xwindow = XtWindow (widget);
  bar->x_window = xwindow;
  bar->whole = 1;
  bar->horizontal = false;

  unblock_input ();
}

static void
x_create_horizontal_toolkit_scroll_bar (struct frame *f, struct scroll_bar *bar)
{
  Window xwindow;
  Widget widget;
  Arg av[20];
  int ac = 0;
  const char *scroll_bar_name = SCROLL_BAR_HORIZONTAL_NAME;
  unsigned long pixel;

  block_input ();

#ifdef USE_MOTIF
  /* Set resources.  Create the widget.  */
  XtSetArg (av[ac], XtNmappedWhenManaged, False); ++ac;
  XtSetArg (av[ac], XmNminimum, 0); ++ac;
  XtSetArg (av[ac], XmNmaximum, XM_SB_MAX); ++ac;
  XtSetArg (av[ac], XmNorientation, XmHORIZONTAL); ++ac;
  XtSetArg (av[ac], XmNprocessingDirection, XmMAX_ON_RIGHT), ++ac;
  XtSetArg (av[ac], XmNincrement, 1); ++ac;
  XtSetArg (av[ac], XmNpageIncrement, 1); ++ac;

  /* Note: "background" is the thumb color, and "trough" is the color behind
     everything. */
  pixel = f->output_data.x->scroll_bar_foreground_pixel;
  if (pixel != -1)
    {
      XtSetArg (av[ac], XmNbackground, pixel);
      ++ac;
    }

  pixel = f->output_data.x->scroll_bar_background_pixel;
  if (pixel != -1)
    {
      XtSetArg (av[ac], XmNtroughColor, pixel);
      ++ac;
    }

  widget = XmCreateScrollBar (f->output_data.x->edit_widget,
			      (char *) scroll_bar_name, av, ac);

  /* Add one callback for everything that can happen.  */
  XtAddCallback (widget, XmNdecrementCallback, xm_scroll_callback,
		 (XtPointer) bar);
  XtAddCallback (widget, XmNdragCallback, xm_scroll_callback,
		 (XtPointer) bar);
  XtAddCallback (widget, XmNincrementCallback, xm_scroll_callback,
		 (XtPointer) bar);
  XtAddCallback (widget, XmNpageDecrementCallback, xm_scroll_callback,
		 (XtPointer) bar);
  XtAddCallback (widget, XmNpageIncrementCallback, xm_scroll_callback,
		 (XtPointer) bar);
  XtAddCallback (widget, XmNtoBottomCallback, xm_scroll_callback,
		 (XtPointer) bar);
  XtAddCallback (widget, XmNtoTopCallback, xm_scroll_callback,
		 (XtPointer) bar);

  /* Realize the widget.  Only after that is the X window created.  */
  XtRealizeWidget (widget);

  /* Set the cursor to an arrow.  I didn't find a resource to do that.
     And I'm wondering why it hasn't an arrow cursor by default.  */
  XDefineCursor (XtDisplay (widget), XtWindow (widget),
                 f->output_data.x->nontext_cursor);

#else /* !USE_MOTIF i.e. use Xaw */

  /* Set resources.  Create the widget.  The background of the
     Xaw3d scroll bar widget is a little bit light for my taste.
     We don't alter it here to let users change it according
     to their taste with `emacs*verticalScrollBar.background: xxx'.  */
  XtSetArg (av[ac], XtNmappedWhenManaged, False); ++ac;
  XtSetArg (av[ac], XtNorientation, XtorientHorizontal); ++ac;
  /* For smoother scrolling with Xaw3d   -sm */
  /* XtSetArg (av[ac], XtNpickTop, True); ++ac; */

  pixel = f->output_data.x->scroll_bar_foreground_pixel;
  if (pixel != -1)
    {
      XtSetArg (av[ac], XtNforeground, pixel);
      ++ac;
    }

  pixel = f->output_data.x->scroll_bar_background_pixel;
  if (pixel != -1)
    {
      XtSetArg (av[ac], XtNbackground, pixel);
      ++ac;
    }

  /* Top/bottom shadow colors.  */

  /* Allocate them, if necessary.  */
  if (f->output_data.x->scroll_bar_top_shadow_pixel == -1)
    {
      pixel = f->output_data.x->scroll_bar_background_pixel;
      if (pixel != -1)
        {
          if (!x_alloc_lighter_color (f, FRAME_X_DISPLAY (f),
                                      FRAME_X_COLORMAP (f),
                                      &pixel, 1.2, 0x8000))
            pixel = -1;
          f->output_data.x->scroll_bar_top_shadow_pixel = pixel;
        }
    }
  if (f->output_data.x->scroll_bar_bottom_shadow_pixel == -1)
    {
      pixel = f->output_data.x->scroll_bar_background_pixel;
      if (pixel != -1)
        {
          if (!x_alloc_lighter_color (f, FRAME_X_DISPLAY (f),
                                      FRAME_X_COLORMAP (f),
                                      &pixel, 0.6, 0x4000))
            pixel = -1;
          f->output_data.x->scroll_bar_bottom_shadow_pixel = pixel;
        }
    }

#ifdef XtNbeNiceToColormap
  /* Tell the toolkit about them.  */
  if (f->output_data.x->scroll_bar_top_shadow_pixel == -1
      || f->output_data.x->scroll_bar_bottom_shadow_pixel == -1)
    /* We tried to allocate a color for the top/bottom shadow, and
       failed, so tell Xaw3d to use dithering instead.   */
    /* But only if we have a small colormap.  Xaw3d can allocate nice
       colors itself.  */
    {
      XtSetArg (av[ac], XtNbeNiceToColormap,
                DefaultDepthOfScreen (FRAME_X_SCREEN (f)) < 16);
      ++ac;
    }
  else
    /* Tell what colors Xaw3d should use for the top/bottom shadow, to
       be more consistent with other emacs 3d colors, and since Xaw3d is
       not good at dealing with allocation failure.  */
    {
      /* This tells Xaw3d to use real colors instead of dithering for
	 the shadows.  */
      XtSetArg (av[ac], XtNbeNiceToColormap, False);
      ++ac;

      /* Specify the colors.  */
      pixel = f->output_data.x->scroll_bar_top_shadow_pixel;
      if (pixel != -1)
	{
	  XtSetArg (av[ac], XtNtopShadowPixel, pixel);
	  ++ac;
	}
      pixel = f->output_data.x->scroll_bar_bottom_shadow_pixel;
      if (pixel != -1)
	{
	  XtSetArg (av[ac], XtNbottomShadowPixel, pixel);
	  ++ac;
	}
    }
#endif

  widget = XtCreateWidget (scroll_bar_name, scrollbarWidgetClass,
			   f->output_data.x->edit_widget, av, ac);

  {
    char const *initial = "";
    char const *val = initial;
    XtVaGetValues (widget, XtNscrollVCursor, (XtPointer) &val,
#ifdef XtNarrowScrollbars
		   XtNarrowScrollbars, (XtPointer) &xaw3d_arrow_scroll,
#endif
		   XtNpickTop, (XtPointer) &xaw3d_pick_top, NULL);
    if (xaw3d_arrow_scroll || val == initial)
      {	/* ARROW_SCROLL */
	xaw3d_arrow_scroll = True;
	/* Isn't that just a personal preference ?   --Stef */
	XtVaSetValues (widget, XtNcursorName, "top_left_arrow", NULL);
      }
  }

  /* Define callbacks.  */
  XtAddCallback (widget, XtNjumpProc, xaw_jump_callback, (XtPointer) bar);
  XtAddCallback (widget, XtNscrollProc, xaw_scroll_callback,
		 (XtPointer) bar);

  /* Realize the widget.  Only after that is the X window created.  */
  XtRealizeWidget (widget);

#endif /* !USE_MOTIF */

  /* Install an action hook that lets us detect when the user
     finishes interacting with a scroll bar.  */
  if (horizontal_action_hook_id == 0)
   horizontal_action_hook_id
     = XtAppAddActionHook (Xt_app_con, xt_horizontal_action_hook, 0);

  /* Remember X window and widget in the scroll bar vector.  */
  SET_SCROLL_BAR_X_WIDGET (bar, widget);
  xwindow = XtWindow (widget);
  bar->x_window = xwindow;
  bar->whole = 1;
  bar->horizontal = true;

  unblock_input ();
}
#endif /* not USE_GTK */

>>>>>>> 3bce7ec3

/* Set the thumb size and position of scroll bar BAR.  We are currently
   displaying PORTION out of a whole WHOLE, and our position POSITION.  */

static void
x_set_toolkit_scroll_bar_thumb (struct scroll_bar *bar, int portion, int position, int whole)
{
  xg_set_toolkit_scroll_bar_thumb (bar, portion, position, whole);
}

static void
x_set_toolkit_horizontal_scroll_bar_thumb (struct scroll_bar *bar, int portion, int position, int whole)
{
  xg_set_toolkit_horizontal_scroll_bar_thumb (bar, portion, position, whole);
}




/************************************************************************
			 Scroll bars, general
 ************************************************************************/

/* Create a scroll bar and return the scroll bar vector for it.  W is
   the Emacs window on which to create the scroll bar. TOP, LEFT,
   WIDTH and HEIGHT are the pixel coordinates and dimensions of the
   scroll bar. */

static struct scroll_bar *
x_scroll_bar_create (struct window *w, int top, int left,
		     int width, int height, bool horizontal)
{
  struct frame *f = XFRAME (w->frame);
  struct scroll_bar *bar = ALLOCATE_PSEUDOVECTOR (struct scroll_bar, prev,
						  PVEC_OTHER);
  Lisp_Object barobj;

  block_input ();

  if (horizontal)
    x_create_horizontal_toolkit_scroll_bar (f, bar);
  else
    x_create_toolkit_scroll_bar (f, bar);

  XSETWINDOW (bar->window, w);
  bar->top = top;
  bar->left = left;
  bar->width = width;
  bar->height = height;
  bar->start = 0;
  bar->end = 0;
  bar->dragging = -1;
  bar->horizontal = horizontal;

  /* Add bar to its frame's list of scroll bars.  */
  bar->next = FRAME_SCROLL_BARS (f);
  bar->prev = Qnil;
  XSETVECTOR (barobj, bar);
  fset_scroll_bars (f, barobj);
  if (!NILP (bar->next))
    XSETVECTOR (XSCROLL_BAR (bar->next)->prev, bar);

  /* Map the window/widget.  */
  {
    if (horizontal)
      xg_update_horizontal_scrollbar_pos (f, bar->x_window, top,
					  left, width, max (height, 1));
    else
      xg_update_scrollbar_pos (f, bar->x_window, top,
			       left, width, max (height, 1));
    }

  unblock_input ();
  return bar;
}


/* Destroy scroll bar BAR, and set its Emacs window's scroll bar to
   nil.  */

static void
x_scroll_bar_remove (struct scroll_bar *bar)
{
  struct frame *f = XFRAME (WINDOW_FRAME (XWINDOW (bar->window)));
  block_input ();

  xg_remove_scroll_bar (f, bar->x_window);

  /* Dissociate this scroll bar from its window.  */
  if (bar->horizontal)
    wset_horizontal_scroll_bar (XWINDOW (bar->window), Qnil);
  else
    wset_vertical_scroll_bar (XWINDOW (bar->window), Qnil);

  unblock_input ();
}


/* Set the handle of the vertical scroll bar for WINDOW to indicate
   that we are displaying PORTION characters out of a total of WHOLE
   characters, starting at POSITION.  If WINDOW has no scroll bar,
   create one.  */

static void
XTset_vertical_scroll_bar (struct window *w, int portion, int whole, int position)
{
  struct frame *f = XFRAME (w->frame);
  Lisp_Object barobj;
  struct scroll_bar *bar;
  int top, height, left, width;
  int window_y, window_height;

  /* Get window dimensions.  */
  window_box (w, ANY_AREA, 0, &window_y, 0, &window_height);
  top = window_y;
  height = window_height;
  left = WINDOW_SCROLL_BAR_AREA_X (w);
  width = WINDOW_SCROLL_BAR_AREA_WIDTH (w);

  /* Does the scroll bar exist yet?  */
  if (NILP (w->vertical_scroll_bar))
    {
      if (width > 0 && height > 0)
	{
	  block_input ();
          x_clear_area (f, left, top, width, height);
	  unblock_input ();
	}

      bar = x_scroll_bar_create (w, top, left, width, max (height, 1), false);
    }
  else
    {
      /* It may just need to be moved and resized.  */
      unsigned int mask = 0;

      bar = XSCROLL_BAR (w->vertical_scroll_bar);

      block_input ();

      if (left != bar->left)
	mask |= CWX;
      if (top != bar->top)
	mask |= CWY;
      if (width != bar->width)
	mask |= CWWidth;
      if (height != bar->height)
	mask |= CWHeight;

      /* Move/size the scroll bar widget.  */
      if (mask)
	{
	  /* Since toolkit scroll bars are smaller than the space reserved
	     for them on the frame, we have to clear "under" them.  */
	  if (width > 0 && height > 0)
	    x_clear_area (f, left, top, width, height);
          xg_update_scrollbar_pos (f, bar->x_window, top,
				   left, width, max (height, 1));
	}

      /* Remember new settings.  */
      bar->left = left;
      bar->top = top;
      bar->width = width;
      bar->height = height;

      unblock_input ();
    }

  x_set_toolkit_scroll_bar_thumb (bar, portion, position, whole);

  XSETVECTOR (barobj, bar);
  wset_vertical_scroll_bar (w, barobj);
}


static void
XTset_horizontal_scroll_bar (struct window *w, int portion, int whole, int position)
{
  struct frame *f = XFRAME (w->frame);
  Lisp_Object barobj;
  struct scroll_bar *bar;
  int top, height, left, width;
  int window_x, window_width;
  int pixel_width = WINDOW_PIXEL_WIDTH (w);

  /* Get window dimensions.  */
  window_box (w, ANY_AREA, &window_x, 0, &window_width, 0);
  left = window_x;
  width = window_width;
  top = WINDOW_SCROLL_BAR_AREA_Y (w);
  height = WINDOW_SCROLL_BAR_AREA_HEIGHT (w);

  /* Does the scroll bar exist yet?  */
  if (NILP (w->horizontal_scroll_bar))
    {
      if (width > 0 && height > 0)
	{
	  block_input ();

	  /* Clear also part between window_width and
	     WINDOW_PIXEL_WIDTH.  */
	  x_clear_area (f, left, top, pixel_width, height);
	  unblock_input ();
	}

      bar = x_scroll_bar_create (w, top, left, width, height, true);
    }
  else
    {
      /* It may just need to be moved and resized.  */
      unsigned int mask = 0;

      bar = XSCROLL_BAR (w->horizontal_scroll_bar);

      block_input ();

      if (left != bar->left)
	mask |= CWX;
      if (top != bar->top)
	mask |= CWY;
      if (width != bar->width)
	mask |= CWWidth;
      if (height != bar->height)
	mask |= CWHeight;

      /* Move/size the scroll bar widget.  */
      if (mask)
	{
	  /* Since toolkit scroll bars are smaller than the space reserved
	     for them on the frame, we have to clear "under" them.  */
	  if (width > 0 && height > 0)
	    x_clear_area (f,
			  WINDOW_LEFT_EDGE_X (w), top,
			  pixel_width - WINDOW_RIGHT_DIVIDER_WIDTH (w), height);
          xg_update_horizontal_scrollbar_pos (f, bar->x_window, top, left,
					      width, height);
	}

      /* Remember new settings.  */
      bar->left = left;
      bar->top = top;
      bar->width = width;
      bar->height = height;

      unblock_input ();
    }

  x_set_toolkit_horizontal_scroll_bar_thumb (bar, portion, position, whole);
  XSETVECTOR (barobj, bar);
  wset_horizontal_scroll_bar (w, barobj);
}


/* The following three hooks are used when we're doing a thorough
   redisplay of the frame.  We don't explicitly know which scroll bars
   are going to be deleted, because keeping track of when windows go
   away is a real pain - "Can you say set-window-configuration, boys
   and girls?"  Instead, we just assert at the beginning of redisplay
   that *all* scroll bars are to be removed, and then save a scroll bar
   from the fiery pit when we actually redisplay its window.  */

/* Arrange for all scroll bars on FRAME to be removed at the next call
   to `*judge_scroll_bars_hook'.  A scroll bar may be spared if
   `*redeem_scroll_bar_hook' is applied to its window before the judgment.  */

static void
XTcondemn_scroll_bars (struct frame *frame)
{
  if (!NILP (FRAME_SCROLL_BARS (frame)))
    {
      if (!NILP (FRAME_CONDEMNED_SCROLL_BARS (frame)))
	{
	  /* Prepend scrollbars to already condemned ones.  */
	  Lisp_Object last = FRAME_SCROLL_BARS (frame);

	  while (!NILP (XSCROLL_BAR (last)->next))
	    last = XSCROLL_BAR (last)->next;

	  XSCROLL_BAR (last)->next = FRAME_CONDEMNED_SCROLL_BARS (frame);
	  XSCROLL_BAR (FRAME_CONDEMNED_SCROLL_BARS (frame))->prev = last;
	}

      fset_condemned_scroll_bars (frame, FRAME_SCROLL_BARS (frame));
      fset_scroll_bars (frame, Qnil);
    }
}


/* Un-mark WINDOW's scroll bar for deletion in this judgment cycle.
   Note that WINDOW isn't necessarily condemned at all.  */

static void
XTredeem_scroll_bar (struct window *w)
{
  struct scroll_bar *bar;
  Lisp_Object barobj;
  struct frame *f;

  /* We can't redeem this window's scroll bar if it doesn't have one.  */
  if (NILP (w->vertical_scroll_bar) && NILP (w->horizontal_scroll_bar))
    emacs_abort ();

  if (!NILP (w->vertical_scroll_bar) && WINDOW_HAS_VERTICAL_SCROLL_BAR (w))
    {
      bar = XSCROLL_BAR (w->vertical_scroll_bar);
      /* Unlink it from the condemned list.  */
      f = XFRAME (WINDOW_FRAME (w));
      if (NILP (bar->prev))
	{
	  /* If the prev pointer is nil, it must be the first in one of
	     the lists.  */
	  if (EQ (FRAME_SCROLL_BARS (f), w->vertical_scroll_bar))
	    /* It's not condemned.  Everything's fine.  */
	    goto horizontal;
	  else if (EQ (FRAME_CONDEMNED_SCROLL_BARS (f),
		       w->vertical_scroll_bar))
	    fset_condemned_scroll_bars (f, bar->next);
	  else
	    /* If its prev pointer is nil, it must be at the front of
	       one or the other!  */
	    emacs_abort ();
	}
      else
	XSCROLL_BAR (bar->prev)->next = bar->next;

      if (! NILP (bar->next))
	XSCROLL_BAR (bar->next)->prev = bar->prev;

      bar->next = FRAME_SCROLL_BARS (f);
      bar->prev = Qnil;
      XSETVECTOR (barobj, bar);
      fset_scroll_bars (f, barobj);
      if (! NILP (bar->next))
	XSETVECTOR (XSCROLL_BAR (bar->next)->prev, bar);
    }

 horizontal:
  if (!NILP (w->horizontal_scroll_bar) && WINDOW_HAS_HORIZONTAL_SCROLL_BAR (w))
    {
      bar = XSCROLL_BAR (w->horizontal_scroll_bar);
      /* Unlink it from the condemned list.  */
      f = XFRAME (WINDOW_FRAME (w));
      if (NILP (bar->prev))
	{
	  /* If the prev pointer is nil, it must be the first in one of
	     the lists.  */
	  if (EQ (FRAME_SCROLL_BARS (f), w->horizontal_scroll_bar))
	    /* It's not condemned.  Everything's fine.  */
	    return;
	  else if (EQ (FRAME_CONDEMNED_SCROLL_BARS (f),
		       w->horizontal_scroll_bar))
	    fset_condemned_scroll_bars (f, bar->next);
	  else
	    /* If its prev pointer is nil, it must be at the front of
	       one or the other!  */
	    emacs_abort ();
	}
      else
	XSCROLL_BAR (bar->prev)->next = bar->next;

      if (! NILP (bar->next))
	XSCROLL_BAR (bar->next)->prev = bar->prev;

      bar->next = FRAME_SCROLL_BARS (f);
      bar->prev = Qnil;
      XSETVECTOR (barobj, bar);
      fset_scroll_bars (f, barobj);
      if (! NILP (bar->next))
	XSETVECTOR (XSCROLL_BAR (bar->next)->prev, bar);
    }
}

/* Remove all scroll bars on FRAME that haven't been saved since the
   last call to `*condemn_scroll_bars_hook'.  */

static void
XTjudge_scroll_bars (struct frame *f)
{
  Lisp_Object bar, next;

  bar = FRAME_CONDEMNED_SCROLL_BARS (f);

  /* Clear out the condemned list now so we won't try to process any
     more events on the hapless scroll bars.  */
  fset_condemned_scroll_bars (f, Qnil);

  for (; ! NILP (bar); bar = next)
    {
      struct scroll_bar *b = XSCROLL_BAR (bar);

      x_scroll_bar_remove (b);

      next = b->next;
      b->next = b->prev = Qnil;
    }

  /* Now there should be no references to the condemned scroll bars,
     and they should get garbage-collected.  */
}


/* Handle a mouse click on the scroll bar BAR.  If *EMACS_EVENT's kind
   is set to something other than NO_EVENT, it is enqueued.

   This may be called from a signal handler, so we have to ignore GC
   mark bits.  */


static void
x_scroll_bar_handle_click (struct scroll_bar *bar,
			   const XEvent *event,
			   struct input_event *emacs_event)
{
  if (! WINDOWP (bar->window))
    emacs_abort ();

  emacs_event->kind = (bar->horizontal
		       ? HORIZONTAL_SCROLL_BAR_CLICK_EVENT
		       : SCROLL_BAR_CLICK_EVENT);
  emacs_event->code = event->xbutton.button - Button1;
  emacs_event->modifiers
    = (x_x_to_emacs_modifiers (FRAME_DISPLAY_INFO
			       (XFRAME (WINDOW_FRAME (XWINDOW (bar->window)))),
			       event->xbutton.state)
       | (event->type == ButtonRelease
	  ? up_modifier
	  : down_modifier));
  emacs_event->frame_or_window = bar->window;
  emacs_event->arg = Qnil;
  emacs_event->timestamp = event->xbutton.time;
  if (bar->horizontal)
    {
      int left_range
	= HORIZONTAL_SCROLL_BAR_LEFT_RANGE (f, bar->width);
      int x = event->xbutton.x - HORIZONTAL_SCROLL_BAR_LEFT_BORDER;

      if (x < 0) x = 0;
      if (x > left_range) x = left_range;

      if (x < bar->start)
	emacs_event->part = scroll_bar_before_handle;
      else if (x < bar->end + HORIZONTAL_SCROLL_BAR_MIN_HANDLE)
	emacs_event->part = scroll_bar_horizontal_handle;
      else
	emacs_event->part = scroll_bar_after_handle;

      XSETINT (emacs_event->x, left_range);
      XSETINT (emacs_event->y, x);
    }
  else
    {
      int top_range
	= VERTICAL_SCROLL_BAR_TOP_RANGE (f, bar->height);
      int y = event->xbutton.y - VERTICAL_SCROLL_BAR_TOP_BORDER;

      if (y < 0) y = 0;
      if (y > top_range) y = top_range;

      if (y < bar->start)
	emacs_event->part = scroll_bar_above_handle;
      else if (y < bar->end + VERTICAL_SCROLL_BAR_MIN_HANDLE)
	emacs_event->part = scroll_bar_handle;
      else
	emacs_event->part = scroll_bar_below_handle;

      XSETINT (emacs_event->x, y);
      XSETINT (emacs_event->y, top_range);
    }
}

/* Return information to the user about the current position of the mouse
   on the scroll bar.  */

static void
x_scroll_bar_report_motion (struct frame **fp, Lisp_Object *bar_window,
			    enum scroll_bar_part *part, Lisp_Object *x,
			    Lisp_Object *y, Time *timestamp)
{
  struct x_display_info *dpyinfo = FRAME_DISPLAY_INFO (*fp);
  struct scroll_bar *bar = dpyinfo->last_mouse_scroll_bar;
  Window w = bar->x_window;
  struct frame *f = XFRAME (WINDOW_FRAME (XWINDOW (bar->window)));
  int win_x, win_y;
  Window dummy_window;
  int dummy_coord;
  unsigned int dummy_mask;

  block_input ();

  /* Get the mouse's position relative to the scroll bar window, and
     report that.  */
  if (XQueryPointer (FRAME_X_DISPLAY (f), w,

		     /* Root, child, root x and root y.  */
		     &dummy_window, &dummy_window,
		     &dummy_coord, &dummy_coord,

		     /* Position relative to scroll bar.  */
		     &win_x, &win_y,

		     /* Mouse buttons and modifier keys.  */
		     &dummy_mask))
    {
      int top_range = VERTICAL_SCROLL_BAR_TOP_RANGE (f, bar->height);

      win_y -= VERTICAL_SCROLL_BAR_TOP_BORDER;

      if (bar->dragging != -1)
	win_y -= bar->dragging;

      if (win_y < 0)
	win_y = 0;
      if (win_y > top_range)
	win_y = top_range;

      *fp = f;
      *bar_window = bar->window;

      if (bar->dragging != -1)
	*part = scroll_bar_handle;
      else if (win_y < bar->start)
	*part = scroll_bar_above_handle;
      else if (win_y < bar->end + VERTICAL_SCROLL_BAR_MIN_HANDLE)
	*part = scroll_bar_handle;
      else
	*part = scroll_bar_below_handle;

      XSETINT (*x, win_y);
      XSETINT (*y, top_range);

      f->mouse_moved = false;
      dpyinfo->last_mouse_scroll_bar = NULL;
      *timestamp = dpyinfo->last_mouse_movement_time;
    }

  unblock_input ();
}


/* Return information to the user about the current position of the mouse
   on the scroll bar.  */

static void
x_horizontal_scroll_bar_report_motion (struct frame **fp, Lisp_Object *bar_window,
				       enum scroll_bar_part *part, Lisp_Object *x,
				       Lisp_Object *y, Time *timestamp)
{
  struct x_display_info *dpyinfo = FRAME_DISPLAY_INFO (*fp);
  struct scroll_bar *bar = dpyinfo->last_mouse_scroll_bar;
  Window w = bar->x_window;
  struct frame *f = XFRAME (WINDOW_FRAME (XWINDOW (bar->window)));
  int win_x, win_y;
  Window dummy_window;
  int dummy_coord;
  unsigned int dummy_mask;

  block_input ();

  /* Get the mouse's position relative to the scroll bar window, and
     report that.  */
  if (XQueryPointer (FRAME_X_DISPLAY (f), w,

		     /* Root, child, root x and root y.  */
		     &dummy_window, &dummy_window,
		     &dummy_coord, &dummy_coord,

		     /* Position relative to scroll bar.  */
		     &win_x, &win_y,

		     /* Mouse buttons and modifier keys.  */
		     &dummy_mask))
    {
      int left_range = HORIZONTAL_SCROLL_BAR_LEFT_RANGE (f, bar->width);

      win_x -= HORIZONTAL_SCROLL_BAR_LEFT_BORDER;

      if (bar->dragging != -1)
	win_x -= bar->dragging;

      if (win_x < 0)
	win_x = 0;
      if (win_x > left_range)
	win_x = left_range;

      *fp = f;
      *bar_window = bar->window;

      if (bar->dragging != -1)
	*part = scroll_bar_horizontal_handle;
      else if (win_x < bar->start)
	*part = scroll_bar_before_handle;
      else if (win_x < bar->end + HORIZONTAL_SCROLL_BAR_MIN_HANDLE)
	*part = scroll_bar_handle;
      else
	*part = scroll_bar_after_handle;

      XSETINT (*y, win_x);
      XSETINT (*x, left_range);

      f->mouse_moved = false;
      dpyinfo->last_mouse_scroll_bar = NULL;
      *timestamp = dpyinfo->last_mouse_movement_time;
    }

  unblock_input ();
}


/* The screen has been cleared so we may have changed foreground or
   background colors, and the scroll bars may need to be redrawn.
   Clear out the scroll bars, and ask for expose events, so we can
   redraw them.  */

static void
x_scroll_bar_clear (struct frame *f)
{
}

#ifdef ENABLE_CHECKING

/* Record the last 100 characters stored
   to help debug the loss-of-chars-during-GC problem.  */

static int temp_index;
static short temp_buffer[100];

#define STORE_KEYSYM_FOR_DEBUG(keysym)				\
  if (temp_index == ARRAYELTS (temp_buffer))			\
    temp_index = 0;						\
  temp_buffer[temp_index++] = (keysym)

#else /* not ENABLE_CHECKING */

#define STORE_KEYSYM_FOR_DEBUG(keysym) ((void)0)

#endif /* ENABLE_CHECKING */

/* Set this to nonzero to fake an "X I/O error"
   on a particular display.  */

static struct x_display_info *XTread_socket_fake_io_error;

/* When we find no input here, we occasionally do a no-op command
   to verify that the X server is still running and we can still talk with it.
   We try all the open displays, one by one.
   This variable is used for cycling thru the displays.  */

static struct x_display_info *next_noop_dpyinfo;

enum
{
  X_EVENT_NORMAL,
  X_EVENT_GOTO_OUT,
  X_EVENT_DROP
};

/* Filter events for the current X input method.
   DPYINFO is the display this event is for.
   EVENT is the X event to filter.

   Returns non-zero if the event was filtered, caller shall not process
   this event further.
   Returns zero if event is wasn't filtered.  */

#ifdef HAVE_X_I18N
static int
x_filter_event (struct x_display_info *dpyinfo, XEvent *event)
{
  /* XFilterEvent returns non-zero if the input method has
   consumed the event.  We pass the frame's X window to
   XFilterEvent because that's the one for which the IC
   was created.  */

  struct frame *f1 = x_any_window_to_frame (dpyinfo,
                                            event->xclient.window);

  return XFilterEvent (event, f1 ? FRAME_X_WINDOW (f1) : None);
}
#endif

static int current_count;
static int current_finish;
static struct input_event *current_hold_quit;

/* This is the filter function invoked by the GTK event loop.
   It is invoked before the XEvent is translated to a GdkEvent,
   so we have a chance to act on the event before GTK.  */
static GdkFilterReturn
event_handler_gdk (GdkXEvent *gxev, GdkEvent *ev, gpointer data)
{
  XEvent *xev = (XEvent *) gxev;

  block_input ();
  if (current_count >= 0)
    {
      struct x_display_info *dpyinfo;

      dpyinfo = x_display_info_for_display (xev->xany.display);

#ifdef HAVE_X_I18N
      /* Filter events for the current X input method.
         GTK calls XFilterEvent but not for key press and release,
         so we do it here.  */
      if ((xev->type == KeyPress || xev->type == KeyRelease)
	  && dpyinfo
	  && x_filter_event (dpyinfo, xev))
	{
	  unblock_input ();
	  return GDK_FILTER_REMOVE;
	}
#endif

      if (! dpyinfo)
        current_finish = X_EVENT_NORMAL;
      else
	current_count
	  += handle_one_xevent (dpyinfo, xev, &current_finish,
				current_hold_quit);
    }
  else
    current_finish = x_dispatch_event (xev, xev->xany.display);

  unblock_input ();

  if (current_finish == X_EVENT_GOTO_OUT || current_finish == X_EVENT_DROP)
    return GDK_FILTER_REMOVE;

  return GDK_FILTER_CONTINUE;
}


static void xembed_send_message (struct frame *f, Time,
                                 enum xembed_message,
                                 long detail, long data1, long data2);

static void
x_net_wm_state (struct frame *f, Window window)
{
  int value = FULLSCREEN_NONE;
  Lisp_Object lval = Qnil;
  bool sticky = false;

  x_get_current_wm_state (f, window, &value, &sticky);

  switch (value)
    {
    case FULLSCREEN_WIDTH:
      lval = Qfullwidth;
      break;
    case FULLSCREEN_HEIGHT:
      lval = Qfullheight;
      break;
    case FULLSCREEN_BOTH:
      lval = Qfullboth;
      break;
    case FULLSCREEN_MAXIMIZED:
      lval = Qmaximized;
      break;
    }

  frame_size_history_add
    (f, Qx_net_wm_state, 0, 0,
     list2 (get_frame_param (f, Qfullscreen), lval));

  store_frame_param (f, Qfullscreen, lval);
/**   store_frame_param (f, Qsticky, sticky ? Qt : Qnil); **/
}

/* Flip back buffers on any frames with undrawn content.  */
static void
flush_dirty_back_buffers (void)
{
  block_input ();
  Lisp_Object tail, frame;
  FOR_EACH_FRAME (tail, frame)
    {
      struct frame *f = XFRAME (frame);
      if (FRAME_LIVE_P (f) &&
          FRAME_X_P (f) &&
          FRAME_X_WINDOW (f) &&
          !FRAME_GARBAGED_P (f) &&
          !buffer_flipping_blocked_p () &&
          FRAME_X_NEED_BUFFER_FLIP (f))
        show_back_buffer (f);
    }
  unblock_input ();
}

/**
  mouse_or_wdesc_frame: When not dropping and the mouse was grabbed
  for DPYINFO, return the frame where the mouse was seen last.  If
  there's no such frame, return the frame according to WDESC.  When
  dropping, return the frame according to WDESC.  If there's no such
  frame and the mouse was grabbed for DPYINFO, return the frame where
  the mouse was seen last.  In either case, never return a tooltip
  frame.  */
static struct frame *
mouse_or_wdesc_frame (struct x_display_info *dpyinfo, int wdesc)
{
  struct frame *lm_f = (gui_mouse_grabbed (dpyinfo)
			? dpyinfo->last_mouse_frame
			: NULL);

  if (lm_f && !EQ (track_mouse, Qdropping))
    return lm_f;
  else
    {
      struct frame *w_f = x_window_to_frame (dpyinfo, wdesc);

      /* Do not return a tooltip frame.  */
      if (!w_f || FRAME_TOOLTIP_P (w_f))
	return EQ (track_mouse, Qdropping) ? lm_f : NULL;
      else
	/* When dropping it would be probably nice to raise w_f
	   here.  */
	return w_f;
    }
}

/* Handles the XEvent EVENT on display DPYINFO.

   *FINISH is X_EVENT_GOTO_OUT if caller should stop reading events.
   *FINISH is zero if caller should continue reading events.
   *FINISH is X_EVENT_DROP if event should not be passed to the toolkit.
   *EVENT is unchanged unless we're processing KeyPress event.

   We return the number of characters stored into the buffer.  */

static int
handle_one_xevent (struct x_display_info *dpyinfo,
		   const XEvent *event,
		   int *finish, struct input_event *hold_quit)
{
  union buffered_input_event inev;
  int count = 0;
  int do_help = 0;
  ptrdiff_t nbytes = 0;
  struct frame *any, *f = NULL;
  struct coding_system coding;
  Mouse_HLInfo *hlinfo = &dpyinfo->mouse_highlight;
  /* This holds the state XLookupString needs to implement dead keys
     and other tricks known as "compose processing".  _X Window System_
     says that a portable program can't use this, but Stephen Gildea assures
     me that letting the compiler initialize it to zeros will work okay.  */
  static XComposeStatus compose_status;
  XEvent configureEvent;
  XEvent next_event;

  USE_SAFE_ALLOCA;

  *finish = X_EVENT_NORMAL;

  EVENT_INIT (inev.ie);
  inev.ie.kind = NO_EVENT;
  inev.ie.arg = Qnil;

  any = x_any_window_to_frame (dpyinfo, event->xany.window);

  if (any && any->wait_event_type == event->type)
    any->wait_event_type = 0; /* Indicates we got it.  */

  switch (event->type)
    {
    case ClientMessage:
      {
        if (event->xclient.message_type == dpyinfo->Xatom_wm_protocols
            && event->xclient.format == 32)
          {
            if (event->xclient.data.l[0] == dpyinfo->Xatom_wm_take_focus)
              {
                /* Use the value returned by x_any_window_to_frame
		   because this could be the shell widget window
		   if the frame has no title bar.  */
                f = any;
#ifdef HAVE_X_I18N
                /* Not quite sure this is needed -pd */
                if (f && FRAME_XIC (f))
                  XSetICFocus (FRAME_XIC (f));
#endif
#if false
      /* Emacs sets WM hints whose `input' field is `true'.  This
	 instructs the WM to set the input focus automatically for
	 Emacs with a call to XSetInputFocus.  Setting WM_TAKE_FOCUS
	 tells the WM to send us a ClientMessage WM_TAKE_FOCUS after
	 it has set the focus.  So, XSetInputFocus below is not
	 needed.

	 The call to XSetInputFocus below has also caused trouble.  In
	 cases where the XSetInputFocus done by the WM and the one
	 below are temporally close (on a fast machine), the call
	 below can generate additional FocusIn events which confuse
	 Emacs.  */

                /* Since we set WM_TAKE_FOCUS, we must call
                   XSetInputFocus explicitly.  But not if f is null,
                   since that might be an event for a deleted frame.  */
                if (f)
                  {
                    Display *d = event->xclient.display;
                    /* Catch and ignore errors, in case window has been
                       iconified by a window manager such as GWM.  */
                    x_catch_errors (d);
                    XSetInputFocus (d, event->xclient.window,
                                    /* The ICCCM says this is
                                       the only valid choice.  */
                                    RevertToParent,
                                    event->xclient.data.l[1]);
                    x_uncatch_errors ();
                  }
                /* Not certain about handling scroll bars here */
#endif
		goto done;
              }

            if (event->xclient.data.l[0] == dpyinfo->Xatom_wm_save_yourself)
              {
                /* Save state modify the WM_COMMAND property to
                   something which can reinstate us.  This notifies
                   the session manager, who's looking for such a
                   PropertyNotify.  Can restart processing when
                   a keyboard or mouse event arrives.  */
                /* If we have a session manager, don't set this.
                   KDE will then start two Emacsen, one for the
                   session manager and one for this. */
#ifdef HAVE_X_SM
                if (! x_session_have_connection ())
#endif
                  {
                    f = x_top_window_to_frame (dpyinfo,
                                               event->xclient.window);
                    /* This is just so we only give real data once
                       for a single Emacs process.  */
                    if (f == SELECTED_FRAME ())
                      XSetCommand (FRAME_X_DISPLAY (f),
                                   event->xclient.window,
                                   initial_argv, initial_argc);
                    else if (f)
                      XSetCommand (FRAME_X_DISPLAY (f),
                                   event->xclient.window,
                                   0, 0);
                  }
		goto done;
              }

            if (event->xclient.data.l[0] == dpyinfo->Xatom_wm_delete_window)
              {
                f = any;
                if (!f)
		  goto OTHER; /* May be a dialog that is to be removed  */

		inev.ie.kind = DELETE_WINDOW_EVENT;
		XSETFRAME (inev.ie.frame_or_window, f);
		goto done;
              }

	    goto done;
          }

        if (event->xclient.message_type == dpyinfo->Xatom_wm_configure_denied)
	  goto done;

        if (event->xclient.message_type == dpyinfo->Xatom_wm_window_moved)
          {
            int new_x, new_y;
	    f = x_window_to_frame (dpyinfo, event->xclient.window);

            new_x = event->xclient.data.s[0];
            new_y = event->xclient.data.s[1];

            if (f)
              {
                f->left_pos = new_x;
                f->top_pos = new_y;
              }
	    goto done;
          }

#ifdef X_TOOLKIT_EDITRES
        if (event->xclient.message_type == dpyinfo->Xatom_editres)
          {
	    f = any;
	    if (f)
              _XEditResCheckMessages (f->output_data.x->widget,
				      NULL, (XEvent *) event, NULL);
	    goto done;
          }
#endif /* X_TOOLKIT_EDITRES */

        if (event->xclient.message_type == dpyinfo->Xatom_DONE
	    || event->xclient.message_type == dpyinfo->Xatom_PAGE)
          {
            /* Ghostview job completed.  Kill it.  We could
               reply with "Next" if we received "Page", but we
               currently never do because we are interested in
               images, only, which should have 1 page.  */
	    f = x_window_to_frame (dpyinfo, event->xclient.window);
	    if (!f)
	      goto OTHER;
#ifndef USE_CAIRO
            Pixmap pixmap = (Pixmap) event->xclient.data.l[1];
            x_kill_gs_process (pixmap, f);
            expose_frame (f, 0, 0, 0, 0);
#endif	/* !USE_CAIRO */
	    goto done;
          }

        /* Scroll bar callbacks send a ClientMessage from which
           we construct an input_event.  */
        if (event->xclient.message_type == dpyinfo->Xatom_Scrollbar)
          {
            x_scroll_bar_to_input_event (event, &inev.ie);
	    *finish = X_EVENT_GOTO_OUT;
            goto done;
          }
        else if (event->xclient.message_type == dpyinfo->Xatom_Horizontal_Scrollbar)
          {
            x_horizontal_scroll_bar_to_input_event (event, &inev.ie);
	    *finish = X_EVENT_GOTO_OUT;
            goto done;
          }

	/* XEmbed messages from the embedder (if any).  */
        if (event->xclient.message_type == dpyinfo->Xatom_XEMBED)
          {
	    enum xembed_message msg = event->xclient.data.l[1];
	    if (msg == XEMBED_FOCUS_IN || msg == XEMBED_FOCUS_OUT)
	      x_detect_focus_change (dpyinfo, any, event, &inev.ie);

	    *finish = X_EVENT_GOTO_OUT;
            goto done;
          }

        xft_settings_event (dpyinfo, event);

	f = any;
	if (!f)
	  goto OTHER;
	if (x_handle_dnd_message (f, &event->xclient, dpyinfo, &inev.ie))
	  *finish = X_EVENT_DROP;
      }
      break;

    case SelectionNotify:
      x_display_set_last_user_time (dpyinfo, event->xselection.time);
      x_handle_selection_notify (&event->xselection);
      break;

    case SelectionClear:	/* Someone has grabbed ownership.  */
      x_display_set_last_user_time (dpyinfo, event->xselectionclear.time);
      {
        const XSelectionClearEvent *eventp = &event->xselectionclear;

        inev.sie.kind = SELECTION_CLEAR_EVENT;
        SELECTION_EVENT_DPYINFO (&inev.sie) = dpyinfo;
        SELECTION_EVENT_SELECTION (&inev.sie) = eventp->selection;
        SELECTION_EVENT_TIME (&inev.sie) = eventp->time;
      }
      break;

    case SelectionRequest:	/* Someone wants our selection.  */
      x_display_set_last_user_time (dpyinfo, event->xselectionrequest.time);
      {
	const XSelectionRequestEvent *eventp = &event->xselectionrequest;

	inev.sie.kind = SELECTION_REQUEST_EVENT;
	SELECTION_EVENT_DPYINFO (&inev.sie) = dpyinfo;
	SELECTION_EVENT_REQUESTOR (&inev.sie) = eventp->requestor;
	SELECTION_EVENT_SELECTION (&inev.sie) = eventp->selection;
	SELECTION_EVENT_TARGET (&inev.sie) = eventp->target;
	SELECTION_EVENT_PROPERTY (&inev.sie) = eventp->property;
	SELECTION_EVENT_TIME (&inev.sie) = eventp->time;
      }
      break;

    case PropertyNotify:
      x_display_set_last_user_time (dpyinfo, event->xproperty.time);
      f = x_top_window_to_frame (dpyinfo, event->xproperty.window);
      if (f && event->xproperty.atom == dpyinfo->Xatom_net_wm_state)
	{
          bool not_hidden = x_handle_net_wm_state (f, &event->xproperty);
	  if (not_hidden && FRAME_ICONIFIED_P (f))
	    {
	      /* Gnome shell does not iconify us when C-z is pressed.
		 It hides the frame.  So if our state says we aren't
		 hidden anymore, treat it as deiconified.  */
	      SET_FRAME_VISIBLE (f, 1);
	      SET_FRAME_ICONIFIED (f, false);
	      f->output_data.x->has_been_visible = true;
	      inev.ie.kind = DEICONIFY_EVENT;
	      XSETFRAME (inev.ie.frame_or_window, f);
	    }
	  else if (! not_hidden && ! FRAME_ICONIFIED_P (f))
	    {
	      SET_FRAME_VISIBLE (f, 0);
	      SET_FRAME_ICONIFIED (f, true);
	      inev.ie.kind = ICONIFY_EVENT;
	      XSETFRAME (inev.ie.frame_or_window, f);
	    }
	}

      x_handle_property_notify (&event->xproperty);
      xft_settings_event (dpyinfo, event);
      goto OTHER;

    case ReparentNotify:
      f = x_top_window_to_frame (dpyinfo, event->xreparent.window);
      if (f)
        {
	  /* Maybe we shouldn't set this for child frames ??  */
	  f->output_data.x->parent_desc = event->xreparent.parent;
	  if (!FRAME_PARENT_FRAME (f))
	    x_real_positions (f, &f->left_pos, &f->top_pos);
	  else
	    {
	      Window root;
	      unsigned int dummy_uint;

	      block_input ();
	      XGetGeometry (FRAME_X_DISPLAY (f), FRAME_OUTER_WINDOW (f),
			    &root, &f->left_pos, &f->top_pos,
			    &dummy_uint, &dummy_uint, &dummy_uint, &dummy_uint);
	      unblock_input ();
	    }

          /* Perhaps reparented due to a WM restart.  Reset this.  */
          FRAME_DISPLAY_INFO (f)->wm_type = X_WMTYPE_UNKNOWN;
          FRAME_DISPLAY_INFO (f)->net_supported_window = 0;

          x_set_frame_alpha (f);
        }
      goto OTHER;

    case Expose:
      f = x_window_to_frame (dpyinfo, event->xexpose.window);
      if (f)
        {
          if (!FRAME_VISIBLE_P (f))
            {
              block_input ();
              SET_FRAME_VISIBLE (f, 1);
              SET_FRAME_ICONIFIED (f, false);
              if (FRAME_X_DOUBLE_BUFFERED_P (f))
                font_drop_xrender_surfaces (f);
              f->output_data.x->has_been_visible = true;
              SET_FRAME_GARBAGED (f);
              unblock_input ();
            }
          else if (FRAME_GARBAGED_P (f))
            {
              /* Go around the back buffer and manually clear the
                 window the first time we show it.  This way, we avoid
                 showing users the sanity-defying horror of whatever
                 GtkWindow is rendering beneath us.  We've garbaged
                 the frame, so we'll redraw the whole thing on next
                 redisplay anyway.  Yuck.  */
              x_clear_area1 (
                FRAME_X_DISPLAY (f),
                FRAME_X_WINDOW (f),
                event->xexpose.x, event->xexpose.y,
                event->xexpose.width, event->xexpose.height,
                0);
	      x_clear_under_internal_border (f);
            }


          if (!FRAME_GARBAGED_P (f))
            {
              /* This seems to be needed for GTK 2.6 and later, see
                 https://debbugs.gnu.org/cgi/bugreport.cgi?bug=15398.  */
              x_clear_area (f,
                            event->xexpose.x, event->xexpose.y,
                            event->xexpose.width, event->xexpose.height);
              expose_frame (f, event->xexpose.x, event->xexpose.y,
			    event->xexpose.width, event->xexpose.height);
	      x_clear_under_internal_border (f);
            }

          if (!FRAME_GARBAGED_P (f))
            show_back_buffer (f);
        }
      else
        {
          /* Dispatch event to the widget.  */
          goto OTHER;
        }
      break;

    case GraphicsExpose:	/* This occurs when an XCopyArea's
                                   source area was obscured or not
                                   available.  */
      f = x_window_to_frame (dpyinfo, event->xgraphicsexpose.drawable);
      if (f)
        {
          expose_frame (f, event->xgraphicsexpose.x,
                        event->xgraphicsexpose.y,
                        event->xgraphicsexpose.width,
                        event->xgraphicsexpose.height);
	  x_clear_under_internal_border (f);
	  show_back_buffer (f);
        }
      break;

    case NoExpose:		/* This occurs when an XCopyArea's
                                   source area was completely
                                   available.  */
      break;

    case UnmapNotify:
      /* Redo the mouse-highlight after the tooltip has gone.  */
      if (event->xunmap.window == tip_window)
        {
          tip_window = None;
          gui_redo_mouse_highlight (dpyinfo);
        }

      f = x_top_window_to_frame (dpyinfo, event->xunmap.window);
      if (f)		/* F may no longer exist if
                           the frame was deleted.  */
        {
	  bool visible = FRAME_VISIBLE_P (f);
          /* While a frame is unmapped, display generation is
             disabled; you don't want to spend time updating a
             display that won't ever be seen.  */
          SET_FRAME_VISIBLE (f, 0);
          /* We can't distinguish, from the event, whether the window
             has become iconified or invisible.  So assume, if it
             was previously visible, than now it is iconified.
             But x_make_frame_invisible clears both
             the visible flag and the iconified flag;
             and that way, we know the window is not iconified now.  */
          if (visible || FRAME_ICONIFIED_P (f))
            {
              SET_FRAME_ICONIFIED (f, true);
              inev.ie.kind = ICONIFY_EVENT;
              XSETFRAME (inev.ie.frame_or_window, f);
            }
        }
      goto OTHER;

    case MapNotify:
      /* We use x_top_window_to_frame because map events can
         come for sub-windows and they don't mean that the
         frame is visible.  */
      f = x_top_window_to_frame (dpyinfo, event->xmap.window);
      if (f)
        {
	  bool iconified = FRAME_ICONIFIED_P (f);

          /* Check if fullscreen was specified before we where mapped the
             first time, i.e. from the command line.  */
          if (!f->output_data.x->has_been_visible)
	    {

	      x_check_fullscreen (f);
	    }

	  if (!iconified)
	    {
	      /* The `z-group' is reset every time a frame becomes
		 invisible.  Handle this here.  */
	      if (FRAME_Z_GROUP (f) == z_group_above)
		x_set_z_group (f, Qabove, Qnil);
	      else if (FRAME_Z_GROUP (f) == z_group_below)
		x_set_z_group (f, Qbelow, Qnil);
	    }

          SET_FRAME_VISIBLE (f, 1);
          SET_FRAME_ICONIFIED (f, false);
          f->output_data.x->has_been_visible = true;

          if (iconified)
            {
              inev.ie.kind = DEICONIFY_EVENT;
              XSETFRAME (inev.ie.frame_or_window, f);
            }
          else if (! NILP (Vframe_list) && ! NILP (XCDR (Vframe_list)))
            /* Force a redisplay sooner or later to update the
	       frame titles in case this is the second frame.  */
            record_asynch_buffer_change ();
        }
      goto OTHER;

    case KeyPress:

      x_display_set_last_user_time (dpyinfo, event->xkey.time);
      ignore_next_mouse_click_timeout = 0;

      /* Dispatch KeyPress events when in menu.  */
      if (popup_activated ())
        goto OTHER;

      f = any;

      /* If mouse-highlight is an integer, input clears out
	 mouse highlighting.  */
<<<<<<< HEAD
      if (!hlinfo->mouse_face_hidden && INTEGERP (Vmouse_highlight)
=======
      if (!hlinfo->mouse_face_hidden && FIXNUMP (Vmouse_highlight)
	  && (f == 0
#if ! defined (USE_GTK)
	      || !EQ (f->tool_bar_window, hlinfo->mouse_face_window)
#endif
	      || !EQ (f->tab_bar_window, hlinfo->mouse_face_window))
>>>>>>> 3bce7ec3
	  )
        {
          clear_mouse_face (hlinfo);
          hlinfo->mouse_face_hidden = true;
        }

      if (f != 0)
        {
          KeySym keysym, orig_keysym;
          /* al%imercury@uunet.uu.net says that making this 81
             instead of 80 fixed a bug whereby meta chars made
             his Emacs hang.

             It seems that some version of XmbLookupString has
             a bug of not returning XBufferOverflow in
             status_return even if the input is too long to
             fit in 81 bytes.  So, we must prepare sufficient
             bytes for copy_buffer.  513 bytes (256 chars for
             two-byte character set) seems to be a fairly good
             approximation.  -- 2000.8.10 handa@gnu.org  */
          unsigned char copy_buffer[513];
          unsigned char *copy_bufptr = copy_buffer;
          int copy_bufsiz = sizeof (copy_buffer);
          int modifiers;
          Lisp_Object coding_system = Qlatin_1;
	  Lisp_Object c;
	  /* Event will be modified.  */
	  XKeyEvent xkey = event->xkey;

          /* Don't pass keys to GTK.  A Tab will shift focus to the
             tool bar in GTK 2.4.  Keys will still go to menus and
             dialogs because in that case popup_activated is nonzero
             (see above).  */
          *finish = X_EVENT_DROP;

          xkey.state |= x_emacs_to_x_modifiers (FRAME_DISPLAY_INFO (f),
						extra_keyboard_modifiers);
          modifiers = xkey.state;

          /* This will have to go some day...  */

          /* make_lispy_event turns chars into control chars.
             Don't do it here because XLookupString is too eager.  */
          xkey.state &= ~ControlMask;
          xkey.state &= ~(dpyinfo->meta_mod_mask
			  | dpyinfo->super_mod_mask
			  | dpyinfo->hyper_mod_mask
			  | dpyinfo->alt_mod_mask);

          /* In case Meta is ComposeCharacter,
             clear its status.  According to Markus Ehrnsperger
             Markus.Ehrnsperger@lehrstuhl-bross.physik.uni-muenchen.de
             this enables ComposeCharacter to work whether or
             not it is combined with Meta.  */
          if (modifiers & dpyinfo->meta_mod_mask)
            memset (&compose_status, 0, sizeof (compose_status));

#ifdef HAVE_X_I18N
          if (FRAME_XIC (f))
            {
              Status status_return;

              coding_system = Vlocale_coding_system;
              nbytes = XmbLookupString (FRAME_XIC (f),
                                        &xkey, (char *) copy_bufptr,
                                        copy_bufsiz, &keysym,
                                        &status_return);
              if (status_return == XBufferOverflow)
                {
                  copy_bufsiz = nbytes + 1;
                  copy_bufptr = alloca (copy_bufsiz);
                  nbytes = XmbLookupString (FRAME_XIC (f),
                                            &xkey, (char *) copy_bufptr,
                                            copy_bufsiz, &keysym,
                                            &status_return);
                }
              /* Xutf8LookupString is a new but already deprecated interface.  -stef  */
              if (status_return == XLookupNone)
                break;
              else if (status_return == XLookupChars)
                {
                  keysym = NoSymbol;
                  modifiers = 0;
                }
              else if (status_return != XLookupKeySym
                       && status_return != XLookupBoth)
                emacs_abort ();
            }
          else
            nbytes = XLookupString (&xkey, (char *) copy_bufptr,
                                    copy_bufsiz, &keysym,
                                    &compose_status);
#else
          nbytes = XLookupString (&xkey, (char *) copy_bufptr,
                                  copy_bufsiz, &keysym,
                                  &compose_status);
#endif

          /* If not using XIM/XIC, and a compose sequence is in progress,
             we break here.  Otherwise, chars_matched is always 0.  */
          if (compose_status.chars_matched > 0 && nbytes == 0)
            break;

          memset (&compose_status, 0, sizeof (compose_status));
          orig_keysym = keysym;

 	  /* Common for all keysym input events.  */
 	  XSETFRAME (inev.ie.frame_or_window, f);
 	  inev.ie.modifiers
 	    = x_x_to_emacs_modifiers (FRAME_DISPLAY_INFO (f), modifiers);
 	  inev.ie.timestamp = xkey.time;

 	  /* First deal with keysyms which have defined
 	     translations to characters.  */
 	  if (keysym >= 32 && keysym < 128)
 	    /* Avoid explicitly decoding each ASCII character.  */
 	    {
 	      inev.ie.kind = ASCII_KEYSTROKE_EVENT;
 	      inev.ie.code = keysym;
	      goto done_keysym;
	    }

	  /* Keysyms directly mapped to Unicode characters.  */
	  if (keysym >= 0x01000000 && keysym <= 0x0110FFFF)
	    {
	      if (keysym < 0x01000080)
		inev.ie.kind = ASCII_KEYSTROKE_EVENT;
	      else
		inev.ie.kind = MULTIBYTE_CHAR_KEYSTROKE_EVENT;
	      inev.ie.code = keysym & 0xFFFFFF;
	      goto done_keysym;
	    }

	  /* Now non-ASCII.  */
	  if (HASH_TABLE_P (Vx_keysym_table)
	      && (c = Fgethash (make_fixnum (keysym),
				Vx_keysym_table,
				Qnil),
		  FIXNATP (c)))
 	    {
	      inev.ie.kind = (SINGLE_BYTE_CHAR_P (XFIXNAT (c))
                              ? ASCII_KEYSTROKE_EVENT
                              : MULTIBYTE_CHAR_KEYSTROKE_EVENT);
	      inev.ie.code = XFIXNAT (c);
 	      goto done_keysym;
 	    }

 	  /* Random non-modifier sorts of keysyms.  */
 	  if (((keysym >= XK_BackSpace && keysym <= XK_Escape)
                        || keysym == XK_Delete
#ifdef XK_ISO_Left_Tab
                        || (keysym >= XK_ISO_Left_Tab
                            && keysym <= XK_ISO_Enter)
#endif
                        || IsCursorKey (keysym) /* 0xff50 <= x < 0xff60 */
                        || IsMiscFunctionKey (keysym) /* 0xff60 <= x < VARIES */
#ifdef HPUX
                        /* This recognizes the "extended function
                           keys".  It seems there's no cleaner way.
                           Test IsModifierKey to avoid handling
                           mode_switch incorrectly.  */
                        || (XK_Select <= keysym && keysym < XK_KP_Space)
#endif
#ifdef XK_dead_circumflex
                        || orig_keysym == XK_dead_circumflex
#endif
#ifdef XK_dead_grave
                        || orig_keysym == XK_dead_grave
#endif
#ifdef XK_dead_tilde
                        || orig_keysym == XK_dead_tilde
#endif
#ifdef XK_dead_diaeresis
                        || orig_keysym == XK_dead_diaeresis
#endif
#ifdef XK_dead_macron
                        || orig_keysym == XK_dead_macron
#endif
#ifdef XK_dead_degree
                        || orig_keysym == XK_dead_degree
#endif
#ifdef XK_dead_acute
                        || orig_keysym == XK_dead_acute
#endif
#ifdef XK_dead_cedilla
                        || orig_keysym == XK_dead_cedilla
#endif
#ifdef XK_dead_breve
                        || orig_keysym == XK_dead_breve
#endif
#ifdef XK_dead_ogonek
                        || orig_keysym == XK_dead_ogonek
#endif
#ifdef XK_dead_caron
                        || orig_keysym == XK_dead_caron
#endif
#ifdef XK_dead_doubleacute
                        || orig_keysym == XK_dead_doubleacute
#endif
#ifdef XK_dead_abovedot
                        || orig_keysym == XK_dead_abovedot
#endif
                        || IsKeypadKey (keysym) /* 0xff80 <= x < 0xffbe */
                        || IsFunctionKey (keysym) /* 0xffbe <= x < 0xffe1 */
                        /* Any "vendor-specific" key is ok.  */
                        || (orig_keysym & (1 << 28))
                        || (keysym != NoSymbol && nbytes == 0))
                       && ! (IsModifierKey (orig_keysym)
                             /* The symbols from XK_ISO_Lock
                                to XK_ISO_Last_Group_Lock
                                don't have real modifiers but
                                should be treated similarly to
                                Mode_switch by Emacs. */
#if defined XK_ISO_Lock && defined XK_ISO_Last_Group_Lock
                             || (XK_ISO_Lock <= orig_keysym
				 && orig_keysym <= XK_ISO_Last_Group_Lock)
#endif
                             ))
	    {
	      STORE_KEYSYM_FOR_DEBUG (keysym);
	      /* make_lispy_event will convert this to a symbolic
		 key.  */
	      inev.ie.kind = NON_ASCII_KEYSTROKE_EVENT;
	      inev.ie.code = keysym;
	      goto done_keysym;
	    }

	  {	/* Raw bytes, not keysym.  */
	    ptrdiff_t i;
	    int nchars, len;

	    for (i = 0, nchars = 0; i < nbytes; i++)
	      {
		if (ASCII_CHAR_P (copy_bufptr[i]))
		  nchars++;
		STORE_KEYSYM_FOR_DEBUG (copy_bufptr[i]);
	      }

	    if (nchars < nbytes)
	      {
		/* Decode the input data.  */

		/* The input should be decoded with `coding_system'
		   which depends on which X*LookupString function
		   we used just above and the locale.  */
		setup_coding_system (coding_system, &coding);
		coding.src_multibyte = false;
		coding.dst_multibyte = true;
		/* The input is converted to events, thus we can't
		   handle composition.  Anyway, there's no XIM that
		   gives us composition information.  */
		coding.common_flags &= ~CODING_ANNOTATION_MASK;

		SAFE_NALLOCA (coding.destination, MAX_MULTIBYTE_LENGTH,
			      nbytes);
		coding.dst_bytes = MAX_MULTIBYTE_LENGTH * nbytes;
		coding.mode |= CODING_MODE_LAST_BLOCK;
		decode_coding_c_string (&coding, copy_bufptr, nbytes, Qnil);
		nbytes = coding.produced;
		nchars = coding.produced_char;
		copy_bufptr = coding.destination;
	      }

	    /* Convert the input data to a sequence of
	       character events.  */
	    for (i = 0; i < nbytes; i += len)
	      {
		int ch;
		if (nchars == nbytes)
		  ch = copy_bufptr[i], len = 1;
		else
		  ch = STRING_CHAR_AND_LENGTH (copy_bufptr + i, len);
		inev.ie.kind = (SINGLE_BYTE_CHAR_P (ch)
				? ASCII_KEYSTROKE_EVENT
				: MULTIBYTE_CHAR_KEYSTROKE_EVENT);
		inev.ie.code = ch;
		kbd_buffer_store_buffered_event (&inev, hold_quit);
	      }

	    count += nchars;

	    inev.ie.kind = NO_EVENT;  /* Already stored above.  */

	    if (keysym == NoSymbol)
	      break;
	  }
	  /* FIXME: check side effects and remove this.  */
	  ((XEvent *) event)->xkey = xkey;
        }
    done_keysym:
#ifdef HAVE_X_I18N
      /* Don't dispatch this event since XtDispatchEvent calls
         XFilterEvent, and two calls in a row may freeze the
         client.  */
      break;
#else
      goto OTHER;
#endif

    case KeyRelease:
      x_display_set_last_user_time (dpyinfo, event->xkey.time);
#ifdef HAVE_X_I18N
      /* Don't dispatch this event since XtDispatchEvent calls
         XFilterEvent, and two calls in a row may freeze the
         client.  */
      break;
#else
      goto OTHER;
#endif

    case EnterNotify:
      x_display_set_last_user_time (dpyinfo, event->xcrossing.time);
      x_detect_focus_change (dpyinfo, any, event, &inev.ie);

      f = any;

      if (f && x_mouse_click_focus_ignore_position)
	ignore_next_mouse_click_timeout = event->xmotion.time + 200;

      /* EnterNotify counts as mouse movement,
	 so update things that depend on mouse position.  */
      if (f && !f->output_data.x->hourglass_p)
<<<<<<< HEAD
	note_mouse_movement (f, &event->xmotion);
      /* We may get an EnterNotify on the buttons in the toolbar.  In that
         case we moved out of any highlighted area and need to note this.  */
      if (!f && dpyinfo->last_mouse_glyph_frame)
        note_mouse_movement (dpyinfo->last_mouse_glyph_frame, &event->xmotion);
=======
	x_note_mouse_movement (f, &event->xmotion);
#ifdef USE_GTK
      /* We may get an EnterNotify on the buttons in the toolbar.  In that
         case we moved out of any highlighted area and need to note this.  */
      if (!f && dpyinfo->last_mouse_glyph_frame)
        x_note_mouse_movement (dpyinfo->last_mouse_glyph_frame, &event->xmotion);
#endif
>>>>>>> 3bce7ec3
      goto OTHER;

    case FocusIn:
      x_detect_focus_change (dpyinfo, any, event, &inev.ie);
      goto OTHER;

    case LeaveNotify:
      x_display_set_last_user_time (dpyinfo, event->xcrossing.time);
      x_detect_focus_change (dpyinfo, any, event, &inev.ie);

      f = x_top_window_to_frame (dpyinfo, event->xcrossing.window);
      if (f)
        {
          if (f == hlinfo->mouse_face_mouse_frame)
            {
              /* If we move outside the frame, then we're
                 certainly no longer on any text in the frame.  */
              clear_mouse_face (hlinfo);
              hlinfo->mouse_face_mouse_frame = 0;
            }

          /* Generate a nil HELP_EVENT to cancel a help-echo.
             Do it only if there's something to cancel.
             Otherwise, the startup message is cleared when
             the mouse leaves the frame.  */
          if (any_help_event_p)
	    do_help = -1;
        }
      /* See comment in EnterNotify above */
      else if (dpyinfo->last_mouse_glyph_frame)
<<<<<<< HEAD
        note_mouse_movement (dpyinfo->last_mouse_glyph_frame, &event->xmotion);
=======
        x_note_mouse_movement (dpyinfo->last_mouse_glyph_frame, &event->xmotion);
#endif
>>>>>>> 3bce7ec3
      goto OTHER;

    case FocusOut:
      x_detect_focus_change (dpyinfo, any, event, &inev.ie);
      goto OTHER;

    case MotionNotify:
      {
        x_display_set_last_user_time (dpyinfo, event->xmotion.time);
        previous_help_echo_string = help_echo_string;
        help_echo_string = Qnil;

	if (hlinfo->mouse_face_hidden)
          {
            hlinfo->mouse_face_hidden = false;
            clear_mouse_face (hlinfo);
          }

<<<<<<< HEAD
=======
	f = mouse_or_wdesc_frame (dpyinfo, event->xmotion.window);

#ifdef USE_GTK
>>>>>>> 3bce7ec3
        if (f && xg_event_is_for_scrollbar (f, event))
          f = 0;
        if (f)
          {
	    /* Maybe generate a SELECT_WINDOW_EVENT for
	       `mouse-autoselect-window' but don't let popup menus
	       interfere with this (Bug#1261).  */
            if (!NILP (Vmouse_autoselect_window)
		&& !popup_activated ()
		/* Don't switch if we're currently in the minibuffer.
		   This tries to work around problems where the
		   minibuffer gets unselected unexpectedly, and where
		   you then have to move your mouse all the way down to
		   the minibuffer to select it.  */
		&& !MINI_WINDOW_P (XWINDOW (selected_window))
		/* With `focus-follows-mouse' non-nil create an event
		   also when the target window is on another frame.  */
		&& (f == XFRAME (selected_frame)
		    || !NILP (focus_follows_mouse)))
	      {
		static Lisp_Object last_mouse_window;
		Lisp_Object window = window_from_coordinates
		  (f, event->xmotion.x, event->xmotion.y, 0, false, false);

		/* A window will be autoselected only when it is not
		   selected now and the last mouse movement event was
		   not in it.  The remainder of the code is a bit vague
		   wrt what a "window" is.  For immediate autoselection,
		   the window is usually the entire window but for GTK
		   where the scroll bars don't count.  For delayed
		   autoselection the window is usually the window's text
		   area including the margins.  */
		if (WINDOWP (window)
		    && !EQ (window, last_mouse_window)
		    && !EQ (window, selected_window))
		  {
		    inev.ie.kind = SELECT_WINDOW_EVENT;
		    inev.ie.frame_or_window = window;
		  }

		/* Remember the last window where we saw the mouse.  */
		last_mouse_window = window;
	      }

            if (!x_note_mouse_movement (f, &event->xmotion))
	      help_echo_string = previous_help_echo_string;
          }
        else
          {

            /* If we move outside the frame, then we're
               certainly no longer on any text in the frame.  */
            clear_mouse_face (hlinfo);
          }

        /* If the contents of the global variable help_echo_string
           has changed, generate a HELP_EVENT.  */
        if (!NILP (help_echo_string)
            || !NILP (previous_help_echo_string))
	  do_help = 1;
        goto OTHER;
      }

    case ConfigureNotify:
      /* An opaque move can generate a stream of events as the window
         is dragged around.  If the connection round trip time isn't
         really short, they may come faster than we can respond to
         them, given the multiple queries we can do to check window
         manager state, translate coordinates, etc.

         So if this ConfigureNotify is immediately followed by another
         for the same window, use the info from the latest update, and
         consider the events all handled.  */
      /* Opaque resize may be trickier; ConfigureNotify events are
         mixed with Expose events for multiple windows.  */
      configureEvent = *event;
      while (XPending (dpyinfo->display))
        {
          XNextEvent (dpyinfo->display, &next_event);
          if (next_event.type != ConfigureNotify
              || next_event.xconfigure.window != event->xconfigure.window
              /* Skipping events with different sizes can lead to a
                 mispositioned mode line at initial window creation.
                 Only drop window motion events for now.  */
              || next_event.xconfigure.width != event->xconfigure.width
              || next_event.xconfigure.height != event->xconfigure.height)
            {
              XPutBackEvent (dpyinfo->display, &next_event);
              break;
            }
          else
	    configureEvent = next_event;
        }

      f = x_top_window_to_frame (dpyinfo, configureEvent.xconfigure.window);
      /* Unfortunately, we need to call font_drop_xrender_surfaces for
         _all_ ConfigureNotify events, otherwise we miss some and
         flicker.  Don't try to optimize these calls by looking only
         for size changes: that's not sufficient.  We miss some
         surface invalidations and flicker.  */
      block_input ();
      if (f && FRAME_X_DOUBLE_BUFFERED_P (f))
        font_drop_xrender_surfaces (f);
      unblock_input ();
#if defined USE_CAIRO && !defined USE_GTK
      if (f)
	x_cr_update_surface_desired_size (f, configureEvent.xconfigure.width,
					  configureEvent.xconfigure.height);
      else if (any && configureEvent.xconfigure.window == FRAME_X_WINDOW (any))
	x_cr_update_surface_desired_size (any,
					  configureEvent.xconfigure.width,
					  configureEvent.xconfigure.height);
#endif
      if (!f
          && (f = any)
          && configureEvent.xconfigure.window == FRAME_X_WINDOW (f))
        {
          block_input ();
          if (FRAME_X_DOUBLE_BUFFERED_P (f))
            font_drop_xrender_surfaces (f);
          unblock_input ();
          xg_frame_resized (f, configureEvent.xconfigure.width,
                            configureEvent.xconfigure.height);
#ifdef USE_CAIRO
	  x_cr_update_surface_desired_size (f, configureEvent.xconfigure.width,
					    configureEvent.xconfigure.height);
#endif
          f = 0;
        }
      if (f)
        {
	  /* For GTK+ don't call x_net_wm_state for the scroll bar
	     window.  (Bug#24963, Bug#25887) */
	  if (configureEvent.xconfigure.window == FRAME_X_WINDOW (f))
	    x_net_wm_state (f, configureEvent.xconfigure.window);

          /* GTK creates windows but doesn't map them.
             Only get real positions when mapped.  */
          if (FRAME_GTK_OUTER_WIDGET (f)
              && gtk_widget_get_mapped (FRAME_GTK_OUTER_WIDGET (f)))
	    {
	      int old_left = f->left_pos;
	      int old_top = f->top_pos;
	      Lisp_Object frame = Qnil;

	      XSETFRAME (frame, f);

	      if (!FRAME_PARENT_FRAME (f))
		x_real_positions (f, &f->left_pos, &f->top_pos);
	      else
		{
		  Window root;
		  unsigned int dummy_uint;

		  block_input ();
		  XGetGeometry (FRAME_X_DISPLAY (f), FRAME_OUTER_WINDOW (f),
				&root, &f->left_pos, &f->top_pos,
				&dummy_uint, &dummy_uint, &dummy_uint, &dummy_uint);
		  unblock_input ();
		}

	      if (!FRAME_TOOLTIP_P (f)
		  && (old_left != f->left_pos || old_top != f->top_pos))
		{
		  inev.ie.kind = MOVE_FRAME_EVENT;
		  XSETFRAME (inev.ie.frame_or_window, f);
		}
	    }


#ifdef HAVE_X_I18N
          if (FRAME_XIC (f) && (FRAME_XIC_STYLE (f) & XIMStatusArea))
            xic_set_statusarea (f);
#endif

        }
      goto OTHER;

    case ButtonRelease:
    case ButtonPress:
      {
        /* If we decide we want to generate an event to be seen
           by the rest of Emacs, we put it here.  */
        bool tab_bar_p = false;
        bool tool_bar_p = false;

	memset (&compose_status, 0, sizeof (compose_status));
	dpyinfo->last_mouse_glyph_frame = NULL;
	x_display_set_last_user_time (dpyinfo, event->xbutton.time);

	f = mouse_or_wdesc_frame (dpyinfo, event->xmotion.window);
	if (f && event->xbutton.type == ButtonPress
	    && !popup_activated ()
	    && !x_window_to_scroll_bar (event->xbutton.display,
					event->xbutton.window, 2)
	    && !FRAME_NO_ACCEPT_FOCUS (f))
	  {
	    /* When clicking into a child frame or when clicking
	       into a parent frame with the child frame selected and
	       `no-accept-focus' is not set, select the clicked
	       frame.  */
	    struct frame *hf = dpyinfo->highlight_frame;

	    if (FRAME_PARENT_FRAME (f) || (hf && frame_ancestor_p (f, hf)))
	      {
		block_input ();
		XSetInputFocus (FRAME_X_DISPLAY (f), FRAME_OUTER_WINDOW (f),
				RevertToParent, CurrentTime);
		if (FRAME_PARENT_FRAME (f))
		  XRaiseWindow (FRAME_X_DISPLAY (f), FRAME_OUTER_WINDOW (f));
		unblock_input ();
	      }
	  }

        if (f && xg_event_is_for_scrollbar (f, event))
          f = 0;
        if (f)
          {
<<<<<<< HEAD

            if (!tool_bar_p)
=======
            /* Is this in the tab-bar?  */
            if (WINDOWP (f->tab_bar_window)
                && WINDOW_TOTAL_LINES (XWINDOW (f->tab_bar_window)))
              {
                Lisp_Object window;
                int x = event->xbutton.x;
                int y = event->xbutton.y;

                window = window_from_coordinates (f, x, y, 0, true, true);
                tab_bar_p = EQ (window, f->tab_bar_window);

                if (tab_bar_p && event->xbutton.button < 4)
		  handle_tab_bar_click
		    (f, x, y, event->xbutton.type == ButtonPress,
		     x_x_to_emacs_modifiers (dpyinfo, event->xbutton.state));
              }

#if ! defined (USE_GTK)
            /* Is this in the tool-bar?  */
            if (WINDOWP (f->tool_bar_window)
                && WINDOW_TOTAL_LINES (XWINDOW (f->tool_bar_window)))
              {
                Lisp_Object window;
                int x = event->xbutton.x;
                int y = event->xbutton.y;

                window = window_from_coordinates (f, x, y, 0, true, true);
                tool_bar_p = EQ (window, f->tool_bar_window);

                if (tool_bar_p && event->xbutton.button < 4)
		  handle_tool_bar_click
		    (f, x, y, event->xbutton.type == ButtonPress,
		     x_x_to_emacs_modifiers (dpyinfo, event->xbutton.state));
              }
#endif /* !USE_GTK */

            if (!tab_bar_p && !tool_bar_p)
#if defined (USE_X_TOOLKIT) || defined (USE_GTK)
>>>>>>> 3bce7ec3
              if (! popup_activated ())
                {
                  if (ignore_next_mouse_click_timeout)
                    {
                      if (event->type == ButtonPress
                          && event->xbutton.time > ignore_next_mouse_click_timeout)
                        {
                          ignore_next_mouse_click_timeout = 0;
                          x_construct_mouse_click (&inev.ie, &event->xbutton, f);
                        }
                      if (event->type == ButtonRelease)
                        ignore_next_mouse_click_timeout = 0;
                    }
                  else
                    x_construct_mouse_click (&inev.ie, &event->xbutton, f);
                }
            if (FRAME_X_EMBEDDED_P (f))
              xembed_send_message (f, event->xbutton.time,
                                   XEMBED_REQUEST_FOCUS, 0, 0, 0);
          }
        else
          {
            struct scroll_bar *bar
              = x_window_to_scroll_bar (event->xbutton.display,
                                        event->xbutton.window, 2);

            /* Make the "Ctrl-Mouse-2 splits window" work for toolkit
               scroll bars.  */
            if (bar && event->xbutton.state & ControlMask)
              {
                x_scroll_bar_handle_click (bar, event, &inev.ie);
                *finish = X_EVENT_DROP;
              }
          }

        if (event->type == ButtonPress)
          {
            dpyinfo->grabbed |= (1 << event->xbutton.button);
            dpyinfo->last_mouse_frame = f;
<<<<<<< HEAD
=======
            if (f && !tab_bar_p)
              f->last_tab_bar_item = -1;
#if ! defined (USE_GTK)
            if (f && !tool_bar_p)
              f->last_tool_bar_item = -1;
#endif /* not USE_GTK */
>>>>>>> 3bce7ec3
          }
        else
          dpyinfo->grabbed &= ~(1 << event->xbutton.button);

	/* Ignore any mouse motion that happened before this event;
	   any subsequent mouse-movement Emacs events should reflect
	   only motion after the ButtonPress/Release.  */
	if (f != 0)
	  f->mouse_moved = false;

        f = x_menubar_window_to_frame (dpyinfo, event);
        /* For a down-event in the menu bar,
           don't pass it to Xt right now.
           Instead, save it away
           and we will pass it to Xt from kbd_buffer_get_event.
           That way, we can run some Lisp code first.  */
        if (! popup_activated ()
            /* Gtk+ menus only react to the first three buttons. */
            && event->xbutton.button < 3
            && f && event->type == ButtonPress
            /* Verify the event is really within the menu bar
               and not just sent to it due to grabbing.  */
            && event->xbutton.x >= 0
            && event->xbutton.x < FRAME_PIXEL_WIDTH (f)
            && event->xbutton.y >= 0
            && event->xbutton.y < FRAME_MENUBAR_HEIGHT (f)
            && event->xbutton.same_screen)
          {
	    if (!f->output_data.x->saved_menu_event)
	      f->output_data.x->saved_menu_event = xmalloc (sizeof *event);
	    *f->output_data.x->saved_menu_event = *event;
	    inev.ie.kind = MENU_BAR_ACTIVATE_EVENT;
	    XSETFRAME (inev.ie.frame_or_window, f);
	    *finish = X_EVENT_DROP;
          }
        else
          goto OTHER;
      }
      break;

    case CirculateNotify:
      goto OTHER;

    case CirculateRequest:
      goto OTHER;

    case VisibilityNotify:
      goto OTHER;

    case MappingNotify:
      /* Someone has changed the keyboard mapping - update the
         local cache.  */
      switch (event->xmapping.request)
        {
        case MappingModifier:
          x_find_modifier_meanings (dpyinfo);
	  FALLTHROUGH;
        case MappingKeyboard:
          XRefreshKeyboardMapping ((XMappingEvent *) &event->xmapping);
        }
      goto OTHER;

    case DestroyNotify:
      xft_settings_event (dpyinfo, event);
      break;

    default:
    OTHER:
    break;
    }

 done:
  if (inev.ie.kind != NO_EVENT)
    {
      kbd_buffer_store_buffered_event (&inev, hold_quit);
      count++;
    }

  if (do_help
      && !(hold_quit && hold_quit->kind != NO_EVENT))
    {
      Lisp_Object frame;

      if (f)
	XSETFRAME (frame, f);
      else
	frame = Qnil;

      if (do_help > 0)
	{
	  any_help_event_p = true;
	  gen_help_event (help_echo_string, frame, help_echo_window,
			  help_echo_object, help_echo_pos);
	}
      else
	{
	  help_echo_string = Qnil;
	  gen_help_event (Qnil, frame, Qnil, Qnil, 0);
	}
      count++;
    }

  /* Sometimes event processing draws to the frame outside redisplay.
     To ensure that these changes become visible, draw them here.  */
  flush_dirty_back_buffers ();
  SAFE_FREE ();
  return count;
}

#if defined USE_X_TOOLKIT || defined USE_MOTIF || defined USE_GTK

/* Handles the XEvent EVENT on display DISPLAY.
   This is used for event loops outside the normal event handling,
   i.e. looping while a popup menu or a dialog is posted.

   Returns the value handle_one_xevent sets in the finish argument.  */
int
x_dispatch_event (XEvent *event, Display *display)
{
  struct x_display_info *dpyinfo;
  int finish = X_EVENT_NORMAL;

  dpyinfo = x_display_info_for_display (display);

  if (dpyinfo)
    handle_one_xevent (dpyinfo, event, &finish, 0);

  return finish;
}
#endif

/* Read events coming from the X server.
   Return as soon as there are no more events to be read.

   Return the number of characters stored into the buffer,
   thus pretending to be `read' (except the characters we store
   in the keyboard buffer can be multibyte, so are not necessarily
   C chars).  */

static int
XTread_socket (struct terminal *terminal, struct input_event *hold_quit)
{
  int count = 0;
  bool event_found = false;
  struct x_display_info *dpyinfo = terminal->display_info.x;

  block_input ();

  /* For debugging, this gives a way to fake an I/O error.  */
  if (dpyinfo == XTread_socket_fake_io_error)
    {
      XTread_socket_fake_io_error = 0;
      x_io_error_quitter (dpyinfo->display);
    }


  /* For GTK we must use the GTK event loop.  But XEvents gets passed
     to our filter function above, and then to the big event switch.
     We use a bunch of globals to communicate with our filter function,
     that is kind of ugly, but it works.

     There is no way to do one display at the time, GTK just does events
     from all displays.  */

  while (gtk_events_pending ())
    {
      current_count = count;
      current_hold_quit = hold_quit;

      gtk_main_iteration ();

      count = current_count;
      current_count = -1;
      current_hold_quit = 0;

      if (current_finish == X_EVENT_GOTO_OUT)
        break;
    }

  /* On some systems, an X bug causes Emacs to get no more events
     when the window is destroyed.  Detect that.  (1994.)  */
  if (! event_found)
    {
      /* Emacs and the X Server eats up CPU time if XNoOp is done every time.
	 One XNOOP in 100 loops will make Emacs terminate.
	 B. Bretthauer, 1994 */
      x_noop_count++;
      if (x_noop_count >= 100)
	{
	  x_noop_count=0;

	  if (next_noop_dpyinfo == 0)
	    next_noop_dpyinfo = x_display_list;

	  XNoOp (next_noop_dpyinfo->display);

	  /* Each time we get here, cycle through the displays now open.  */
	  next_noop_dpyinfo = next_noop_dpyinfo->next;
	}
    }

  /* If the focus was just given to an auto-raising frame,
     raise it now.  FIXME: handle more than one such frame.  */
  if (dpyinfo->x_pending_autoraise_frame)
    {
      x_raise_frame (dpyinfo->x_pending_autoraise_frame);
      dpyinfo->x_pending_autoraise_frame = NULL;
    }

  unblock_input ();

  return count;
}




/***********************************************************************
			     Text Cursor
 ***********************************************************************/

/* Set clipping for output in glyph row ROW.  W is the window in which
   we operate.  GC is the graphics context to set clipping in.

   ROW may be a text row or, e.g., a mode line.  Text rows must be
   clipped to the interior of the window dedicated to text display,
   mode lines must be clipped to the whole window.  */

static void
x_clip_to_row (struct window *w, struct glyph_row *row,
	       enum glyph_row_area area, GC gc)
{
  struct frame *f = XFRAME (WINDOW_FRAME (w));
  XRectangle clip_rect;
  int window_x, window_y, window_width;

  window_box (w, area, &window_x, &window_y, &window_width, 0);

  clip_rect.x = window_x;
  clip_rect.y = WINDOW_TO_FRAME_PIXEL_Y (w, max (0, row->y));
  clip_rect.y = max (clip_rect.y, window_y);
  clip_rect.width = window_width;
  clip_rect.height = row->visible_height;

  x_set_clip_rectangles (f, gc, &clip_rect, 1);
}


/* Draw a hollow box cursor on window W in glyph row ROW.  */

static void
x_draw_hollow_cursor (struct window *w, struct glyph_row *row)
{
  struct frame *f = XFRAME (WINDOW_FRAME (w));
  struct x_display_info *dpyinfo = FRAME_DISPLAY_INFO (f);
  Display *dpy = FRAME_X_DISPLAY (f);
  int x, y, wd, h;
  XGCValues xgcv;
  struct glyph *cursor_glyph;
  GC gc;

  /* Get the glyph the cursor is on.  If we can't tell because
     the current matrix is invalid or such, give up.  */
  cursor_glyph = get_phys_cursor_glyph (w);
  if (cursor_glyph == NULL)
    return;

  /* Compute frame-relative coordinates for phys cursor.  */
  get_phys_cursor_geometry (w, row, cursor_glyph, &x, &y, &h);
  wd = w->phys_cursor_width - 1;

  /* The foreground of cursor_gc is typically the same as the normal
     background color, which can cause the cursor box to be invisible.  */
  xgcv.foreground = f->output_data.x->cursor_pixel;
  if (dpyinfo->scratch_cursor_gc)
    XChangeGC (dpy, dpyinfo->scratch_cursor_gc, GCForeground, &xgcv);
  else
    dpyinfo->scratch_cursor_gc = XCreateGC (dpy, FRAME_X_DRAWABLE (f),
					    GCForeground, &xgcv);
  gc = dpyinfo->scratch_cursor_gc;

  /* When on R2L character, show cursor at the right edge of the
     glyph, unless the cursor box is as wide as the glyph or wider
     (the latter happens when x-stretch-cursor is non-nil).  */
  if ((cursor_glyph->resolved_level & 1) != 0
      && cursor_glyph->pixel_width > wd)
    {
      x += cursor_glyph->pixel_width - wd;
      if (wd > 0)
	wd -= 1;
    }
  /* Set clipping, draw the rectangle, and reset clipping again.  */
  x_clip_to_row (w, row, TEXT_AREA, gc);
  x_draw_rectangle (f, gc, x, y, wd, h - 1);
  x_reset_clip_rectangles (f, gc);
}


/* Draw a bar cursor on window W in glyph row ROW.

   Implementation note: One would like to draw a bar cursor with an
   angle equal to the one given by the font property XA_ITALIC_ANGLE.
   Unfortunately, I didn't find a font yet that has this property set.
   --gerd.  */

static void
x_draw_bar_cursor (struct window *w, struct glyph_row *row, int width, enum text_cursor_kinds kind)
{
  struct frame *f = XFRAME (w->frame);
  struct glyph *cursor_glyph;

  /* If cursor is out of bounds, don't draw garbage.  This can happen
     in mini-buffer windows when switching between echo area glyphs
     and mini-buffer.  */
  cursor_glyph = get_phys_cursor_glyph (w);
  if (cursor_glyph == NULL)
    return;

  /* Experimental avoidance of cursor on xwidget.  */
  if (cursor_glyph->type == XWIDGET_GLYPH)
    return;

  /* If on an image, draw like a normal cursor.  That's usually better
     visible than drawing a bar, esp. if the image is large so that
     the bar might not be in the window.  */
  if (cursor_glyph->type == IMAGE_GLYPH)
    {
      struct glyph_row *r;
      r = MATRIX_ROW (w->current_matrix, w->phys_cursor.vpos);
      draw_phys_cursor_glyph (w, r, DRAW_CURSOR);
    }
  else
    {
      Display *dpy = FRAME_X_DISPLAY (f);
      Drawable drawable = FRAME_X_DRAWABLE (f);
      GC gc = FRAME_DISPLAY_INFO (f)->scratch_cursor_gc;
      unsigned long mask = GCForeground | GCBackground | GCGraphicsExposures;
      struct face *face = FACE_FROM_ID (f, cursor_glyph->face_id);
      XGCValues xgcv;

      /* If the glyph's background equals the color we normally draw
	 the bars cursor in, the bar cursor in its normal color is
	 invisible.  Use the glyph's foreground color instead in this
	 case, on the assumption that the glyph's colors are chosen so
	 that the glyph is legible.  */
      if (face->background == f->output_data.x->cursor_pixel)
	xgcv.background = xgcv.foreground = face->foreground;
      else
	xgcv.background = xgcv.foreground = f->output_data.x->cursor_pixel;
      xgcv.graphics_exposures = False;

      if (gc)
	XChangeGC (dpy, gc, mask, &xgcv);
      else
	{
          gc = XCreateGC (dpy, drawable, mask, &xgcv);
	  FRAME_DISPLAY_INFO (f)->scratch_cursor_gc = gc;
	}

      x_clip_to_row (w, row, TEXT_AREA, gc);

      if (kind == BAR_CURSOR)
	{
	  int x = WINDOW_TEXT_TO_FRAME_PIXEL_X (w, w->phys_cursor.x);

	  if (width < 0)
	    width = FRAME_CURSOR_WIDTH (f);
	  width = min (cursor_glyph->pixel_width, width);

	  w->phys_cursor_width = width;

	  /* If the character under cursor is R2L, draw the bar cursor
	     on the right of its glyph, rather than on the left.  */
	  if ((cursor_glyph->resolved_level & 1) != 0)
	    x += cursor_glyph->pixel_width - width;

	  x_fill_rectangle (f, gc, x,
			  WINDOW_TO_FRAME_PIXEL_Y (w, w->phys_cursor.y),
			  width, row->height);
	}
      else /* HBAR_CURSOR */
	{
	  int dummy_x, dummy_y, dummy_h;
	  int x = WINDOW_TEXT_TO_FRAME_PIXEL_X (w, w->phys_cursor.x);

	  if (width < 0)
	    width = row->height;

	  width = min (row->height, width);

	  get_phys_cursor_geometry (w, row, cursor_glyph, &dummy_x,
				    &dummy_y, &dummy_h);

	  if ((cursor_glyph->resolved_level & 1) != 0
	      && cursor_glyph->pixel_width > w->phys_cursor_width - 1)
	    x += cursor_glyph->pixel_width - w->phys_cursor_width + 1;
	  x_fill_rectangle (f, gc, x,
			    WINDOW_TO_FRAME_PIXEL_Y (w, w->phys_cursor.y +
                                                     row->height - width),
                            w->phys_cursor_width - 1, width);
	}

      x_reset_clip_rectangles (f, gc);
    }
}


/* RIF: Define cursor CURSOR on frame F.  */

static void
x_define_frame_cursor (struct frame *f, Emacs_Cursor cursor)
{
  if (!f->pointer_invisible
      && f->output_data.x->current_cursor != cursor)
    XDefineCursor (FRAME_X_DISPLAY (f), FRAME_X_WINDOW (f), cursor);
  f->output_data.x->current_cursor = cursor;
}


/* RIF: Clear area on frame F.  */

static void
x_clear_frame_area (struct frame *f, int x, int y, int width, int height)
{
  x_clear_area (f, x, y, width, height);
}


/* RIF: Draw cursor on window W.  */

static void
x_draw_window_cursor (struct window *w, struct glyph_row *glyph_row, int x,
		      int y, enum text_cursor_kinds cursor_type,
		      int cursor_width, bool on_p, bool active_p)
{
  struct frame *f = XFRAME (WINDOW_FRAME (w));

  if (on_p)
    {
      w->phys_cursor_type = cursor_type;
      w->phys_cursor_on_p = true;

      if (glyph_row->exact_window_width_line_p
	  && (glyph_row->reversed_p
	      ? (w->phys_cursor.hpos < 0)
	      : (w->phys_cursor.hpos >= glyph_row->used[TEXT_AREA])))
	{
	  glyph_row->cursor_in_fringe_p = true;
	  draw_fringe_bitmap (w, glyph_row, glyph_row->reversed_p);
	}
      else
	{
	  switch (cursor_type)
	    {
	    case HOLLOW_BOX_CURSOR:
	      x_draw_hollow_cursor (w, glyph_row);
	      break;

	    case FILLED_BOX_CURSOR:
	      draw_phys_cursor_glyph (w, glyph_row, DRAW_CURSOR);
	      break;

	    case BAR_CURSOR:
	      x_draw_bar_cursor (w, glyph_row, cursor_width, BAR_CURSOR);
	      break;

	    case HBAR_CURSOR:
	      x_draw_bar_cursor (w, glyph_row, cursor_width, HBAR_CURSOR);
	      break;

	    case NO_CURSOR:
	      w->phys_cursor_width = 0;
	      break;

	    default:
	      emacs_abort ();
	    }
	}

#ifdef HAVE_X_I18N
      if (w == XWINDOW (f->selected_window))
	if (FRAME_XIC (f) && (FRAME_XIC_STYLE (f) & XIMPreeditPosition))
	  xic_set_preeditarea (w, x, y);
#endif
    }

  XFlush (FRAME_X_DISPLAY (f));
}


/* Icons.  */

/* Make the x-window of frame F use the gnu icon bitmap.  */

static bool
x_bitmap_icon (struct frame *f, Lisp_Object file)
{
  ptrdiff_t bitmap_id;

  if (FRAME_X_WINDOW (f) == 0)
    return true;

  /* Free up our existing icon bitmap and mask if any.  */
  if (f->output_data.x->icon_bitmap > 0)
    image_destroy_bitmap (f, f->output_data.x->icon_bitmap);
  f->output_data.x->icon_bitmap = 0;

  if (STRINGP (file))
    {
      /* Use gtk_window_set_icon_from_file () if available,
	 It's not restricted to bitmaps */
      if (xg_set_icon (f, file))
	return false;
<<<<<<< HEAD
      bitmap_id = x_create_bitmap_from_file (f, file);
=======
#endif /* USE_GTK */
      bitmap_id = image_create_bitmap_from_file (f, file);
>>>>>>> 3bce7ec3
      x_create_bitmap_mask (f, bitmap_id);
    }
  else
    {
      /* Create the GNU bitmap and mask if necessary.  */
      if (FRAME_DISPLAY_INFO (f)->icon_bitmap_id < 0)
	{
	  ptrdiff_t rc = -1;


          if (xg_set_icon (f, xg_default_icon_file)
              || xg_set_icon_from_xpm_data (f, gnu_xpm_bits))
            {
              FRAME_DISPLAY_INFO (f)->icon_bitmap_id = -2;
              return false;
            }


	  /* If all else fails, use the (black and white) xbm image. */
	  if (rc == -1)
	    {
              rc = image_create_bitmap_from_data (f,
                                                  (char *) gnu_xbm_bits,
                                                  gnu_xbm_width,
                                                  gnu_xbm_height);
	      if (rc == -1)
		return true;

	      FRAME_DISPLAY_INFO (f)->icon_bitmap_id = rc;
	      x_create_bitmap_mask (f, FRAME_DISPLAY_INFO (f)->icon_bitmap_id);
	    }
	}

      /* The first time we create the GNU bitmap and mask,
	 this increments the ref-count one extra time.
	 As a result, the GNU bitmap and mask are never freed.
	 That way, we don't have to worry about allocating it again.  */
      image_reference_bitmap (f, FRAME_DISPLAY_INFO (f)->icon_bitmap_id);

      bitmap_id = FRAME_DISPLAY_INFO (f)->icon_bitmap_id;
    }

  x_wm_set_icon_pixmap (f, bitmap_id);
  f->output_data.x->icon_bitmap = bitmap_id;

  return false;
}


/* Make the x-window of frame F use a rectangle with text.
   Use ICON_NAME as the text.  */

bool
x_text_icon (struct frame *f, const char *icon_name)
{
  if (FRAME_X_WINDOW (f) == 0)
    return true;

  {
    XTextProperty text;
    text.value = (unsigned char *) icon_name;
    text.encoding = XA_STRING;
    text.format = 8;
    text.nitems = strlen (icon_name);
    XSetWMIconName (FRAME_X_DISPLAY (f), FRAME_OUTER_WINDOW (f), &text);
  }

  if (f->output_data.x->icon_bitmap > 0)
    image_destroy_bitmap (f, f->output_data.x->icon_bitmap);
  f->output_data.x->icon_bitmap = 0;
  x_wm_set_icon_pixmap (f, 0);

  return false;
}

#define X_ERROR_MESSAGE_SIZE 200

/* If non-nil, this should be a string.
   It means catch X errors  and store the error message in this string.

   The reason we use a stack is that x_catch_error/x_uncatch_error can
   be called from a signal handler.
*/

struct x_error_message_stack {
  char string[X_ERROR_MESSAGE_SIZE];
  Display *dpy;
  x_special_error_handler handler;
  void *handler_data;
  struct x_error_message_stack *prev;
};
static struct x_error_message_stack *x_error_message;

/* An X error handler which stores the error message in
   *x_error_message.  This is called from x_error_handler if
   x_catch_errors is in effect.  */

static void
x_error_catcher (Display *display, XErrorEvent *event)
{
  XGetErrorText (display, event->error_code,
		 x_error_message->string,
		 X_ERROR_MESSAGE_SIZE);
  if (x_error_message->handler)
    x_error_message->handler (display, event, x_error_message->string,
			      x_error_message->handler_data);
}

/* Begin trapping X errors for display DPY.  Actually we trap X errors
   for all displays, but DPY should be the display you are actually
   operating on.

   After calling this function, X protocol errors no longer cause
   Emacs to exit; instead, they are recorded in the string
   stored in *x_error_message.

   Calling x_check_errors signals an Emacs error if an X error has
   occurred since the last call to x_catch_errors or x_check_errors.

   Calling x_uncatch_errors resumes the normal error handling.
   Calling x_uncatch_errors_after_check is similar, but skips an XSync
   to the server, and should be used only immediately after
   x_had_errors_p or x_check_errors.  */

void
x_catch_errors_with_handler (Display *dpy, x_special_error_handler handler,
			     void *handler_data)
{
  struct x_error_message_stack *data = xmalloc (sizeof *data);

  /* Make sure any errors from previous requests have been dealt with.  */
  XSync (dpy, False);

  data->dpy = dpy;
  data->string[0] = 0;
  data->handler = handler;
  data->handler_data = handler_data;
  data->prev = x_error_message;
  x_error_message = data;
}

void
x_catch_errors (Display *dpy)
{
  x_catch_errors_with_handler (dpy, NULL, NULL);
}

/* Undo the last x_catch_errors call.
   DPY should be the display that was passed to x_catch_errors.

   This version should be used only if the immediately preceding
   X-protocol-related thing was x_check_errors or x_had_error_p, both
   of which issue XSync calls, so we don't need to re-sync here.  */

void
x_uncatch_errors_after_check (void)
{
  struct x_error_message_stack *tmp;

  block_input ();
  tmp = x_error_message;
  x_error_message = x_error_message->prev;
  xfree (tmp);
  unblock_input ();
}

/* Undo the last x_catch_errors call.
   DPY should be the display that was passed to x_catch_errors.  */

void
x_uncatch_errors (void)
{
  struct x_error_message_stack *tmp;

  block_input ();

  /* The display may have been closed before this function is called.
     Check if it is still open before calling XSync.  */
  if (x_display_info_for_display (x_error_message->dpy) != 0)
    XSync (x_error_message->dpy, False);

  tmp = x_error_message;
  x_error_message = x_error_message->prev;
  xfree (tmp);
  unblock_input ();
}

/* If any X protocol errors have arrived since the last call to
   x_catch_errors or x_check_errors, signal an Emacs error using
   sprintf (a buffer, FORMAT, the x error message text) as the text.  */

void
x_check_errors (Display *dpy, const char *format)
{
  /* Make sure to catch any errors incurred so far.  */
  XSync (dpy, False);

  if (x_error_message->string[0])
    {
      char string[X_ERROR_MESSAGE_SIZE];
      memcpy (string, x_error_message->string, X_ERROR_MESSAGE_SIZE);
      x_uncatch_errors ();
      error (format, string);
    }
}

/* Nonzero if we had any X protocol errors
   since we did x_catch_errors on DPY.  */

bool
x_had_errors_p (Display *dpy)
{
  /* Make sure to catch any errors incurred so far.  */
  XSync (dpy, False);

  return x_error_message->string[0] != 0;
}

/* Forget about any errors we have had, since we did x_catch_errors on DPY.  */

void
x_clear_errors (Display *dpy)
{
  x_error_message->string[0] = 0;
}

#if false
      /* See comment in unwind_to_catch why calling this is a bad
       * idea.  --lorentey   */
/* Close off all unclosed x_catch_errors calls.  */

void
x_fully_uncatch_errors (void)
{
  while (x_error_message)
    x_uncatch_errors ();
}
#endif

#if false
static unsigned int x_wire_count;
x_trace_wire (void)
{
  fprintf (stderr, "Lib call: %d\n", ++x_wire_count);
}
#endif


/************************************************************************
			  Handling X errors
 ************************************************************************/

/* Error message passed to x_connection_closed.  */

static char *error_msg;

/* Handle the loss of connection to display DPY.  ERROR_MESSAGE is
   the text of an error message that lead to the connection loss.  */

static AVOID
x_connection_closed (Display *dpy, const char *error_message, bool ioerror)
{
  struct x_display_info *dpyinfo = x_display_info_for_display (dpy);
  Lisp_Object frame, tail;
  ptrdiff_t idx = SPECPDL_INDEX ();

  error_msg = alloca (strlen (error_message) + 1);
  strcpy (error_msg, error_message);

  /* Inhibit redisplay while frames are being deleted. */
  specbind (Qinhibit_redisplay, Qt);

  if (dpyinfo)
    {
      /* Protect display from being closed when we delete the last
         frame on it. */
      dpyinfo->reference_count++;
      dpyinfo->terminal->reference_count++;
    }
  if (ioerror) dpyinfo->display = 0;

  /* First delete frames whose mini-buffers are on frames
     that are on the dead display.  */
  FOR_EACH_FRAME (tail, frame)
    {
      Lisp_Object minibuf_frame;
      minibuf_frame
	= WINDOW_FRAME (XWINDOW (FRAME_MINIBUF_WINDOW (XFRAME (frame))));
      if (FRAME_X_P (XFRAME (frame))
	  && FRAME_X_P (XFRAME (minibuf_frame))
	  && ! EQ (frame, minibuf_frame)
	  && FRAME_DISPLAY_INFO (XFRAME (minibuf_frame)) == dpyinfo)
	delete_frame (frame, Qnoelisp);
    }

  /* Now delete all remaining frames on the dead display.
     We are now sure none of these is used as the mini-buffer
     for another frame that we need to delete.  */
  FOR_EACH_FRAME (tail, frame)
    if (FRAME_X_P (XFRAME (frame))
	&& FRAME_DISPLAY_INFO (XFRAME (frame)) == dpyinfo)
      {
	/* Set this to t so that delete_frame won't get confused
	   trying to find a replacement.  */
	kset_default_minibuffer_frame (FRAME_KBOARD (XFRAME (frame)), Qt);
	delete_frame (frame, Qnoelisp);
      }

  /* If DPYINFO is null, this means we didn't open the display in the
     first place, so don't try to close it.  */
  if (dpyinfo)
    {
      /* We can not call XtCloseDisplay here because it calls XSync.
         XSync inside the error handler apparently hangs Emacs.  On
         current Xt versions, this isn't needed either.  */
      /* A long-standing GTK bug prevents proper disconnect handling
	 <https://gitlab.gnome.org/GNOME/gtk/issues/221>.  Once,
	 the resulting Glib error message loop filled a user's disk.
	 To avoid this, kill Emacs unconditionally on disconnect.  */
      shut_down_emacs (0, Qnil);
      fprintf (stderr, "%s\n\
When compiled with GTK, Emacs cannot recover from X disconnects.\n\
This is a GTK bug: https://gitlab.gnome.org/GNOME/gtk/issues/221\n\
For details, see etc/PROBLEMS.\n",
	       error_msg);
      emacs_abort ();

      /* Indicate that this display is dead.  */
      dpyinfo->display = 0;

      dpyinfo->reference_count--;
      dpyinfo->terminal->reference_count--;
      if (dpyinfo->reference_count != 0)
        /* We have just closed all frames on this display. */
        emacs_abort ();

      {
	Lisp_Object tmp;
	XSETTERMINAL (tmp, dpyinfo->terminal);
	Fdelete_terminal (tmp, Qnoelisp);
      }
    }

  if (terminal_list == 0)
    {
      fprintf (stderr, "%s\n", error_msg);
      Fkill_emacs (make_fixnum (70));
    }

  totally_unblock_input ();

  unbind_to (idx, Qnil);
  clear_waiting_for_input ();

  /* Here, we absolutely have to use a non-local exit (e.g. signal, throw,
     longjmp), because returning from this function would get us back into
     Xlib's code which will directly call `exit'.  */
  error ("%s", error_msg);
}

static void x_error_quitter (Display *, XErrorEvent *);

/* This is the first-level handler for X protocol errors.
   It calls x_error_quitter or x_error_catcher.  */

static int
x_error_handler (Display *display, XErrorEvent *event)
{
#if defined HAVE_GTK3
  if ((event->error_code == BadMatch || event->error_code == BadWindow)
      && event->request_code == X_SetInputFocus)
    {
      return 0;
    }
#endif

  if (x_error_message)
    x_error_catcher (display, event);
  else
    x_error_quitter (display, event);
  return 0;
}

/* This is the usual handler for X protocol errors.
   It kills all frames on the display that we got the error for.
   If that was the only one, it prints an error message and kills Emacs.  */

/* .gdbinit puts a breakpoint here, so make sure it is not inlined.  */

static void NO_INLINE
x_error_quitter (Display *display, XErrorEvent *event)
{
  char buf[256], buf1[356];

  /* Ignore BadName errors.  They can happen because of fonts
     or colors that are not defined.  */

  if (event->error_code == BadName)
    return;

  /* Note that there is no real way portable across R3/R4 to get the
     original error handler.  */

  XGetErrorText (display, event->error_code, buf, sizeof (buf));
  sprintf (buf1, "X protocol error: %s on protocol request %d",
	   buf, event->request_code);
  x_connection_closed (display, buf1, false);
}


/* This is the handler for X IO errors, always.
   It kills all frames on the display that we lost touch with.
   If that was the only one, it prints an error message and kills Emacs.  */

static _Noreturn ATTRIBUTE_COLD int
x_io_error_quitter (Display *display)
{
  char buf[256];

  snprintf (buf, sizeof buf, "Connection lost to X server '%s'",
	    DisplayString (display));
  x_connection_closed (display, buf, true);
}

/* Changing the font of the frame.  */

/* Give frame F the font FONT-OBJECT as its default font.  The return
   value is FONT-OBJECT.  FONTSET is an ID of the fontset for the
   frame.  If it is negative, generate a new fontset from
   FONT-OBJECT.  */

static Lisp_Object
x_new_font (struct frame *f, Lisp_Object font_object, int fontset)
{
  struct font *font = XFONT_OBJECT (font_object);
  int unit, font_ascent, font_descent;
  int old_menu_bar_height = FRAME_MENU_BAR_HEIGHT (f);
  int old_tab_bar_height = FRAME_TAB_BAR_HEIGHT (f);
  Lisp_Object fullscreen;

  if (fontset < 0)
    fontset = fontset_from_font (font_object);
  FRAME_FONTSET (f) = fontset;
  if (FRAME_FONT (f) == font)
    /* This font is already set in frame F.  There's nothing more to
       do.  */
    return font_object;

  FRAME_FONT (f) = font;
  FRAME_BASELINE_OFFSET (f) = font->baseline_offset;
  FRAME_COLUMN_WIDTH (f) = font->average_width;
  get_font_ascent_descent (font, &font_ascent, &font_descent);
  FRAME_LINE_HEIGHT (f) = font_ascent + font_descent;

  FRAME_MENU_BAR_HEIGHT (f) = FRAME_MENU_BAR_LINES (f) * FRAME_LINE_HEIGHT (f);
<<<<<<< HEAD
=======
  FRAME_TAB_BAR_HEIGHT (f) = FRAME_TAB_BAR_LINES (f) * FRAME_LINE_HEIGHT (f);
#endif
>>>>>>> 3bce7ec3

  /* Compute character columns occupied by scrollbar.

     Don't do things differently for non-toolkit scrollbars
     (Bug#17163).  */
  unit = FRAME_COLUMN_WIDTH (f);
  if (FRAME_CONFIG_SCROLL_BAR_WIDTH (f) > 0)
    FRAME_CONFIG_SCROLL_BAR_COLS (f)
      = (FRAME_CONFIG_SCROLL_BAR_WIDTH (f) + unit - 1) / unit;
  else
    FRAME_CONFIG_SCROLL_BAR_COLS (f) = (14 + unit - 1) / unit;

  if (FRAME_X_WINDOW (f) != 0)
    {
      /* Don't change the size of a tip frame; there's no point in
	 doing it because it's done in Fx_show_tip, and it leads to
	 problems because the tip frame has no widget.  */
      if (!FRAME_TOOLTIP_P (f))
	{
	  adjust_frame_size (f, FRAME_COLS (f) * FRAME_COLUMN_WIDTH (f),
			     FRAME_LINES (f) * FRAME_LINE_HEIGHT (f), 3,
			     false, Qfont);
<<<<<<< HEAD
	  if (FRAME_MENU_BAR_HEIGHT (f) != old_menu_bar_height
=======
#ifndef USE_X_TOOLKIT
	  if ((FRAME_MENU_BAR_HEIGHT (f) != old_menu_bar_height
	       || FRAME_TAB_BAR_HEIGHT (f) != old_tab_bar_height)
>>>>>>> 3bce7ec3
	      && !f->after_make_frame
	      && (EQ (frame_inhibit_implied_resize, Qt)
		  || (CONSP (frame_inhibit_implied_resize)
		      && NILP (Fmemq (Qfont, frame_inhibit_implied_resize))))
	      && (NILP (fullscreen = get_frame_param (f, Qfullscreen))
		  || EQ (fullscreen, Qfullwidth)))
	    /* If the menu/tab bar height changes, try to keep text height
	       constant.  */
	    adjust_frame_size
	      (f, -1, FRAME_TEXT_HEIGHT (f) + FRAME_MENU_BAR_HEIGHT (f)
<<<<<<< HEAD
	       - old_menu_bar_height, 1, false, Qfont);
=======
	       + FRAME_TAB_BAR_HEIGHT (f)
	       - old_menu_bar_height - old_tab_bar_height, 1, false, Qfont);
#endif /* USE_X_TOOLKIT  */
>>>>>>> 3bce7ec3
	}
    }

#ifdef HAVE_X_I18N
  if (FRAME_XIC (f)
      && (FRAME_XIC_STYLE (f) & (XIMPreeditPosition | XIMStatusArea)))
    {
      block_input ();
      xic_set_xfontset (f, SSDATA (fontset_ascii (fontset)));
      unblock_input ();
    }
#endif

  return font_object;
}


/***********************************************************************
			   X Input Methods
 ***********************************************************************/

#ifdef HAVE_X_I18N

#ifdef HAVE_X11R6

/* XIM destroy callback function, which is called whenever the
   connection to input method XIM dies.  CLIENT_DATA contains a
   pointer to the x_display_info structure corresponding to XIM.  */

static void
xim_destroy_callback (XIM xim, XPointer client_data, XPointer call_data)
{
  struct x_display_info *dpyinfo = (struct x_display_info *) client_data;
  Lisp_Object frame, tail;

  block_input ();

  /* No need to call XDestroyIC.. */
  FOR_EACH_FRAME (tail, frame)
    {
      struct frame *f = XFRAME (frame);
      if (FRAME_X_P (f) && FRAME_DISPLAY_INFO (f) == dpyinfo)
	{
	  FRAME_XIC (f) = NULL;
          xic_free_xfontset (f);
	}
    }

  /* No need to call XCloseIM.  */
  dpyinfo->xim = NULL;
  XFree (dpyinfo->xim_styles);
  unblock_input ();
}

#endif /* HAVE_X11R6 */

/* Open the connection to the XIM server on display DPYINFO.
   RESOURCE_NAME is the resource name Emacs uses.  */

static void
xim_open_dpy (struct x_display_info *dpyinfo, char *resource_name)
{
  XIM xim;

#ifdef HAVE_XIM
  if (use_xim)
    {
      if (dpyinfo->xim)
	XCloseIM (dpyinfo->xim);
      xim = XOpenIM (dpyinfo->display, dpyinfo->rdb, resource_name,
		     emacs_class);
      dpyinfo->xim = xim;

      if (xim)
	{
#ifdef HAVE_X11R6
	  XIMCallback destroy;
#endif

	  /* Get supported styles and XIM values.  */
	  XGetIMValues (xim, XNQueryInputStyle, &dpyinfo->xim_styles, NULL);

#ifdef HAVE_X11R6
	  destroy.callback = xim_destroy_callback;
	  destroy.client_data = (XPointer)dpyinfo;
	  XSetIMValues (xim, XNDestroyCallback, &destroy, NULL);
#endif
	}
    }

  else
#endif /* HAVE_XIM */
    dpyinfo->xim = NULL;
}


#ifdef HAVE_X11R6_XIM

/* XIM instantiate callback function, which is called whenever an XIM
   server is available.  DISPLAY is the display of the XIM.
   CLIENT_DATA contains a pointer to an xim_inst_t structure created
   when the callback was registered.  */

static void
xim_instantiate_callback (Display *display, XPointer client_data, XPointer call_data)
{
  struct xim_inst_t *xim_inst = (struct xim_inst_t *) client_data;
  struct x_display_info *dpyinfo = xim_inst->dpyinfo;

  /* We don't support multiple XIM connections. */
  if (dpyinfo->xim)
    return;

  xim_open_dpy (dpyinfo, xim_inst->resource_name);

  /* Create XIC for the existing frames on the same display, as long
     as they have no XIC.  */
  if (dpyinfo->xim && dpyinfo->reference_count > 0)
    {
      Lisp_Object tail, frame;

      block_input ();
      FOR_EACH_FRAME (tail, frame)
	{
	  struct frame *f = XFRAME (frame);

	  if (FRAME_X_P (f)
              && FRAME_DISPLAY_INFO (f) == xim_inst->dpyinfo)
	    if (FRAME_XIC (f) == NULL)
	      {
		create_frame_xic (f);
		if (FRAME_XIC_STYLE (f) & XIMStatusArea)
		  xic_set_statusarea (f);
		if (FRAME_XIC_STYLE (f) & XIMPreeditPosition)
		  {
		    struct window *w = XWINDOW (f->selected_window);
		    xic_set_preeditarea (w, w->cursor.x, w->cursor.y);
		  }
	      }
	}

      unblock_input ();
    }
}

#endif /* HAVE_X11R6_XIM */


/* Open a connection to the XIM server on display DPYINFO.
   RESOURCE_NAME is the resource name for Emacs.  On X11R5, open the
   connection only at the first time.  On X11R6, open the connection
   in the XIM instantiate callback function.  */

static void
xim_initialize (struct x_display_info *dpyinfo, char *resource_name)
{
  dpyinfo->xim = NULL;
#ifdef HAVE_XIM
  if (use_xim)
    {
#ifdef HAVE_X11R6_XIM
      struct xim_inst_t *xim_inst = xmalloc (sizeof *xim_inst);
      Bool ret;

      dpyinfo->xim_callback_data = xim_inst;
      xim_inst->dpyinfo = dpyinfo;
      xim_inst->resource_name = xstrdup (resource_name);
      ret = XRegisterIMInstantiateCallback
	(dpyinfo->display, dpyinfo->rdb, xim_inst->resource_name,
	 emacs_class, xim_instantiate_callback,
	 /* This is XPointer in XFree86 but (XPointer *)
	    on Tru64, at least, hence the configure test.  */
	 (XRegisterIMInstantiateCallback_arg6) xim_inst);
      eassert (ret == True);
#else /* not HAVE_X11R6_XIM */
      xim_open_dpy (dpyinfo, resource_name);
#endif /* not HAVE_X11R6_XIM */
    }
#endif /* HAVE_XIM */
}


/* Close the connection to the XIM server on display DPYINFO. */

static void
xim_close_dpy (struct x_display_info *dpyinfo)
{
#ifdef HAVE_XIM
  if (use_xim)
    {
#ifdef HAVE_X11R6_XIM
      struct xim_inst_t *xim_inst = dpyinfo->xim_callback_data;

      if (dpyinfo->display)
	{
	  Bool ret = XUnregisterIMInstantiateCallback
	    (dpyinfo->display, dpyinfo->rdb, xim_inst->resource_name,
	     emacs_class, xim_instantiate_callback,
	     (XRegisterIMInstantiateCallback_arg6) xim_inst);
	  eassert (ret == True);
	}
      xfree (xim_inst->resource_name);
      xfree (xim_inst);
#endif /* HAVE_X11R6_XIM */
      if (dpyinfo->display)
	XCloseIM (dpyinfo->xim);
      dpyinfo->xim = NULL;
      XFree (dpyinfo->xim_styles);
    }
#endif /* HAVE_XIM */
}

#endif /* not HAVE_X11R6_XIM */



/* Calculate the absolute position in frame F
   from its current recorded position values and gravity.  */

static void
x_calc_absolute_position (struct frame *f)
{
  int flags = f->size_hint_flags;
  struct frame *p = FRAME_PARENT_FRAME (f);

  /* We have nothing to do if the current position
     is already for the top-left corner.  */
  if (! ((flags & XNegative) || (flags & YNegative)))
    return;

  /* Treat negative positions as relative to the leftmost bottommost
     position that fits on the screen.  */
  if ((flags & XNegative) && (f->left_pos <= 0))
    {
      int width = FRAME_PIXEL_WIDTH (f);

      /* A frame that has been visible at least once should have outer
	 edges.  */
      if (f->output_data.x->has_been_visible && !p)
	{
	  Lisp_Object frame;
	  Lisp_Object edges = Qnil;

	  XSETFRAME (frame, f);
	  edges = Fx_frame_edges (frame, Qouter_edges);
	  if (!NILP (edges))
	    width = (XFIXNUM (Fnth (make_fixnum (2), edges))
		     - XFIXNUM (Fnth (make_fixnum (0), edges)));
	}

      if (p)
	f->left_pos = (FRAME_PIXEL_WIDTH (p) - width - 2 * f->border_width
		       + f->left_pos);
      else
	f->left_pos = (x_display_pixel_width (FRAME_DISPLAY_INFO (f))
		       - width + f->left_pos);

    }

  if ((flags & YNegative) && (f->top_pos <= 0))
    {
      int height = FRAME_PIXEL_HEIGHT (f);

      if (f->output_data.x->has_been_visible && !p)
	{
	  Lisp_Object frame;
	  Lisp_Object edges = Qnil;

	  XSETFRAME (frame, f);
	  if (NILP (edges))
	    edges = Fx_frame_edges (frame, Qouter_edges);
	  if (!NILP (edges))
	    height = (XFIXNUM (Fnth (make_fixnum (3), edges))
		      - XFIXNUM (Fnth (make_fixnum (1), edges)));
	}

      if (p)
	f->top_pos = (FRAME_PIXEL_HEIGHT (p) - height - 2 * f->border_width
		       + f->top_pos);
      else
	f->top_pos = (x_display_pixel_height (FRAME_DISPLAY_INFO (f))
		      - height + f->top_pos);
  }

  /* The left_pos and top_pos
     are now relative to the top and left screen edges,
     so the flags should correspond.  */
  f->size_hint_flags &= ~ (XNegative | YNegative);
}

/* CHANGE_GRAVITY is 1 when calling from Fset_frame_position,
   to really change the position, and 0 when calling from
   x_make_frame_visible (in that case, XOFF and YOFF are the current
   position values).  It is -1 when calling from gui_set_frame_parameters,
   which means, do adjust for borders but don't change the gravity.  */

static void
x_set_offset (struct frame *f, register int xoff, register int yoff, int change_gravity)
{
  int modified_top, modified_left;
#ifdef USE_GTK
  int scale = xg_get_scale (f);
#endif

  if (change_gravity > 0)
    {
      f->top_pos = yoff;
      f->left_pos = xoff;
      f->size_hint_flags &= ~ (XNegative | YNegative);
      if (xoff < 0)
	f->size_hint_flags |= XNegative;
      if (yoff < 0)
	f->size_hint_flags |= YNegative;
      f->win_gravity = NorthWestGravity;
    }

  x_calc_absolute_position (f);

  block_input ();
  x_wm_set_size_hint (f, 0, false);

  if (x_gtk_use_window_move)
    {
      /* When a position change was requested and the outer GTK widget
	 has been realized already, leave it to gtk_window_move to
	 DTRT and return.  Used for Bug#25851 and Bug#25943.  Convert
	 from X pixels to GTK scaled pixels.  */
      if (change_gravity != 0 && FRAME_GTK_OUTER_WIDGET (f))
	gtk_window_move (GTK_WINDOW (FRAME_GTK_OUTER_WIDGET (f)),
			 f->left_pos / scale, f->top_pos / scale);
      unblock_input ();
      return;
    }

  modified_left = f->left_pos;
  modified_top = f->top_pos;

  if (change_gravity != 0 && FRAME_DISPLAY_INFO (f)->wm_type == X_WMTYPE_A)
    {
      /* Some WMs (twm, wmaker at least) has an offset that is smaller
         than the WM decorations.  So we use the calculated offset instead
         of the WM decoration sizes here (x/y_pixels_outer_diff).  */
      modified_left += FRAME_X_OUTPUT (f)->move_offset_left;
      modified_top += FRAME_X_OUTPUT (f)->move_offset_top;
    }

  /* Make sure we adjust for possible scaling.  */
  gtk_window_move (GTK_WINDOW (FRAME_GTK_OUTER_WIDGET (f)),
		   modified_left / scale, modified_top / scale);

  x_sync_with_move (f, f->left_pos, f->top_pos,
                    FRAME_DISPLAY_INFO (f)->wm_type == X_WMTYPE_UNKNOWN);

  /* change_gravity is non-zero when this function is called from Lisp to
     programmatically move a frame.  In that case, we call
     x_check_expected_move to discover if we have a "Type A" or "Type B"
     window manager, and, for a "Type A" window manager, adjust the position
     of the frame.

     We call x_check_expected_move if a programmatic move occurred, and
     either the window manager type (A/B) is unknown or it is Type A but we
     need to compute the top/left offset adjustment for this frame.  */

  if (change_gravity != 0
      && !FRAME_PARENT_FRAME (f)
      && (FRAME_DISPLAY_INFO (f)->wm_type == X_WMTYPE_UNKNOWN
	  || (FRAME_DISPLAY_INFO (f)->wm_type == X_WMTYPE_A
	      && (FRAME_X_OUTPUT (f)->move_offset_left == 0
		  && FRAME_X_OUTPUT (f)->move_offset_top == 0))))
    x_check_expected_move (f, modified_left, modified_top);

  unblock_input ();
}

/* Return true if _NET_SUPPORTING_WM_CHECK window exists and _NET_SUPPORTED
   on the root window for frame F contains ATOMNAME.
   This is how a WM check shall be done according to the Window Manager
   Specification/Extended Window Manager Hints at
   https://freedesktop.org/wiki/Specifications/wm-spec/.  */

bool
x_wm_supports (struct frame *f, Atom want_atom)
{
  Atom actual_type;
  unsigned long actual_size, bytes_remaining;
  int i, rc, actual_format;
  bool ret;
  Window wmcheck_window;
  struct x_display_info *dpyinfo = FRAME_DISPLAY_INFO (f);
  Window target_window = dpyinfo->root_window;
  int max_len = 65536;
  Display *dpy = FRAME_X_DISPLAY (f);
  unsigned char *tmp_data = NULL;
  Atom target_type = XA_WINDOW;

  block_input ();

  x_catch_errors (dpy);
  rc = XGetWindowProperty (dpy, target_window,
                           dpyinfo->Xatom_net_supporting_wm_check,
                           0, max_len, False, target_type,
                           &actual_type, &actual_format, &actual_size,
                           &bytes_remaining, &tmp_data);

  if (rc != Success || actual_type != XA_WINDOW || x_had_errors_p (dpy))
    {
      if (tmp_data) XFree (tmp_data);
      x_uncatch_errors ();
      unblock_input ();
      return false;
    }

  wmcheck_window = *(Window *) tmp_data;
  XFree (tmp_data);

  /* Check if window exists. */
  XSelectInput (dpy, wmcheck_window, StructureNotifyMask);
  if (x_had_errors_p (dpy))
    {
      x_uncatch_errors_after_check ();
      unblock_input ();
      return false;
    }

  if (dpyinfo->net_supported_window != wmcheck_window)
    {
      /* Window changed, reload atoms */
      if (dpyinfo->net_supported_atoms != NULL)
        XFree (dpyinfo->net_supported_atoms);
      dpyinfo->net_supported_atoms = NULL;
      dpyinfo->nr_net_supported_atoms = 0;
      dpyinfo->net_supported_window = 0;

      target_type = XA_ATOM;
      tmp_data = NULL;
      rc = XGetWindowProperty (dpy, target_window,
                               dpyinfo->Xatom_net_supported,
                               0, max_len, False, target_type,
                               &actual_type, &actual_format, &actual_size,
                               &bytes_remaining, &tmp_data);

      if (rc != Success || actual_type != XA_ATOM || x_had_errors_p (dpy))
        {
          if (tmp_data) XFree (tmp_data);
          x_uncatch_errors ();
          unblock_input ();
          return false;
        }

      dpyinfo->net_supported_atoms = (Atom *)tmp_data;
      dpyinfo->nr_net_supported_atoms = actual_size;
      dpyinfo->net_supported_window = wmcheck_window;
    }

  ret = false;

  for (i = 0; !ret && i < dpyinfo->nr_net_supported_atoms; ++i)
    ret = dpyinfo->net_supported_atoms[i] == want_atom;

  x_uncatch_errors ();
  unblock_input ();

  return ret;
}

static void
set_wm_state (Lisp_Object frame, bool add, Atom atom, Atom value)
{
  struct x_display_info *dpyinfo = FRAME_DISPLAY_INFO (XFRAME (frame));

  x_send_client_event (frame, make_fixnum (0), frame,
                       dpyinfo->Xatom_net_wm_state,
                       make_fixnum (32),
                       /* 1 = add, 0 = remove */
                       Fcons
                       (make_fixnum (add),
                        Fcons
                        (INT_TO_INTEGER (atom),
                         (value != 0
			  ? list1 (INT_TO_INTEGER (value))
			  : Qnil))));
}

void
x_set_sticky (struct frame *f, Lisp_Object new_value, Lisp_Object old_value)
{
  Lisp_Object frame;
  struct x_display_info *dpyinfo = FRAME_DISPLAY_INFO (f);

  XSETFRAME (frame, f);

  set_wm_state (frame, !NILP (new_value),
                dpyinfo->Xatom_net_wm_state_sticky, None);
}

/**
 * x_set_skip_taskbar:
 *
 * Set frame F's `skip-taskbar' parameter.  If non-nil, this should
 * remove F's icon from the taskbar associated with the display of F's
 * window-system window and inhibit switching to F's window via
 * <Alt>-<TAB>.  If nil, lift these restrictions.
 *
 * Some window managers may not honor this parameter.
 */
void
x_set_skip_taskbar (struct frame *f, Lisp_Object new_value, Lisp_Object old_value)
{
  if (!EQ (new_value, old_value))
    {
      xg_set_skip_taskbar (f, new_value);
      FRAME_SKIP_TASKBAR (f) = !NILP (new_value);
    }
}

/**
 * x_set_z_group:
 *
 * Set frame F's `z-group' parameter.  If `above', F's window-system
 * window is displayed above all windows that do not have the `above'
 * property set.  If nil, F's window is shown below all windows that
 * have the `above' property set and above all windows that have the
 * `below' property set.  If `below', F's window is displayed below all
 * windows that do not have the `below' property set.
 *
 * Some window managers may not honor this parameter.
 *
 * Internally, this function also handles a value 'above-suspended'.
 * That value is used to temporarily remove F from the 'above' group
 * to make sure that it does not obscure a menu currently popped up.
 */
void
x_set_z_group (struct frame *f, Lisp_Object new_value, Lisp_Object old_value)
{
  /* We don't care about old_value.  The window manager might have
     reset the value without telling us.  */
  Lisp_Object frame;
  struct x_display_info *dpyinfo = FRAME_DISPLAY_INFO (f);

  XSETFRAME (frame, f);

  if (NILP (new_value))
    {
      set_wm_state (frame, false,
		    dpyinfo->Xatom_net_wm_state_above, None);
      set_wm_state (frame, false,
		    dpyinfo->Xatom_net_wm_state_below, None);
      FRAME_Z_GROUP (f) = z_group_none;
    }
  else if (EQ (new_value, Qabove))
    {
      set_wm_state (frame, true,
		    dpyinfo->Xatom_net_wm_state_above, None);
      set_wm_state (frame, false,
		    dpyinfo->Xatom_net_wm_state_below, None);
      FRAME_Z_GROUP (f) = z_group_above;
    }
  else if (EQ (new_value, Qbelow))
    {
      set_wm_state (frame, false,
		    dpyinfo->Xatom_net_wm_state_above, None);
      set_wm_state (frame, true,
		    dpyinfo->Xatom_net_wm_state_below, None);
      FRAME_Z_GROUP (f) = z_group_below;
    }
  else if (EQ (new_value, Qabove_suspended))
    {
      set_wm_state (frame, false,
		    dpyinfo->Xatom_net_wm_state_above, None);
      FRAME_Z_GROUP (f) = z_group_above_suspended;
    }
  else
    error ("Invalid z-group specification");
}


/* Return the current _NET_WM_STATE.
   SIZE_STATE is set to one of the FULLSCREEN_* values.
   Set *STICKY to the sticky state.

   Return true iff we are not hidden.  */

static bool
x_get_current_wm_state (struct frame *f,
                        Window window,
                        int *size_state,
                        bool *sticky)
{
  unsigned long actual_size;
  int i;
  bool is_hidden = false;
  struct x_display_info *dpyinfo = FRAME_DISPLAY_INFO (f);
  long max_len = 65536;
  Atom target_type = XA_ATOM;
  /* If XCB is available, we can avoid three XSync calls.  */
#ifdef USE_XCB
  xcb_get_property_cookie_t prop_cookie;
  xcb_get_property_reply_t *prop;
  xcb_atom_t *reply_data UNINIT;
#else
  Display *dpy = FRAME_X_DISPLAY (f);
  unsigned long bytes_remaining;
  int rc, actual_format;
  Atom actual_type;
  unsigned char *tmp_data = NULL;
  Atom *reply_data UNINIT;
#endif

  *sticky = false;
  *size_state = FULLSCREEN_NONE;

  block_input ();

#ifdef USE_XCB
  prop_cookie = xcb_get_property (dpyinfo->xcb_connection, 0, window,
                                  dpyinfo->Xatom_net_wm_state,
                                  target_type, 0, max_len);
  prop = xcb_get_property_reply (dpyinfo->xcb_connection, prop_cookie, NULL);
  if (prop && prop->type == target_type)
    {
      int actual_bytes = xcb_get_property_value_length (prop);
      eassume (0 <= actual_bytes);
      actual_size = actual_bytes / sizeof *reply_data;
      reply_data = xcb_get_property_value (prop);
    }
  else
    {
      actual_size = 0;
      is_hidden = FRAME_ICONIFIED_P (f);
    }
#else
  x_catch_errors (dpy);
  rc = XGetWindowProperty (dpy, window, dpyinfo->Xatom_net_wm_state,
                           0, max_len, False, target_type,
                           &actual_type, &actual_format, &actual_size,
                           &bytes_remaining, &tmp_data);

  if (rc == Success && actual_type == target_type && ! x_had_errors_p (dpy))
    reply_data = (Atom *) tmp_data;
  else
    {
      actual_size = 0;
      is_hidden = FRAME_ICONIFIED_P (f);
    }

  x_uncatch_errors ();
#endif

  for (i = 0; i < actual_size; ++i)
    {
      Atom a = reply_data[i];
      if (a == dpyinfo->Xatom_net_wm_state_hidden)
	is_hidden = true;
      else if (a == dpyinfo->Xatom_net_wm_state_maximized_horz)
        {
          if (*size_state == FULLSCREEN_HEIGHT)
            *size_state = FULLSCREEN_MAXIMIZED;
          else
            *size_state = FULLSCREEN_WIDTH;
        }
      else if (a == dpyinfo->Xatom_net_wm_state_maximized_vert)
        {
          if (*size_state == FULLSCREEN_WIDTH)
            *size_state = FULLSCREEN_MAXIMIZED;
          else
            *size_state = FULLSCREEN_HEIGHT;
        }
      else if (a == dpyinfo->Xatom_net_wm_state_fullscreen)
        *size_state = FULLSCREEN_BOTH;
      else if (a == dpyinfo->Xatom_net_wm_state_sticky)
        *sticky = true;
    }

#ifdef USE_XCB
  free (prop);
#else
  if (tmp_data) XFree (tmp_data);
#endif

  unblock_input ();
  return ! is_hidden;
}

/* Do fullscreen as specified in extended window manager hints */

static bool
do_ewmh_fullscreen (struct frame *f)
{
  struct x_display_info *dpyinfo = FRAME_DISPLAY_INFO (f);
  bool have_net_atom = x_wm_supports (f, dpyinfo->Xatom_net_wm_state);
  int cur;
  bool dummy;

  x_get_current_wm_state (f, FRAME_OUTER_WINDOW (f), &cur, &dummy);

  /* Some window managers don't say they support _NET_WM_STATE, but they do say
     they support _NET_WM_STATE_FULLSCREEN.  Try that also.  */
  if (!have_net_atom)
    have_net_atom = x_wm_supports (f, dpyinfo->Xatom_net_wm_state_fullscreen);

  if (have_net_atom && cur != f->want_fullscreen)
    {
      Lisp_Object frame;

      XSETFRAME (frame, f);

      /* Keep number of calls to set_wm_state as low as possible.
         Some window managers, or possible Gtk+, hangs when too many
         are sent at once.  */
      switch (f->want_fullscreen)
        {
        case FULLSCREEN_BOTH:
          if (cur != FULLSCREEN_BOTH)
            set_wm_state (frame, true, dpyinfo->Xatom_net_wm_state_fullscreen,
                          None);
          break;
        case FULLSCREEN_WIDTH:
	  if (x_frame_normalize_before_maximize && cur == FULLSCREEN_MAXIMIZED)
	    {
	      set_wm_state (frame, false,
			    dpyinfo->Xatom_net_wm_state_maximized_horz,
			    dpyinfo->Xatom_net_wm_state_maximized_vert);
	      set_wm_state (frame, true,
			    dpyinfo->Xatom_net_wm_state_maximized_horz, None);
	    }
	  else
	    {
	      if (cur == FULLSCREEN_BOTH || cur == FULLSCREEN_HEIGHT
		  || cur == FULLSCREEN_MAXIMIZED)
		set_wm_state (frame, false, dpyinfo->Xatom_net_wm_state_fullscreen,
			      dpyinfo->Xatom_net_wm_state_maximized_vert);
	      if (cur != FULLSCREEN_MAXIMIZED || x_frame_normalize_before_maximize)
		set_wm_state (frame, true,
			      dpyinfo->Xatom_net_wm_state_maximized_horz, None);
	    }
          break;
        case FULLSCREEN_HEIGHT:
	  if (x_frame_normalize_before_maximize && cur == FULLSCREEN_MAXIMIZED)
	    {
	      set_wm_state (frame, false,
			    dpyinfo->Xatom_net_wm_state_maximized_horz,
			    dpyinfo->Xatom_net_wm_state_maximized_vert);
	      set_wm_state (frame, true,
			    dpyinfo->Xatom_net_wm_state_maximized_vert, None);
	    }
	  else
	    {
	      if (cur == FULLSCREEN_BOTH || cur == FULLSCREEN_WIDTH
		  || cur == FULLSCREEN_MAXIMIZED)
		set_wm_state (frame, false, dpyinfo->Xatom_net_wm_state_fullscreen,
			      dpyinfo->Xatom_net_wm_state_maximized_horz);
	      if (cur != FULLSCREEN_MAXIMIZED || x_frame_normalize_before_maximize)
		set_wm_state (frame, true,
			      dpyinfo->Xatom_net_wm_state_maximized_vert, None);
	    }
          break;
        case FULLSCREEN_MAXIMIZED:
	  if (x_frame_normalize_before_maximize && cur == FULLSCREEN_BOTH)
	    {
	      set_wm_state (frame, false,
			    dpyinfo->Xatom_net_wm_state_fullscreen, None);
	      set_wm_state (frame, true,
			    dpyinfo->Xatom_net_wm_state_maximized_horz,
			    dpyinfo->Xatom_net_wm_state_maximized_vert);
	    }
	  else if (x_frame_normalize_before_maximize && cur == FULLSCREEN_WIDTH)
	    {
	      set_wm_state (frame, false,
			    dpyinfo->Xatom_net_wm_state_maximized_horz, None);
	      set_wm_state (frame, true,
			    dpyinfo->Xatom_net_wm_state_maximized_horz,
			    dpyinfo->Xatom_net_wm_state_maximized_vert);
	    }
	  else if (x_frame_normalize_before_maximize && cur == FULLSCREEN_HEIGHT)
	    {
	      set_wm_state (frame, false,
			    dpyinfo->Xatom_net_wm_state_maximized_vert, None);
	      set_wm_state (frame, true,
			    dpyinfo->Xatom_net_wm_state_maximized_horz,
			    dpyinfo->Xatom_net_wm_state_maximized_vert);
	    }
	  else
	    {
	      if (cur == FULLSCREEN_BOTH)
		set_wm_state (frame, false, dpyinfo->Xatom_net_wm_state_fullscreen,
			      None);
	      else if (cur == FULLSCREEN_HEIGHT)
		set_wm_state (frame, true,
			      dpyinfo->Xatom_net_wm_state_maximized_horz, None);
	      else if (cur == FULLSCREEN_WIDTH)
		set_wm_state (frame, true, None,
			      dpyinfo->Xatom_net_wm_state_maximized_vert);
	      else
		set_wm_state (frame, true,
			      dpyinfo->Xatom_net_wm_state_maximized_horz,
			      dpyinfo->Xatom_net_wm_state_maximized_vert);
	    }
          break;
        case FULLSCREEN_NONE:
          if (cur == FULLSCREEN_BOTH)
            set_wm_state (frame, false, dpyinfo->Xatom_net_wm_state_fullscreen,
			  None);
          else
            set_wm_state (frame, false,
			  dpyinfo->Xatom_net_wm_state_maximized_horz,
                          dpyinfo->Xatom_net_wm_state_maximized_vert);
        }

      f->want_fullscreen = FULLSCREEN_NONE;

    }

  return have_net_atom;
}

static void
XTfullscreen_hook (struct frame *f)
{
  if (FRAME_VISIBLE_P (f))
    {
      block_input ();
      x_check_fullscreen (f);
      x_sync (f);
      unblock_input ();
    }
}


static bool
x_handle_net_wm_state (struct frame *f, const XPropertyEvent *event)
{
  int value = FULLSCREEN_NONE;
  Lisp_Object lval;
  bool sticky = false;
  bool not_hidden = x_get_current_wm_state (f, event->window, &value, &sticky);

  lval = Qnil;
  switch (value)
    {
    case FULLSCREEN_WIDTH:
      lval = Qfullwidth;
      break;
    case FULLSCREEN_HEIGHT:
      lval = Qfullheight;
      break;
    case FULLSCREEN_BOTH:
      lval = Qfullboth;
      break;
    case FULLSCREEN_MAXIMIZED:
      lval = Qmaximized;
      break;
    }

  frame_size_history_add
    (f, Qx_handle_net_wm_state, 0, 0,
     list2 (get_frame_param (f, Qfullscreen), lval));

  store_frame_param (f, Qfullscreen, lval);
  store_frame_param (f, Qsticky, sticky ? Qt : Qnil);

  return not_hidden;
}

/* Check if we need to resize the frame due to a fullscreen request.
   If so needed, resize the frame. */
static void
x_check_fullscreen (struct frame *f)
{
  Lisp_Object lval = Qnil;

  if (do_ewmh_fullscreen (f))
    return;

  if (f->output_data.x->parent_desc != FRAME_DISPLAY_INFO (f)->root_window)
    return; /* Only fullscreen without WM or with EWM hints (above). */

  /* Setting fullscreen to nil doesn't do anything.  We could save the
     last non-fullscreen size and restore it, but it seems like a
     lot of work for this unusual case (no window manager running).  */

  if (f->want_fullscreen != FULLSCREEN_NONE)
    {
      int width = FRAME_PIXEL_WIDTH (f), height = FRAME_PIXEL_HEIGHT (f);
      struct x_display_info *dpyinfo = FRAME_DISPLAY_INFO (f);

      switch (f->want_fullscreen)
        {
          /* No difference between these two when there is no WM */
        case FULLSCREEN_MAXIMIZED:
          lval = Qmaximized;
          width = x_display_pixel_width (dpyinfo);
          height = x_display_pixel_height (dpyinfo);
          break;
        case FULLSCREEN_BOTH:
          lval = Qfullboth;
          width = x_display_pixel_width (dpyinfo);
          height = x_display_pixel_height (dpyinfo);
          break;
        case FULLSCREEN_WIDTH:
          lval = Qfullwidth;
          width = x_display_pixel_width (dpyinfo);
	  height = height + FRAME_MENUBAR_HEIGHT (f);
	  break;
        case FULLSCREEN_HEIGHT:
          lval = Qfullheight;
          height = x_display_pixel_height (dpyinfo);
	  break;
	default:
	  emacs_abort ();
        }

      frame_size_history_add
	(f, Qx_check_fullscreen, width, height, Qnil);

      x_wm_set_size_hint (f, 0, false);

      XResizeWindow (FRAME_X_DISPLAY (f), FRAME_OUTER_WINDOW (f),
		     width, height);

      if (FRAME_VISIBLE_P (f))
	x_wait_for_event (f, ConfigureNotify);
      else
	{
	  change_frame_size (f, width, height - FRAME_MENUBAR_HEIGHT (f),
			     false, true, false, true);
	  x_sync (f);
	}
    }

  /* `x_net_wm_state' might have reset the fullscreen frame parameter,
     restore it. */
  store_frame_param (f, Qfullscreen, lval);
}

/* This function is called by x_set_offset to determine whether the window
   manager interfered with the positioning of the frame.  Type A window
   managers position the surrounding window manager decorations a small
   amount above and left of the user-supplied position.  Type B window
   managers position the surrounding window manager decorations at the
   user-specified position.  If we detect a Type A window manager, we
   compensate by moving the window right and down by the proper amount.  */

static void
x_check_expected_move (struct frame *f, int expected_left, int expected_top)
{
  int current_left = 0, current_top = 0;

  /* x_real_positions returns the left and top offsets of the outermost
     window manager window around the frame.  */

  x_real_positions (f, &current_left, &current_top);

  if (current_left != expected_left || current_top != expected_top)
    {
      /* It's a "Type A" window manager. */

      int adjusted_left;
      int adjusted_top;

        FRAME_DISPLAY_INFO (f)->wm_type = X_WMTYPE_A;
      FRAME_X_OUTPUT (f)->move_offset_left = expected_left - current_left;
      FRAME_X_OUTPUT (f)->move_offset_top = expected_top - current_top;

      /* Now fix the mispositioned frame's location. */

      adjusted_left = expected_left + FRAME_X_OUTPUT (f)->move_offset_left;
      adjusted_top = expected_top + FRAME_X_OUTPUT (f)->move_offset_top;

      XMoveWindow (FRAME_X_DISPLAY (f), FRAME_OUTER_WINDOW (f),
                   adjusted_left, adjusted_top);

      x_sync_with_move (f, expected_left, expected_top, false);
    }
  else
    /* It's a "Type B" window manager.  We don't have to adjust the
       frame's position. */

      FRAME_DISPLAY_INFO (f)->wm_type = X_WMTYPE_B;
}


/* Wait for XGetGeometry to return up-to-date position information for a
   recently-moved frame.  Call this immediately after calling XMoveWindow.
   If FUZZY is non-zero, then LEFT and TOP are just estimates of where the
   frame has been moved to, so we use a fuzzy position comparison instead
   of an exact comparison.  */

static void
x_sync_with_move (struct frame *f, int left, int top, bool fuzzy)
{
  int count = 0;

  while (count++ < 50)
    {
      int current_left = 0, current_top = 0;

      /* In theory, this call to XSync only needs to happen once, but in
         practice, it doesn't seem to work, hence the need for the surrounding
         loop.  */

      XSync (FRAME_X_DISPLAY (f), False);
      x_real_positions (f, &current_left, &current_top);

      if (fuzzy)
        {
          /* The left fuzz-factor is 10 pixels.  The top fuzz-factor is 40
             pixels.  */

          if (eabs (current_left - left) <= 10
	      && eabs (current_top - top) <= 40)
            return;
	}
      else if (current_left == left && current_top == top)
        return;
    }

  /* As a last resort, just wait 0.5 seconds and hope that XGetGeometry
     will then return up-to-date position info. */

  wait_reading_process_output (0, 500000000, 0, false, Qnil, NULL, 0);
}


/* Wait for an event on frame F matching EVENTTYPE.  */
void
x_wait_for_event (struct frame *f, int eventtype)
{
  if (!FLOATP (Vx_wait_for_event_timeout))
    return;

  int level = interrupt_input_blocked;
  fd_set fds;
  struct timespec tmo, tmo_at, time_now;
  int fd = ConnectionNumber (FRAME_X_DISPLAY (f));

  f->wait_event_type = eventtype;

  /* Default timeout is 0.1 second.  Hopefully not noticeable.  */
  double timeout = XFLOAT_DATA (Vx_wait_for_event_timeout);
  time_t timeout_seconds = (time_t) timeout;
  tmo = make_timespec
    (timeout_seconds, (long int) ((timeout - timeout_seconds)
                                  * 1000 * 1000 * 1000));
  tmo_at = timespec_add (current_timespec (), tmo);

  while (f->wait_event_type)
    {
      pending_signals = true;
      totally_unblock_input ();
      /* XTread_socket is called after unblock.  */
      block_input ();
      interrupt_input_blocked = level;

      FD_ZERO (&fds);
      FD_SET (fd, &fds);

      time_now = current_timespec ();
      if (timespec_cmp (tmo_at, time_now) < 0)
	break;

      tmo = timespec_sub (tmo_at, time_now);
      if (pselect (fd + 1, &fds, NULL, NULL, &tmo, NULL) == 0)
        break; /* Timeout */
    }

  f->wait_event_type = 0;
}


/* Change the size of frame F's X window to WIDTH/HEIGHT in the case F
   doesn't have a widget.  If CHANGE_GRAVITY, change to
   top-left-corner window gravity for this size change and subsequent
   size changes.  Otherwise leave the window gravity unchanged.  */

static void
x_set_window_size_1 (struct frame *f, bool change_gravity,
		     int width, int height)
{
  int pixelwidth = FRAME_TEXT_TO_PIXEL_WIDTH (f, width);
  int pixelheight = FRAME_TEXT_TO_PIXEL_HEIGHT (f, height);
  int old_width = FRAME_PIXEL_WIDTH (f);
  int old_height = FRAME_PIXEL_HEIGHT (f);
  Lisp_Object fullscreen = get_frame_param (f, Qfullscreen);

  if (change_gravity)
    f->win_gravity = NorthWestGravity;
  x_wm_set_size_hint (f, 0, false);

  /* When the frame is fullheight and we only want to change the width
     or it is fullwidth and we only want to change the height we should
     be able to preserve the fullscreen property.  However, due to the
     fact that we have to send a resize request anyway, the window
     manager will abolish it.  At least the respective size should
     remain unchanged but giving the frame back its normal size will
     be broken ... */
  if (EQ (fullscreen, Qfullwidth) && width == FRAME_TEXT_WIDTH (f))
    {
      frame_size_history_add
	(f, Qx_set_window_size_1, width, height,
	 list2i (old_height, pixelheight + FRAME_MENUBAR_HEIGHT (f)));

      XResizeWindow (FRAME_X_DISPLAY (f), FRAME_OUTER_WINDOW (f),
		     old_width, pixelheight + FRAME_MENUBAR_HEIGHT (f));
    }
  else if (EQ (fullscreen, Qfullheight) && height == FRAME_TEXT_HEIGHT (f))
    {
      frame_size_history_add
	(f, Qx_set_window_size_2, width, height,
	 list2i (old_width, pixelwidth));

      XResizeWindow (FRAME_X_DISPLAY (f), FRAME_OUTER_WINDOW (f),
		     pixelwidth, old_height);
    }

  else
    {
      frame_size_history_add
	(f, Qx_set_window_size_3, width, height,
	 list3i (pixelwidth + FRAME_TOOLBAR_WIDTH (f),
		 (pixelheight + FRAME_TOOLBAR_HEIGHT (f)
		  + FRAME_MENUBAR_HEIGHT (f)),
		 FRAME_MENUBAR_HEIGHT (f)));

      XResizeWindow (FRAME_X_DISPLAY (f), FRAME_OUTER_WINDOW (f),
		     pixelwidth, pixelheight + FRAME_MENUBAR_HEIGHT (f));
      fullscreen = Qnil;
    }



  /* We've set {FRAME,PIXEL}_{WIDTH,HEIGHT} to the values we hope to
     receive in the ConfigureNotify event; if we get what we asked
     for, then the event won't cause the screen to become garbaged, so
     we have to make sure to do it here.  */
  SET_FRAME_GARBAGED (f);

  /* Now, strictly speaking, we can't be sure that this is accurate,
     but the window manager will get around to dealing with the size
     change request eventually, and we'll hear how it went when the
     ConfigureNotify event gets here.

     We could just not bother storing any of this information here,
     and let the ConfigureNotify event set everything up, but that
     might be kind of confusing to the Lisp code, since size changes
     wouldn't be reported in the frame parameters until some random
     point in the future when the ConfigureNotify event arrives.

     Pass true for DELAY since we can't run Lisp code inside of
     a BLOCK_INPUT.  */

  /* But the ConfigureNotify may in fact never arrive, and then this is
     not right if the frame is visible.  Instead wait (with timeout)
     for the ConfigureNotify.  */
  if (FRAME_VISIBLE_P (f))
    {
      x_wait_for_event (f, ConfigureNotify);

      if (!NILP (fullscreen))
	/* Try to restore fullscreen state.  */
	{
	  store_frame_param (f, Qfullscreen, fullscreen);
	  gui_set_fullscreen (f, fullscreen, fullscreen);
	}
    }
  else
    {
      change_frame_size (f, width, height, false, true, false, true);
      x_sync (f);
    }
}


/* Call this to change the size of frame F's x-window.
   If CHANGE_GRAVITY, change to top-left-corner window gravity
   for this size change and subsequent size changes.
   Otherwise we leave the window gravity unchanged.  */

void
x_set_window_size (struct frame *f, bool change_gravity,
		   int width, int height, bool pixelwise)
{
  block_input ();

  /* The following breaks our calculations.  If it's really needed,
     think of something else.  */
#if false
  if (!FRAME_TOOLTIP_P (f))
    {
      int text_width, text_height;

      /* When the frame is maximized/fullscreen or running under for
         example Xmonad, x_set_window_size_1 will be a no-op.
         In that case, the right thing to do is extend rows/width to
         the current frame size.  We do that first if x_set_window_size_1
         turns out to not be a no-op (there is no way to know).
         The size will be adjusted again if the frame gets a
         ConfigureNotify event as a result of x_set_window_size.  */
      int pixelh = FRAME_PIXEL_HEIGHT (f);
      text_width = FRAME_PIXEL_TO_TEXT_WIDTH (f, FRAME_PIXEL_WIDTH (f));
      text_height = FRAME_PIXEL_TO_TEXT_HEIGHT (f, pixelh);

      change_frame_size (f, text_width, text_height, false, true, false, true);
    }
#endif

  /* Pixelize width and height, if necessary.  */
  if (! pixelwise)
    {
      width = width * FRAME_COLUMN_WIDTH (f);
      height = height * FRAME_LINE_HEIGHT (f);
    }

  if (FRAME_GTK_WIDGET (f))
    xg_frame_set_char_size (f, width, height);
  else
    x_set_window_size_1 (f, change_gravity, width, height);

  /* If cursor was outside the new size, mark it as off.  */
  mark_window_cursors_off (XWINDOW (f->root_window));

  /* Clear out any recollection of where the mouse highlighting was,
     since it might be in a place that's outside the new frame size.
     Actually checking whether it is outside is a pain in the neck,
     so don't try--just let the highlighting be done afresh with new size.  */
  cancel_mouse_face (f);

  unblock_input ();

  do_pending_window_change (false);
}

/* Move the mouse to position pixel PIX_X, PIX_Y relative to frame F.  */

void
frame_set_mouse_pixel_position (struct frame *f, int pix_x, int pix_y)
{
  block_input ();

  XWarpPointer (FRAME_X_DISPLAY (f), None, FRAME_X_WINDOW (f),
		0, 0, 0, 0, pix_x, pix_y);
  unblock_input ();
}

/* Raise frame F.  */

static void
x_raise_frame (struct frame *f)
{
  block_input ();
  if (FRAME_VISIBLE_P (f))
    XRaiseWindow (FRAME_X_DISPLAY (f), FRAME_OUTER_WINDOW (f));
  XFlush (FRAME_X_DISPLAY (f));
  unblock_input ();
}

/* Lower frame F.  */

static void
x_lower_frame (struct frame *f)
{
  if (FRAME_VISIBLE_P (f))
    {
      block_input ();
      XLowerWindow (FRAME_X_DISPLAY (f), FRAME_OUTER_WINDOW (f));
      XFlush (FRAME_X_DISPLAY (f));
      unblock_input ();
    }
}

static void
XTframe_raise_lower (struct frame *f, bool raise_flag)
{
  if (raise_flag)
    x_raise_frame (f);
  else
    x_lower_frame (f);
}

/* Request focus with XEmbed */

static void
xembed_request_focus (struct frame *f)
{
  /* See XEmbed Protocol Specification at
     https://freedesktop.org/wiki/Specifications/xembed-spec/  */
  if (FRAME_VISIBLE_P (f))
    xembed_send_message (f, CurrentTime,
			 XEMBED_REQUEST_FOCUS, 0, 0, 0);
}

/* Activate frame with Extended Window Manager Hints */

static void
x_ewmh_activate_frame (struct frame *f)
{
  /* See Window Manager Specification/Extended Window Manager Hints at
     https://freedesktop.org/wiki/Specifications/wm-spec/  */

  struct x_display_info *dpyinfo = FRAME_DISPLAY_INFO (f);

  if (FRAME_VISIBLE_P (f) && x_wm_supports (f, dpyinfo->Xatom_net_active_window))
    {
      Lisp_Object frame;
      XSETFRAME (frame, f);
      x_send_client_event (frame, make_fixnum (0), frame,
			   dpyinfo->Xatom_net_active_window,
			   make_fixnum (32),
			   list2 (make_fixnum (1),
				  INT_TO_INTEGER (dpyinfo->last_user_time)));
    }
}

static Lisp_Object
x_get_focus_frame (struct frame *f)
{
  Lisp_Object lisp_focus;

  struct frame *focus =  FRAME_DISPLAY_INFO (f)->x_focus_frame;

  if (!focus)
    return Qnil;

  XSETFRAME (lisp_focus, focus);
  return lisp_focus;
}

/* In certain situations, when the window manager follows a
   click-to-focus policy, there seems to be no way around calling
   XSetInputFocus to give another frame the input focus .

   In an ideal world, XSetInputFocus should generally be avoided so
   that applications don't interfere with the window manager's focus
   policy.  But I think it's okay to use when it's clearly done
   following a user-command.  */

static void
x_focus_frame (struct frame *f, bool noactivate)
{
  Display *dpy = FRAME_X_DISPLAY (f);

  block_input ();
  x_catch_errors (dpy);

  if (FRAME_X_EMBEDDED_P (f))
    {
      /* For Xembedded frames, normally the embedder forwards key
	 events.  See XEmbed Protocol Specification at
	 https://freedesktop.org/wiki/Specifications/xembed-spec/  */
      xembed_request_focus (f);
    }
  else
    {
      XSetInputFocus (FRAME_X_DISPLAY (f), FRAME_X_WINDOW (f),
		      RevertToParent, CurrentTime);
      if (!noactivate)
	x_ewmh_activate_frame (f);
    }

  x_uncatch_errors ();
  unblock_input ();
}


/* XEmbed implementation.  */


static void
xembed_send_message (struct frame *f, Time t, enum xembed_message msg,
		     long int detail, long int data1, long int data2)
{
  XEvent event;

  event.xclient.type = ClientMessage;
  event.xclient.window = FRAME_X_OUTPUT (f)->parent_desc;
  event.xclient.message_type = FRAME_DISPLAY_INFO (f)->Xatom_XEMBED;
  event.xclient.format = 32;
  event.xclient.data.l[0] = t;
  event.xclient.data.l[1] = msg;
  event.xclient.data.l[2] = detail;
  event.xclient.data.l[3] = data1;
  event.xclient.data.l[4] = data2;

  XSendEvent (FRAME_X_DISPLAY (f), FRAME_X_OUTPUT (f)->parent_desc,
	      False, NoEventMask, &event);
  XSync (FRAME_X_DISPLAY (f), False);
}

/* Change of visibility.  */

/* This tries to wait until the frame is really visible, depending on
   the value of Vx_wait_for_event_timeout.
   However, if the window manager asks the user where to position
   the frame, this will return before the user finishes doing that.
   The frame will not actually be visible at that time,
   but it will become visible later when the window manager
   finishes with it.  */

void
x_make_frame_visible (struct frame *f)
{
  if (FRAME_PARENT_FRAME (f))
    {
      if (!FRAME_VISIBLE_P (f))
	{
	  block_input ();
	  gtk_widget_show_all (FRAME_GTK_OUTER_WIDGET (f));
	  XMoveWindow (FRAME_X_DISPLAY (f), FRAME_OUTER_WINDOW (f),
		       f->left_pos, f->top_pos);
	  unblock_input ();

	  SET_FRAME_VISIBLE (f, true);
	  SET_FRAME_ICONIFIED (f, false);
	}
      return;
    }

  block_input ();

  gui_set_bitmap_icon (f);

  if (! FRAME_VISIBLE_P (f))
    {
      /* We test asked_for_visible here to make sure we don't
         call x_set_offset a second time
         if we get to x_make_frame_visible a second time
	 before the window gets really visible.  */
      if (! FRAME_ICONIFIED_P (f)
	  && ! FRAME_X_EMBEDDED_P (f)
	  && ! f->output_data.x->asked_for_visible)
	x_set_offset (f, f->left_pos, f->top_pos, 0);

      f->output_data.x->asked_for_visible = true;

      if (! EQ (Vx_no_window_manager, Qt))
	x_wm_set_window_state (f, NormalState);
      gtk_widget_show_all (FRAME_GTK_OUTER_WIDGET (f));
      gtk_window_deiconify (GTK_WINDOW (FRAME_GTK_OUTER_WIDGET (f)));
    }

  XFlush (FRAME_X_DISPLAY (f));

  /* Synchronize to ensure Emacs knows the frame is visible
     before we do anything else.  We do this loop with input not blocked
     so that incoming events are handled.  */
  {
    Lisp_Object frame;
    /* This must be before UNBLOCK_INPUT
       since events that arrive in response to the actions above
       will set it when they are handled.  */
    bool previously_visible = f->output_data.x->has_been_visible;

    XSETFRAME (frame, f);

    int original_left = f->left_pos;
    int original_top = f->top_pos;

    /* This must come after we set COUNT.  */
    unblock_input ();

    /* We unblock here so that arriving X events are processed.  */

    /* Now move the window back to where it was "supposed to be".
       But don't do it if the gravity is negative.
       When the gravity is negative, this uses a position
       that is 3 pixels too low.  Perhaps that's really the border width.

       Don't do this if the window has never been visible before,
       because the window manager may choose the position
       and we don't want to override it.  */

    if (!FRAME_VISIBLE_P (f)
	&& !FRAME_ICONIFIED_P (f)
	&& !FRAME_X_EMBEDDED_P (f)
	&& !FRAME_PARENT_FRAME (f)
	&& f->win_gravity == NorthWestGravity
	&& previously_visible)
      {
	Drawable rootw;
	int x, y;
	unsigned int width, height, border, depth;

	block_input ();

	/* On some window managers (such as FVWM) moving an existing
	   window, even to the same place, causes the window manager
	   to introduce an offset.  This can cause the window to move
	   to an unexpected location.  Check the geometry (a little
	   slow here) and then verify that the window is in the right
	   place.  If the window is not in the right place, move it
	   there, and take the potential window manager hit.  */
	XGetGeometry (FRAME_X_DISPLAY (f), FRAME_OUTER_WINDOW (f),
		      &rootw, &x, &y, &width, &height, &border, &depth);

	if (original_left != x || original_top != y)
	  XMoveWindow (FRAME_X_DISPLAY (f), FRAME_OUTER_WINDOW (f),
		       original_left, original_top);

	unblock_input ();
      }

    /* Try to wait for a MapNotify event (that is what tells us when a
       frame becomes visible).  */

#ifdef CYGWIN
    /* On Cygwin, which uses input polling, we need to force input to
       be read.  See
       https://lists.gnu.org/r/emacs-devel/2013-12/msg00351.html
       and https://debbugs.gnu.org/cgi/bugreport.cgi?bug=24091#131.
       Fake an alarm signal to let the handler know that there's
       something to be read.

       It could be confusing if a real alarm arrives while processing
       the fake one.  Turn it off and let the handler reset it.  */
    int old_poll_suppress_count = poll_suppress_count;
    poll_suppress_count = 1;
    poll_for_input_1 ();
    poll_suppress_count = old_poll_suppress_count;
#endif
    if (! FRAME_VISIBLE_P (f))
      x_wait_for_event (f, MapNotify);
  }
}

/* Change from mapped state to withdrawn state.  */

/* Make the frame visible (mapped and not iconified).  */

void
x_make_frame_invisible (struct frame *f)
{
  Window window;

  /* Use the frame's outermost window, not the one we normally draw on.  */
  window = FRAME_OUTER_WINDOW (f);

  /* Don't keep the highlight on an invisible frame.  */
  if (FRAME_DISPLAY_INFO (f)->highlight_frame == f)
    FRAME_DISPLAY_INFO (f)->highlight_frame = 0;

  block_input ();

  /* Before unmapping the window, update the WM_SIZE_HINTS property to claim
     that the current position of the window is user-specified, rather than
     program-specified, so that when the window is mapped again, it will be
     placed at the same location, without forcing the user to position it
     by hand again (they have already done that once for this window.)  */
  x_wm_set_size_hint (f, 0, true);

  if (FRAME_GTK_OUTER_WIDGET (f))
    gtk_widget_hide (FRAME_GTK_OUTER_WIDGET (f));
  else

    if (! XWithdrawWindow (FRAME_X_DISPLAY (f), window,
			   DefaultScreen (FRAME_X_DISPLAY (f))))
      {
	unblock_input ();
	error ("Can't notify window manager of window withdrawal");
      }

  x_sync (f);

  /* We can't distinguish this from iconification
     just by the event that we get from the server.
     So we can't win using the usual strategy of letting
     FRAME_SAMPLE_VISIBILITY set this.  So do it by hand,
     and synchronize with the server to make sure we agree.  */
  SET_FRAME_VISIBLE (f, 0);
  SET_FRAME_ICONIFIED (f, false);

  unblock_input ();
}

static void
x_make_frame_visible_invisible (struct frame *f, bool visible)
{
  if (visible)
    x_make_frame_visible (f);
  else
    x_make_frame_invisible (f);
}

/* Change window state from mapped to iconified.  */

void
x_iconify_frame (struct frame *f)
{
  /* Don't keep the highlight on an invisible frame.  */
  if (FRAME_DISPLAY_INFO (f)->highlight_frame == f)
    FRAME_DISPLAY_INFO (f)->highlight_frame = 0;

  if (FRAME_ICONIFIED_P (f))
    return;

  block_input ();

  gui_set_bitmap_icon (f);

  if (FRAME_GTK_OUTER_WIDGET (f))
    {
      if (! FRAME_VISIBLE_P (f))
        gtk_widget_show_all (FRAME_GTK_OUTER_WIDGET (f));

      gtk_window_iconify (GTK_WINDOW (FRAME_GTK_OUTER_WIDGET (f)));
      SET_FRAME_VISIBLE (f, 0);
      SET_FRAME_ICONIFIED (f, true);
      unblock_input ();
      return;
    }

  /* Make sure the X server knows where the window should be positioned,
     in case the user deiconifies with the window manager.  */
  if (! FRAME_VISIBLE_P (f)
      && ! FRAME_ICONIFIED_P (f)
      && ! FRAME_X_EMBEDDED_P (f))
    x_set_offset (f, f->left_pos, f->top_pos, 0);

  /* Since we don't know which revision of X we're running, we'll use both
     the X11R3 and X11R4 techniques.  I don't know if this is a good idea.  */

  /* X11R4: send a ClientMessage to the window manager using the
     WM_CHANGE_STATE type.  */
  {
    XEvent msg;

    msg.xclient.window = FRAME_X_WINDOW (f);
    msg.xclient.type = ClientMessage;
    msg.xclient.message_type = FRAME_DISPLAY_INFO (f)->Xatom_wm_change_state;
    msg.xclient.format = 32;
    msg.xclient.data.l[0] = IconicState;

    if (! XSendEvent (FRAME_X_DISPLAY (f),
		      DefaultRootWindow (FRAME_X_DISPLAY (f)),
		      False,
		      SubstructureRedirectMask | SubstructureNotifyMask,
		      &msg))
      {
	unblock_input ();
	error ("Can't notify window manager of iconification");
      }
  }

  /* X11R3: set the initial_state field of the window manager hints to
     IconicState.  */
  x_wm_set_window_state (f, IconicState);

  if (!FRAME_VISIBLE_P (f))
    {
      /* If the frame was withdrawn, before, we must map it.  */
      XMapRaised (FRAME_X_DISPLAY (f), FRAME_X_WINDOW (f));
    }

  SET_FRAME_ICONIFIED (f, true);
  SET_FRAME_VISIBLE (f, 0);

  XFlush (FRAME_X_DISPLAY (f));
  unblock_input ();
}


/* Free X resources of frame F.  */

void
x_free_frame_resources (struct frame *f)
{
  struct x_display_info *dpyinfo = FRAME_DISPLAY_INFO (f);
  Mouse_HLInfo *hlinfo = &dpyinfo->mouse_highlight;

  block_input ();

  /* If a display connection is dead, don't try sending more
     commands to the X server.  */
  if (dpyinfo->display)
    {
      /* Always exit with visible pointer to avoid weird issue
	 with Xfixes (Bug#17609).  */
      if (f->pointer_invisible)
	FRAME_DISPLAY_INFO (f)->toggle_visible_pointer (f, 0);

      /* We must free faces before destroying windows because some
	 font-driver (e.g. xft) access a window while finishing a
	 face.  */
      free_frame_faces (f);
      tear_down_x_back_buffer (f);

      if (f->output_data.x->icon_desc)
	XDestroyWindow (FRAME_X_DISPLAY (f), f->output_data.x->icon_desc);

#ifdef HAVE_X_I18N
      if (FRAME_XIC (f))
	free_frame_xic (f);
#endif

<<<<<<< HEAD
      x_free_cr_resources (f);
=======
#ifdef USE_CAIRO
      x_cr_destroy_frame_context (f);
#endif
#ifdef USE_X_TOOLKIT
      if (f->output_data.x->widget)
	{
	  XtDestroyWidget (f->output_data.x->widget);
	  f->output_data.x->widget = NULL;
	}
      /* Tooltips don't have widgets, only a simple X window, even if
	 we are using a toolkit.  */
      else if (FRAME_X_WINDOW (f))
        XDestroyWindow (FRAME_X_DISPLAY (f), FRAME_X_WINDOW (f));

      free_frame_menubar (f);

      if (f->shell_position)
	xfree (f->shell_position);
#else  /* !USE_X_TOOLKIT */

#ifdef USE_GTK
>>>>>>> 3bce7ec3
      xg_free_frame_widgets (f);

      tear_down_x_back_buffer (f);
      if (FRAME_X_WINDOW (f))
          XDestroyWindow (FRAME_X_DISPLAY (f), FRAME_X_WINDOW (f));

      unload_color (f, FRAME_FOREGROUND_PIXEL (f));
      unload_color (f, FRAME_BACKGROUND_PIXEL (f));
      unload_color (f, f->output_data.x->cursor_pixel);
      unload_color (f, f->output_data.x->cursor_foreground_pixel);
      unload_color (f, f->output_data.x->border_pixel);
      unload_color (f, f->output_data.x->mouse_pixel);

      if (f->output_data.x->scroll_bar_background_pixel != -1)
	unload_color (f, f->output_data.x->scroll_bar_background_pixel);
      if (f->output_data.x->scroll_bar_foreground_pixel != -1)
	unload_color (f, f->output_data.x->scroll_bar_foreground_pixel);
      if (f->output_data.x->white_relief.pixel != -1)
	unload_color (f, f->output_data.x->white_relief.pixel);
      if (f->output_data.x->black_relief.pixel != -1)
	unload_color (f, f->output_data.x->black_relief.pixel);

      x_free_gcs (f);

      /* Free extra GCs allocated by x_setup_relief_colors.  */
      if (f->output_data.x->white_relief.gc)
	{
	  XFreeGC (dpyinfo->display, f->output_data.x->white_relief.gc);
	  f->output_data.x->white_relief.gc = 0;
	}
      if (f->output_data.x->black_relief.gc)
	{
	  XFreeGC (dpyinfo->display, f->output_data.x->black_relief.gc);
	  f->output_data.x->black_relief.gc = 0;
	}

      /* Free cursors.  */
      if (f->output_data.x->text_cursor != 0)
	XFreeCursor (FRAME_X_DISPLAY (f), f->output_data.x->text_cursor);
      if (f->output_data.x->nontext_cursor != 0)
	XFreeCursor (FRAME_X_DISPLAY (f), f->output_data.x->nontext_cursor);
      if (f->output_data.x->modeline_cursor != 0)
	XFreeCursor (FRAME_X_DISPLAY (f), f->output_data.x->modeline_cursor);
      if (f->output_data.x->hand_cursor != 0)
	XFreeCursor (FRAME_X_DISPLAY (f), f->output_data.x->hand_cursor);
      if (f->output_data.x->hourglass_cursor != 0)
	XFreeCursor (FRAME_X_DISPLAY (f), f->output_data.x->hourglass_cursor);
      if (f->output_data.x->horizontal_drag_cursor != 0)
	XFreeCursor (FRAME_X_DISPLAY (f), f->output_data.x->horizontal_drag_cursor);
      if (f->output_data.x->vertical_drag_cursor != 0)
	XFreeCursor (FRAME_X_DISPLAY (f), f->output_data.x->vertical_drag_cursor);
      if (f->output_data.x->left_edge_cursor != 0)
	XFreeCursor (FRAME_X_DISPLAY (f), f->output_data.x->left_edge_cursor);
      if (f->output_data.x->top_left_corner_cursor != 0)
	XFreeCursor (FRAME_X_DISPLAY (f), f->output_data.x->top_left_corner_cursor);
      if (f->output_data.x->top_edge_cursor != 0)
	XFreeCursor (FRAME_X_DISPLAY (f), f->output_data.x->top_edge_cursor);
      if (f->output_data.x->top_right_corner_cursor != 0)
	XFreeCursor (FRAME_X_DISPLAY (f), f->output_data.x->top_right_corner_cursor);
      if (f->output_data.x->right_edge_cursor != 0)
	XFreeCursor (FRAME_X_DISPLAY (f), f->output_data.x->right_edge_cursor);
      if (f->output_data.x->bottom_right_corner_cursor != 0)
	XFreeCursor (FRAME_X_DISPLAY (f), f->output_data.x->bottom_right_corner_cursor);
      if (f->output_data.x->bottom_edge_cursor != 0)
	XFreeCursor (FRAME_X_DISPLAY (f), f->output_data.x->bottom_edge_cursor);
      if (f->output_data.x->bottom_left_corner_cursor != 0)
	XFreeCursor (FRAME_X_DISPLAY (f), f->output_data.x->bottom_left_corner_cursor);

      XFlush (FRAME_X_DISPLAY (f));
    }

  xfree (f->output_data.x->saved_menu_event);
  xfree (f->output_data.x);
  f->output_data.x = NULL;

  if (f == dpyinfo->x_focus_frame)
    dpyinfo->x_focus_frame = 0;
  if (f == dpyinfo->x_focus_event_frame)
    dpyinfo->x_focus_event_frame = 0;
  if (f == dpyinfo->highlight_frame)
    dpyinfo->highlight_frame = 0;
  if (f == hlinfo->mouse_face_mouse_frame)
    reset_mouse_highlight (hlinfo);

  unblock_input ();
}


/* Destroy the X window of frame F.  */

static void
x_destroy_window (struct frame *f)
{
  struct x_display_info *dpyinfo = FRAME_DISPLAY_INFO (f);

  /* If a display connection is dead, don't try sending more
     commands to the X server.  */
  if (dpyinfo->display != 0)
    x_free_frame_resources (f);

  dpyinfo->reference_count--;
}


/* Setting window manager hints.  */

/* Set the normal size hints for the window manager, for frame F.
   FLAGS is the flags word to use--or 0 meaning preserve the flags
   that the window now has.
   If USER_POSITION, set the USPosition
   flag (this is useful when FLAGS is 0).
   The GTK version is in gtkutils.c.  */

/* Used for IconicState or NormalState */

static void
x_wm_set_window_state (struct frame *f, int state)
{
  Window window = FRAME_X_WINDOW (f);

  f->output_data.x->wm_hints.flags |= StateHint;
  f->output_data.x->wm_hints.initial_state = state;

  XSetWMHints (FRAME_X_DISPLAY (f), window, &f->output_data.x->wm_hints);
}

static void
x_wm_set_icon_pixmap (struct frame *f, ptrdiff_t pixmap_id)
{
  Pixmap icon_pixmap, icon_mask;

  if (pixmap_id > 0)
    {
      icon_pixmap = image_bitmap_pixmap (f, pixmap_id);
      f->output_data.x->wm_hints.icon_pixmap = icon_pixmap;
      icon_mask = x_bitmap_mask (f, pixmap_id);
      f->output_data.x->wm_hints.icon_mask = icon_mask;
    }
  else
    {
      /* It seems there is no way to turn off use of an icon
	 pixmap.  */
      return;
    }


  {
    xg_set_frame_icon (f, icon_pixmap, icon_mask);
    return;
  }
}

void
x_wm_set_icon_position (struct frame *f, int icon_x, int icon_y)
{
  Window window = FRAME_OUTER_WINDOW (f);

  f->output_data.x->wm_hints.flags |= IconPositionHint;
  f->output_data.x->wm_hints.icon_x = icon_x;
  f->output_data.x->wm_hints.icon_y = icon_y;

  XSetWMHints (FRAME_X_DISPLAY (f), window, &f->output_data.x->wm_hints);
}


/***********************************************************************
				Fonts
 ***********************************************************************/

#ifdef GLYPH_DEBUG

/* Check that FONT is valid on frame F.  It is if it can be found in F's
   font table.  */

static void
x_check_font (struct frame *f, struct font *font)
{
  eassert (font != NULL && ! NILP (font->props[FONT_TYPE_INDEX]));
  if (font->driver->check)
    eassert (font->driver->check (f, font) == 0);
}

#endif /* GLYPH_DEBUG */


/***********************************************************************
                             Image Hooks
 ***********************************************************************/

static void
x_free_pixmap (struct frame *f, Emacs_Pixmap pixmap)
{
#ifdef USE_CAIRO
  if (pixmap)
    {
      xfree (pixmap->data);
      xfree (pixmap);
    }
#else
  XFreePixmap (FRAME_X_DISPLAY (f), pixmap);
#endif
}


/***********************************************************************
			    Initialization
 ***********************************************************************/

static int x_initialized;

/* Test whether two display-name strings agree up to the dot that separates
   the screen number from the server number.  */
static bool
same_x_server (const char *name1, const char *name2)
{
  bool seen_colon = false;
  Lisp_Object sysname = Fsystem_name ();
  if (! STRINGP (sysname))
    sysname = empty_unibyte_string;
  const char *system_name = SSDATA (sysname);
  ptrdiff_t system_name_length = SBYTES (sysname);
  ptrdiff_t length_until_period = 0;

  while (system_name[length_until_period] != 0
	 && system_name[length_until_period] != '.')
    length_until_period++;

  /* Treat `unix' like an empty host name.  */
  if (! strncmp (name1, "unix:", 5))
    name1 += 4;
  if (! strncmp (name2, "unix:", 5))
    name2 += 4;
  /* Treat this host's name like an empty host name.  */
  if (! strncmp (name1, system_name, system_name_length)
      && name1[system_name_length] == ':')
    name1 += system_name_length;
  if (! strncmp (name2, system_name, system_name_length)
      && name2[system_name_length] == ':')
    name2 += system_name_length;
  /* Treat this host's domainless name like an empty host name.  */
  if (! strncmp (name1, system_name, length_until_period)
      && name1[length_until_period] == ':')
    name1 += length_until_period;
  if (! strncmp (name2, system_name, length_until_period)
      && name2[length_until_period] == ':')
    name2 += length_until_period;

  for (; *name1 != '\0' && *name1 == *name2; name1++, name2++)
    {
      if (*name1 == ':')
	seen_colon = true;
      if (seen_colon && *name1 == '.')
	return true;
    }
  return (seen_colon
	  && (*name1 == '.' || *name1 == '\0')
	  && (*name2 == '.' || *name2 == '\0'));
}

/* Count number of set bits in mask and number of bits to shift to
   get to the first bit.  With MASK 0x7e0, *BITS is set to 6, and *OFFSET
   to 5.  */
static void
get_bits_and_offset (unsigned long mask, int *bits, int *offset)
{
  int nr = 0;
  int off = 0;

  while (!(mask & 1))
    {
      off++;
      mask >>= 1;
    }

  while (mask & 1)
    {
      nr++;
      mask >>= 1;
    }

  *offset = off;
  *bits = nr;
}

/* Return true iff display DISPLAY is available for use.
   But don't permanently open it, just test its availability.  */

bool
x_display_ok (const char *display)
{
  /* XOpenDisplay fails if it gets a signal.  Block SIGIO which may arrive.  */
  unrequest_sigio ();
  Display *dpy = XOpenDisplay (display);
  request_sigio ();
  if (!dpy)
    return false;
  XCloseDisplay (dpy);
  return true;
}

static void
my_log_handler (const gchar *log_domain, GLogLevelFlags log_level,
		const gchar *msg, gpointer user_data)
{
  if (!strstr (msg, "g_set_prgname"))
      fprintf (stderr, "%s-WARNING **: %s\n", log_domain, msg);
}

/* Create invisible cursor on X display referred by DPYINFO.  */

static Cursor
make_invisible_cursor (struct x_display_info *dpyinfo)
{
  Display *dpy = dpyinfo->display;
  static char const no_data[] = { 0 };
  Pixmap pix;
  XColor col;
  Cursor c = 0;

  x_catch_errors (dpy);
  pix = XCreateBitmapFromData (dpy, dpyinfo->root_window, no_data, 1, 1);
  if (! x_had_errors_p (dpy) && pix != None)
    {
      Cursor pixc;
      col.pixel = 0;
      col.red = col.green = col.blue = 0;
      col.flags = DoRed | DoGreen | DoBlue;
      pixc = XCreatePixmapCursor (dpy, pix, pix, &col, &col, 0, 0);
      if (! x_had_errors_p (dpy) && pixc != None)
        c = pixc;
      XFreePixmap (dpy, pix);
    }

  x_uncatch_errors ();

  return c;
}

/* True if DPY supports Xfixes extension >= 4.  */

static bool
x_probe_xfixes_extension (Display *dpy)
{
#ifdef HAVE_XFIXES
  int major, minor;
  return XFixesQueryVersion (dpy, &major, &minor) && major >= 4;
#else
  return false;
#endif /* HAVE_XFIXES */
}

/* Toggle mouse pointer visibility on frame F by using Xfixes functions.  */

static void
xfixes_toggle_visible_pointer (struct frame *f, bool invisible)
{
#ifdef HAVE_XFIXES
  if (invisible)
    XFixesHideCursor (FRAME_X_DISPLAY (f), FRAME_X_WINDOW (f));
  else
    XFixesShowCursor (FRAME_X_DISPLAY (f), FRAME_X_WINDOW (f));
  f->pointer_invisible = invisible;
#else
  emacs_abort ();
#endif /* HAVE_XFIXES */
}

/* Toggle mouse pointer visibility on frame F by using invisible cursor.  */

static void
x_toggle_visible_pointer (struct frame *f, bool invisible)
{
  eassert (FRAME_DISPLAY_INFO (f)->invisible_cursor != 0);
  if (invisible)
    XDefineCursor (FRAME_X_DISPLAY (f), FRAME_X_WINDOW (f),
		   FRAME_DISPLAY_INFO (f)->invisible_cursor);
  else
    XDefineCursor (FRAME_X_DISPLAY (f), FRAME_X_WINDOW (f),
		   f->output_data.x->current_cursor);
  f->pointer_invisible = invisible;
}

/* Setup pointer blanking, prefer Xfixes if available.  */

static void
x_setup_pointer_blanking (struct x_display_info *dpyinfo)
{
  /* FIXME: the brave tester should set EMACS_XFIXES because we're suspecting
     X server bug, see https://debbugs.gnu.org/cgi/bugreport.cgi?bug=17609.  */
  if (egetenv ("EMACS_XFIXES") && x_probe_xfixes_extension (dpyinfo->display))
    dpyinfo->toggle_visible_pointer = xfixes_toggle_visible_pointer;
  else
    {
      dpyinfo->toggle_visible_pointer = x_toggle_visible_pointer;
      dpyinfo->invisible_cursor = make_invisible_cursor (dpyinfo);
    }
}

/* Current X display connection identifier.  Incremented for each next
   connection established.  */
static unsigned x_display_id;

/* Open a connection to X display DISPLAY_NAME, and return
   the structure that describes the open display.
   If we cannot contact the display, return null.  */

struct x_display_info *
x_term_init (Lisp_Object display_name, char *xrm_option, char *resource_name)
{
  Display *dpy;
  struct terminal *terminal;
  struct x_display_info *dpyinfo;
  XrmDatabase xrdb;
#ifdef USE_XCB
  xcb_connection_t *xcb_conn;
#endif

  block_input ();

  if (!x_initialized)
    {
      x_initialize ();
      ++x_initialized;
    }

  if (! x_display_ok (SSDATA (display_name)))
    error ("Display %s can't be opened", SSDATA (display_name));

  {
#define NUM_ARGV 10
    int argc;
    char *argv[NUM_ARGV];
    char **argv2 = argv;
    guint id;

    if (x_initialized++ > 1)
      {
        xg_display_open (SSDATA (display_name), &dpy);
      }
    else
      {
        static char display_opt[] = "--display";
        static char name_opt[] = "--name";

        for (argc = 0; argc < NUM_ARGV; ++argc)
          argv[argc] = 0;

        argc = 0;
        argv[argc++] = initial_argv[0];

        if (! NILP (display_name))
          {
            argv[argc++] = display_opt;
            argv[argc++] = SSDATA (display_name);
          }

        argv[argc++] = name_opt;
        argv[argc++] = resource_name;

        XSetLocaleModifiers ("");

        /* Work around GLib bug that outputs a faulty warning. See
           https://bugzilla.gnome.org/show_bug.cgi?id=563627.  */
        id = g_log_set_handler ("GLib", G_LOG_LEVEL_WARNING | G_LOG_FLAG_FATAL
                                  | G_LOG_FLAG_RECURSION, my_log_handler, NULL);

        /* NULL window -> events for all windows go to our function.
           Call before gtk_init so Gtk+ event filters comes after our.  */
        gdk_window_add_filter (NULL, event_handler_gdk, NULL);

        /* gtk_init does set_locale.  Fix locale before and after.  */
        fixup_locale ();
        unrequest_sigio (); /* See comment in x_display_ok.  */
        gtk_init (&argc, &argv2);
        request_sigio ();

        g_log_remove_handler ("GLib", id);

        xg_initialize ();

	/* Do this after the call to xg_initialize, because when
	   Fontconfig is used, xg_initialize calls its initialization
	   function which in some versions of Fontconfig calls setlocale.  */
	fixup_locale ();

        dpy = DEFAULT_GDK_DISPLAY ();

#ifndef HAVE_GTK3
        /* Load our own gtkrc if it exists.  */
        {
          const char *file = "~/.emacs.d/gtkrc";
          Lisp_Object s, abs_file;

          s = build_string (file);
          abs_file = Fexpand_file_name (s, Qnil);

          if (! NILP (abs_file) && !NILP (Ffile_readable_p (abs_file)))
            gtk_rc_parse (SSDATA (abs_file));
        }
#endif

        XSetErrorHandler (x_error_handler);
        XSetIOErrorHandler (x_io_error_quitter);
      }
  }

  /* Detect failure.  */
  if (dpy == 0)
    {
      unblock_input ();
      return 0;
    }

#ifdef USE_XCB
  xcb_conn = XGetXCBConnection (dpy);
  if (xcb_conn == 0)
    {
      xg_display_close (dpy);

      unblock_input ();
      return 0;
    }
#endif

  /* We have definitely succeeded.  Record the new connection.  */

  dpyinfo = xzalloc (sizeof *dpyinfo);
  terminal = x_create_terminal (dpyinfo);

  {
    struct x_display_info *share;

    for (share = x_display_list; share; share = share->next)
      if (same_x_server (SSDATA (XCAR (share->name_list_element)),
			 SSDATA (display_name)))
	break;
    if (share)
      terminal->kboard = share->terminal->kboard;
    else
      {
	terminal->kboard = allocate_kboard (Qx);

	if (!EQ (XSYMBOL (Qvendor_specific_keysyms)->u.s.function, Qunbound))
	  {
	    char *vendor = ServerVendor (dpy);

	    /* Temporarily hide the partially initialized terminal.  */
	    terminal_list = terminal->next_terminal;
	    unblock_input ();
	    kset_system_key_alist
	      (terminal->kboard,
	       call1 (Qvendor_specific_keysyms,
		      vendor ? build_string (vendor) : empty_unibyte_string));
	    block_input ();
	    terminal->next_terminal = terminal_list;
 	    terminal_list = terminal;
	  }

	/* Don't let the initial kboard remain current longer than necessary.
	   That would cause problems if a file loaded on startup tries to
	   prompt in the mini-buffer.  */
	if (current_kboard == initial_kboard)
	  current_kboard = terminal->kboard;
      }
    terminal->kboard->reference_count++;
  }

  /* Put this display on the chain.  */
  dpyinfo->next = x_display_list;
  x_display_list = dpyinfo;

  dpyinfo->name_list_element = Fcons (display_name, Qnil);
  dpyinfo->display = dpy;
  dpyinfo->connection = ConnectionNumber (dpyinfo->display);
#ifdef USE_XCB
  dpyinfo->xcb_connection = xcb_conn;
#endif

  /* https://lists.gnu.org/r/emacs-devel/2015-11/msg00194.html  */
  dpyinfo->smallest_font_height = 1;
  dpyinfo->smallest_char_width = 1;

  /* Set the name of the terminal. */
  terminal->name = xlispstrdup (display_name);

#if false
  XSetAfterFunction (x_current_display, x_trace_wire);
#endif

  Lisp_Object system_name = Fsystem_name ();

  ptrdiff_t nbytes = SBYTES (Vinvocation_name) + 1;
  if (STRINGP (system_name)
      && INT_ADD_WRAPV (nbytes, SBYTES (system_name) + 1, &nbytes))
    memory_full (SIZE_MAX);
  dpyinfo->x_id = ++x_display_id;
  dpyinfo->x_id_name = xmalloc (nbytes);
  char *nametail = lispstpcpy (dpyinfo->x_id_name, Vinvocation_name);
  if (STRINGP (system_name))
    {
      *nametail++ = '@';
      lispstpcpy (nametail, system_name);
    }

  /* Figure out which modifier bits mean what.  */
  x_find_modifier_meanings (dpyinfo);

  /* Get the scroll bar cursor.  */
  /* We must create a GTK cursor, it is required for GTK widgets.  */
  dpyinfo->xg_cursor = xg_create_default_cursor (dpyinfo->display);

  dpyinfo->vertical_scroll_bar_cursor
    = XCreateFontCursor (dpyinfo->display, XC_sb_v_double_arrow);

  dpyinfo->horizontal_scroll_bar_cursor
    = XCreateFontCursor (dpyinfo->display, XC_sb_h_double_arrow);

  xrdb = x_load_resources (dpyinfo->display, xrm_option,
			   resource_name, EMACS_CLASS);
#ifdef HAVE_XRMSETDATABASE
  XrmSetDatabase (dpyinfo->display, xrdb);
#else
  dpyinfo->display->db = xrdb;
#endif
  /* Put the rdb where we can find it in a way that works on
     all versions.  */
  dpyinfo->rdb = xrdb;

  dpyinfo->screen = ScreenOfDisplay (dpyinfo->display,
				     DefaultScreen (dpyinfo->display));
  select_visual (dpyinfo);
  dpyinfo->cmap = DefaultColormapOfScreen (dpyinfo->screen);
  dpyinfo->root_window = RootWindowOfScreen (dpyinfo->screen);
  dpyinfo->icon_bitmap_id = -1;
  dpyinfo->wm_type = X_WMTYPE_UNKNOWN;

  reset_mouse_highlight (&dpyinfo->mouse_highlight);

  /* See if we can construct pixel values from RGB values.  */
  if (dpyinfo->visual->class == TrueColor)
    {
      get_bits_and_offset (dpyinfo->visual->red_mask,
                           &dpyinfo->red_bits, &dpyinfo->red_offset);
      get_bits_and_offset (dpyinfo->visual->blue_mask,
                           &dpyinfo->blue_bits, &dpyinfo->blue_offset);
      get_bits_and_offset (dpyinfo->visual->green_mask,
                           &dpyinfo->green_bits, &dpyinfo->green_offset);
    }

  /* See if a private colormap is requested.  */
  if (dpyinfo->visual == DefaultVisualOfScreen (dpyinfo->screen))
    {
      if (dpyinfo->visual->class == PseudoColor)
	{
	  AUTO_STRING (privateColormap, "privateColormap");
	  AUTO_STRING (PrivateColormap, "PrivateColormap");
	  Lisp_Object value
	    = gui_display_get_resource (dpyinfo, privateColormap,
                                        PrivateColormap, Qnil, Qnil);
	  if (STRINGP (value)
	      && (!strcmp (SSDATA (value), "true")
		  || !strcmp (SSDATA (value), "on")))
	    dpyinfo->cmap = XCopyColormapAndFree (dpyinfo->display, dpyinfo->cmap);
	}
    }
  else
    dpyinfo->cmap = XCreateColormap (dpyinfo->display, dpyinfo->root_window,
                                     dpyinfo->visual, AllocNone);

#ifdef HAVE_XDBE
  dpyinfo->supports_xdbe = false;
  int xdbe_major;
  int xdbe_minor;
  if (XdbeQueryExtension (dpyinfo->display, &xdbe_major, &xdbe_minor))
    dpyinfo->supports_xdbe = true;
#endif

#if defined USE_CAIRO || defined HAVE_XFT
  {
    /* If we are using Xft, the following precautions should be made:

       1. Make sure that the Xrender extension is added before the Xft one.
       Otherwise, the close-display hook set by Xft is called after the one
       for Xrender, and the former tries to re-add the latter.  This results
       in inconsistency of internal states and leads to X protocol error when
       one reconnects to the same X server (Bug#1696).

       2. Check dpi value in X resources.  It is better we use it as well,
       since Xft will use it, as will all Gnome applications.  If our real DPI
       is smaller or larger than the one Xft uses, our font will look smaller
       or larger than other for other applications, even if it is the same
       font name (monospace-10 for example).  */

    int event_base, error_base;
    char *v;
    double d;

    XRenderQueryExtension (dpyinfo->display, &event_base, &error_base);

    v = XGetDefault (dpyinfo->display, "Xft", "dpi");
    if (v != NULL && sscanf (v, "%lf", &d) == 1)
      dpyinfo->resy = dpyinfo->resx = d;
  }
#endif

  if (dpyinfo->resy < 1)
    {
      int screen_number = XScreenNumberOfScreen (dpyinfo->screen);
      double pixels = DisplayHeight (dpyinfo->display, screen_number);
      double mm = DisplayHeightMM (dpyinfo->display, screen_number);
      /* Mac OS X 10.3's Xserver sometimes reports 0.0mm.  */
      dpyinfo->resy = (mm < 1) ? 100 : pixels * 25.4 / mm;
      pixels = DisplayWidth (dpyinfo->display, screen_number);
      mm = DisplayWidthMM (dpyinfo->display, screen_number);
      /* Mac OS X 10.3's Xserver sometimes reports 0.0mm.  */
      dpyinfo->resx = (mm < 1) ? 100 : pixels * 25.4 / mm;
    }

  {
    static const struct
    {
      const char *name;
      int offset;
    } atom_refs[] = {
#define ATOM_REFS_INIT(string, member) \
      { string, offsetof (struct x_display_info, member) },
      ATOM_REFS_INIT ("WM_PROTOCOLS", Xatom_wm_protocols)
      ATOM_REFS_INIT ("WM_TAKE_FOCUS", Xatom_wm_take_focus)
      ATOM_REFS_INIT ("WM_SAVE_YOURSELF", Xatom_wm_save_yourself)
      ATOM_REFS_INIT ("WM_DELETE_WINDOW", Xatom_wm_delete_window)
      ATOM_REFS_INIT ("WM_CHANGE_STATE", Xatom_wm_change_state)
      ATOM_REFS_INIT ("WM_CONFIGURE_DENIED", Xatom_wm_configure_denied)
      ATOM_REFS_INIT ("WM_MOVED", Xatom_wm_window_moved)
      ATOM_REFS_INIT ("WM_CLIENT_LEADER", Xatom_wm_client_leader)
      ATOM_REFS_INIT ("Editres", Xatom_editres)
      ATOM_REFS_INIT ("CLIPBOARD", Xatom_CLIPBOARD)
      ATOM_REFS_INIT ("TIMESTAMP", Xatom_TIMESTAMP)
      ATOM_REFS_INIT ("TEXT", Xatom_TEXT)
      ATOM_REFS_INIT ("COMPOUND_TEXT", Xatom_COMPOUND_TEXT)
      ATOM_REFS_INIT ("UTF8_STRING", Xatom_UTF8_STRING)
      ATOM_REFS_INIT ("DELETE", Xatom_DELETE)
      ATOM_REFS_INIT ("MULTIPLE", Xatom_MULTIPLE)
      ATOM_REFS_INIT ("INCR", Xatom_INCR)
      ATOM_REFS_INIT ("_EMACS_TMP_",  Xatom_EMACS_TMP)
      ATOM_REFS_INIT ("TARGETS", Xatom_TARGETS)
      ATOM_REFS_INIT ("NULL", Xatom_NULL)
      ATOM_REFS_INIT ("ATOM", Xatom_ATOM)
      ATOM_REFS_INIT ("ATOM_PAIR", Xatom_ATOM_PAIR)
      ATOM_REFS_INIT ("CLIPBOARD_MANAGER", Xatom_CLIPBOARD_MANAGER)
      ATOM_REFS_INIT ("_XEMBED_INFO", Xatom_XEMBED_INFO)
      /* For properties of font.  */
      ATOM_REFS_INIT ("PIXEL_SIZE", Xatom_PIXEL_SIZE)
      ATOM_REFS_INIT ("AVERAGE_WIDTH", Xatom_AVERAGE_WIDTH)
      ATOM_REFS_INIT ("_MULE_BASELINE_OFFSET", Xatom_MULE_BASELINE_OFFSET)
      ATOM_REFS_INIT ("_MULE_RELATIVE_COMPOSE", Xatom_MULE_RELATIVE_COMPOSE)
      ATOM_REFS_INIT ("_MULE_DEFAULT_ASCENT", Xatom_MULE_DEFAULT_ASCENT)
      /* Ghostscript support.  */
      ATOM_REFS_INIT ("DONE", Xatom_DONE)
      ATOM_REFS_INIT ("PAGE", Xatom_PAGE)
      ATOM_REFS_INIT ("SCROLLBAR", Xatom_Scrollbar)
      ATOM_REFS_INIT ("HORIZONTAL_SCROLLBAR", Xatom_Horizontal_Scrollbar)
      ATOM_REFS_INIT ("_XEMBED", Xatom_XEMBED)
      /* EWMH */
      ATOM_REFS_INIT ("_NET_WM_STATE", Xatom_net_wm_state)
      ATOM_REFS_INIT ("_NET_WM_STATE_FULLSCREEN", Xatom_net_wm_state_fullscreen)
      ATOM_REFS_INIT ("_NET_WM_STATE_MAXIMIZED_HORZ",
		      Xatom_net_wm_state_maximized_horz)
      ATOM_REFS_INIT ("_NET_WM_STATE_MAXIMIZED_VERT",
		      Xatom_net_wm_state_maximized_vert)
      ATOM_REFS_INIT ("_NET_WM_STATE_STICKY", Xatom_net_wm_state_sticky)
      ATOM_REFS_INIT ("_NET_WM_STATE_HIDDEN", Xatom_net_wm_state_hidden)
      ATOM_REFS_INIT ("_NET_WM_WINDOW_TYPE", Xatom_net_window_type)
      ATOM_REFS_INIT ("_NET_WM_WINDOW_TYPE_TOOLTIP",
		      Xatom_net_window_type_tooltip)
      ATOM_REFS_INIT ("_NET_WM_ICON_NAME", Xatom_net_wm_icon_name)
      ATOM_REFS_INIT ("_NET_WM_NAME", Xatom_net_wm_name)
      ATOM_REFS_INIT ("_NET_SUPPORTED",  Xatom_net_supported)
      ATOM_REFS_INIT ("_NET_SUPPORTING_WM_CHECK", Xatom_net_supporting_wm_check)
      ATOM_REFS_INIT ("_NET_WM_WINDOW_OPACITY", Xatom_net_wm_window_opacity)
      ATOM_REFS_INIT ("_NET_ACTIVE_WINDOW", Xatom_net_active_window)
      ATOM_REFS_INIT ("_NET_FRAME_EXTENTS", Xatom_net_frame_extents)
      ATOM_REFS_INIT ("_NET_CURRENT_DESKTOP", Xatom_net_current_desktop)
      ATOM_REFS_INIT ("_NET_WORKAREA", Xatom_net_workarea)
      /* Session management */
      ATOM_REFS_INIT ("SM_CLIENT_ID", Xatom_SM_CLIENT_ID)
      ATOM_REFS_INIT ("_XSETTINGS_SETTINGS", Xatom_xsettings_prop)
      ATOM_REFS_INIT ("MANAGER", Xatom_xsettings_mgr)
      ATOM_REFS_INIT ("_NET_WM_STATE_SKIP_TASKBAR", Xatom_net_wm_state_skip_taskbar)
      ATOM_REFS_INIT ("_NET_WM_STATE_ABOVE", Xatom_net_wm_state_above)
      ATOM_REFS_INIT ("_NET_WM_STATE_BELOW", Xatom_net_wm_state_below)
    };

    int i;
    enum { atom_count = ARRAYELTS (atom_refs) };
    /* 1 for _XSETTINGS_SN.  */
    enum { total_atom_count = 1 + atom_count };
    Atom atoms_return[total_atom_count];
    char *atom_names[total_atom_count];
    static char const xsettings_fmt[] = "_XSETTINGS_S%d";
    char xsettings_atom_name[sizeof xsettings_fmt - 2
			     + INT_STRLEN_BOUND (int)];

    for (i = 0; i < atom_count; i++)
      atom_names[i] = (char *) atom_refs[i].name;

    /* Build _XSETTINGS_SN atom name.  */
    sprintf (xsettings_atom_name, xsettings_fmt,
	     XScreenNumberOfScreen (dpyinfo->screen));
    atom_names[i] = xsettings_atom_name;

    XInternAtoms (dpyinfo->display, atom_names, total_atom_count,
                  False, atoms_return);

    for (i = 0; i < atom_count; i++)
      *(Atom *) ((char *) dpyinfo + atom_refs[i].offset) = atoms_return[i];

    /* Manually copy last atom.  */
    dpyinfo->Xatom_xsettings_sel = atoms_return[i];
  }

  dpyinfo->x_dnd_atoms_size = 8;
  dpyinfo->x_dnd_atoms = xmalloc (sizeof *dpyinfo->x_dnd_atoms
                                  * dpyinfo->x_dnd_atoms_size);
  dpyinfo->gray
    = XCreatePixmapFromBitmapData (dpyinfo->display, dpyinfo->root_window,
				   gray_bits, gray_width, gray_height,
				   1, 0, 1);

  x_setup_pointer_blanking (dpyinfo);

#ifdef HAVE_X_I18N
  xim_initialize (dpyinfo, resource_name);
#endif

  xsettings_initialize (dpyinfo);

  /* This is only needed for distinguishing keyboard and process input.  */
  if (dpyinfo->connection != 0)
    add_keyboard_wait_descriptor (dpyinfo->connection);

#ifdef F_SETOWN
  fcntl (dpyinfo->connection, F_SETOWN, getpid ());
#endif /* ! defined (F_SETOWN) */

  if (interrupt_input)
    init_sigio (dpyinfo->connection);

  /* See if we should run in synchronous mode.  This is useful
     for debugging X code.  */
  {
    AUTO_STRING (synchronous, "synchronous");
    AUTO_STRING (Synchronous, "Synchronous");
    Lisp_Object value = gui_display_get_resource (dpyinfo, synchronous,
                                                  Synchronous, Qnil, Qnil);
    if (STRINGP (value)
	&& (!strcmp (SSDATA (value), "true")
	    || !strcmp (SSDATA (value), "on")))
      XSynchronize (dpyinfo->display, True);
  }

  {
    AUTO_STRING (useXIM, "useXIM");
    AUTO_STRING (UseXIM, "UseXIM");
    Lisp_Object value = gui_display_get_resource (dpyinfo, useXIM, UseXIM,
                                                  Qnil, Qnil);
#ifdef USE_XIM
    if (STRINGP (value)
	&& (!strcmp (SSDATA (value), "false")
	    || !strcmp (SSDATA (value), "off")))
      use_xim = false;
#else
    if (STRINGP (value)
	&& (!strcmp (SSDATA (value), "true")
	    || !strcmp (SSDATA (value), "on")))
      use_xim = true;
#endif
  }

#ifdef HAVE_X_SM
  /* Only do this for the very first display in the Emacs session.
     Ignore X session management when Emacs was first started on a
     tty or started as a daemon.  */
  if (terminal->id == 1 && ! IS_DAEMON)
    x_session_initialize (dpyinfo);
#endif

#ifdef USE_CAIRO
  x_extension_initialize (dpyinfo);
#endif

  unblock_input ();

  return dpyinfo;
}

/* Get rid of display DPYINFO, deleting all frames on it,
   and without sending any more commands to the X server.  */

static void
x_delete_display (struct x_display_info *dpyinfo)
{
  struct terminal *t;
  struct color_name_cache_entry *color_entry, *next_color_entry;

  /* Close all frames and delete the generic struct terminal for this
     X display.  */
  for (t = terminal_list; t; t = t->next_terminal)
    if (t->type == output_x_window && t->display_info.x == dpyinfo)
      {
#ifdef HAVE_X_SM
        /* Close X session management when we close its display.  */
        if (t->id == 1 && x_session_have_connection ())
          x_session_close ();
#endif
        delete_terminal (t);
        break;
      }

  if (next_noop_dpyinfo == dpyinfo)
    next_noop_dpyinfo = dpyinfo->next;

  if (x_display_list == dpyinfo)
    x_display_list = dpyinfo->next;
  else
    {
      struct x_display_info *tail;

      for (tail = x_display_list; tail; tail = tail->next)
	if (tail->next == dpyinfo)
	  tail->next = tail->next->next;
    }

  for (color_entry = dpyinfo->color_names;
       color_entry;
       color_entry = next_color_entry)
    {
      next_color_entry = color_entry->next;
      xfree (color_entry->name);
      xfree (color_entry);
    }

  xfree (dpyinfo->x_id_name);
  xfree (dpyinfo->x_dnd_atoms);
  xfree (dpyinfo->color_cells);
  xfree (dpyinfo);
}

/* Set up use of X before we make the first connection.  */

extern frame_parm_handler x_frame_parm_handlers[];

static struct redisplay_interface x_redisplay_interface =
  {
    x_frame_parm_handlers,
    gui_produce_glyphs,
    gui_write_glyphs,
    gui_insert_glyphs,
    gui_clear_end_of_line,
    x_scroll_run,
    x_after_update_window_line,
    NULL, /* update_window_begin */
    NULL, /* update_window_end   */
    x_flip_and_flush,
    gui_clear_window_mouse_face,
    gui_get_glyph_overhangs,
    gui_fix_overlapping_area,
    x_draw_fringe_bitmap,
#ifdef USE_CAIRO
    x_cr_define_fringe_bitmap,
    x_cr_destroy_fringe_bitmap,
#else
    0, /* define_fringe_bitmap */
    0, /* destroy_fringe_bitmap */
#endif
    x_compute_glyph_string_overhangs,
    x_draw_glyph_string,
    x_define_frame_cursor,
    x_clear_frame_area,
    x_clear_under_internal_border,
    x_draw_window_cursor,
    x_draw_vertical_window_border,
    x_draw_window_divider,
    x_shift_glyphs_for_insert, /* Never called; see comment in function.  */
    x_show_hourglass,
    x_hide_hourglass
  };


/* This function is called when the last frame on a display is deleted. */
void
x_delete_terminal (struct terminal *terminal)
{
  struct x_display_info *dpyinfo = terminal->display_info.x;

  /* Protect against recursive calls.  delete_frame in
     delete_terminal calls us back when it deletes our last frame.  */
  if (!terminal->name)
    return;

  block_input ();
#ifdef HAVE_X_I18N
  /* We must close our connection to the XIM server before closing the
     X display.  */
  if (dpyinfo->xim)
    xim_close_dpy (dpyinfo);
#endif

  /* Normally, the display is available...  */
  if (dpyinfo->display)
    {
      image_destroy_all_bitmaps (dpyinfo);
      XSetCloseDownMode (dpyinfo->display, DestroyAll);

      /* Whether or not XCloseDisplay destroys the associated resource
	 database depends on the version of libX11.  To avoid both
	 crash and memory leak, we dissociate the database from the
	 display and then destroy dpyinfo->rdb ourselves.

	 Unfortunately, the above strategy does not work in some
	 situations due to a bug in newer versions of libX11: because
	 XrmSetDatabase doesn't clear the flag XlibDisplayDfltRMDB if
	 dpy->db is NULL, XCloseDisplay destroys the associated
	 database whereas it has not been created by XGetDefault
	 (Bug#21974 in freedesktop.org Bugzilla).  As a workaround, we
	 don't destroy the database here in order to avoid the crash
	 in the above situations for now, though that may cause memory
	 leaks in other situations.  */
#if false
#ifdef HAVE_XRMSETDATABASE
      XrmSetDatabase (dpyinfo->display, NULL);
#else
      dpyinfo->display->db = NULL;
#endif
      /* We used to call XrmDestroyDatabase from x_delete_display, but
	 some older versions of libX11 crash if we call it after
	 closing all the displays.  */
      XrmDestroyDatabase (dpyinfo->rdb);
#endif

      xg_display_close (dpyinfo->display);
      /* Do not close the connection here because it's already closed
	 by X(t)CloseDisplay (Bug#18403).  */
      dpyinfo->display = NULL;
    }

  /* ...but if called from x_connection_closed, the display may already
     be closed and dpyinfo->display was set to 0 to indicate that.  Since
     X server is most likely gone, explicit close is the only reliable
     way to continue and avoid Bug#19147.  */
  else if (dpyinfo->connection >= 0)
    emacs_close (dpyinfo->connection);

  /* No more input on this descriptor.  */
  delete_keyboard_wait_descriptor (dpyinfo->connection);
  /* Mark as dead. */
  dpyinfo->connection = -1;

  x_delete_display (dpyinfo);
  unblock_input ();
}

/* Create a struct terminal, initialize it with the X11 specific
   functions and make DISPLAY->TERMINAL point to it.  */

static struct terminal *
x_create_terminal (struct x_display_info *dpyinfo)
{
  struct terminal *terminal;

  terminal = create_terminal (output_x_window, &x_redisplay_interface);

  terminal->display_info.x = dpyinfo;
  dpyinfo->terminal = terminal;

  /* kboard is initialized in x_term_init. */

  terminal->clear_frame_hook = x_clear_frame;
  terminal->ins_del_lines_hook = x_ins_del_lines;
  terminal->delete_glyphs_hook = x_delete_glyphs;
  terminal->ring_bell_hook = XTring_bell;
  terminal->toggle_invisible_pointer_hook = XTtoggle_invisible_pointer;
  terminal->update_begin_hook = x_update_begin;
  terminal->update_end_hook = x_update_end;
  terminal->read_socket_hook = XTread_socket;
  terminal->frame_up_to_date_hook = XTframe_up_to_date;
  terminal->buffer_flipping_unblocked_hook = XTbuffer_flipping_unblocked_hook;
  terminal->defined_color_hook = x_defined_color;
  terminal->query_frame_background_color = x_query_frame_background_color;
  terminal->query_colors = x_query_colors;
  terminal->mouse_position_hook = XTmouse_position;
  terminal->get_focus_frame = x_get_focus_frame;
  terminal->focus_frame_hook = x_focus_frame;
  terminal->frame_rehighlight_hook = XTframe_rehighlight;
  terminal->frame_raise_lower_hook = XTframe_raise_lower;
  terminal->frame_visible_invisible_hook = x_make_frame_visible_invisible;
  terminal->fullscreen_hook = XTfullscreen_hook;
  terminal->iconify_frame_hook = x_iconify_frame;
  terminal->set_window_size_hook = x_set_window_size;
  terminal->set_frame_offset_hook = x_set_offset;
  terminal->set_frame_alpha_hook = x_set_frame_alpha;
  terminal->set_new_font_hook = x_new_font;
  terminal->set_bitmap_icon_hook = x_bitmap_icon;
  terminal->implicit_set_name_hook = x_implicitly_set_name;
  terminal->menu_show_hook = x_menu_show;
<<<<<<< HEAD
  terminal->popup_dialog_hook = xw_popup_dialog;
=======
#ifdef HAVE_EXT_MENU_BAR
  terminal->activate_menubar_hook = x_activate_menubar;
#endif
#if defined (USE_X_TOOLKIT) || defined (USE_GTK)
  terminal->popup_dialog_hook = xw_popup_dialog;
#endif
  terminal->change_tab_bar_height_hook = x_change_tab_bar_height;
#ifndef HAVE_EXT_TOOL_BAR
  terminal->change_tool_bar_height_hook = x_change_tool_bar_height;
#endif
>>>>>>> 3bce7ec3
  terminal->set_vertical_scroll_bar_hook = XTset_vertical_scroll_bar;
  terminal->set_horizontal_scroll_bar_hook = XTset_horizontal_scroll_bar;
  terminal->set_scroll_bar_default_width_hook = x_set_scroll_bar_default_width;
  terminal->set_scroll_bar_default_height_hook = x_set_scroll_bar_default_height;
  terminal->condemn_scroll_bars_hook = XTcondemn_scroll_bars;
  terminal->redeem_scroll_bar_hook = XTredeem_scroll_bar;
  terminal->judge_scroll_bars_hook = XTjudge_scroll_bars;
  terminal->get_string_resource_hook = x_get_string_resource;
  terminal->free_pixmap = x_free_pixmap;
  terminal->delete_frame_hook = x_destroy_window;
  terminal->delete_terminal_hook = x_delete_terminal;
  /* Other hooks are NULL by default.  */

  return terminal;
}

static void
x_initialize (void)
{
  baud_rate = 19200;

  x_noop_count = 0;
  any_help_event_p = false;
  ignore_next_mouse_click_timeout = 0;

  current_count = -1;

  /* Try to use interrupt input; if we can't, then start polling.  */
  Fset_input_interrupt_mode (Qt);

#if THREADS_ENABLED
  /* This must be called before any other Xlib routines.  */
  if (XInitThreads () == 0)
    fputs ("Warning: An error occurred initializing X11 thread support!\n",
	   stderr);
#endif


#ifdef USE_CAIRO
  gui_init_fringe (&x_redisplay_interface);
#endif

  /* Note that there is no real way portable across R3/R4 to get the
     original error handler.  */
  XSetErrorHandler (x_error_handler);
  XSetIOErrorHandler (x_io_error_quitter);
}

void
init_xterm (void)
{
  /* Emacs can handle only core input events, so make sure
     Gtk doesn't use Xinput or Xinput2 extensions.  */
  xputenv ("GDK_CORE_DEVICE_EVENTS=1");
}

void
syms_of_xterm (void)
{
  x_error_message = NULL;
  PDUMPER_IGNORE (x_error_message);

  DEFSYM (Qvendor_specific_keysyms, "vendor-specific-keysyms");
  DEFSYM (Qlatin_1, "latin-1");

  xg_default_icon_file = build_pure_c_string ("icons/hicolor/scalable/apps/emacs.svg");
  staticpro (&xg_default_icon_file);

  DEFSYM (Qx_gtk_map_stock, "x-gtk-map-stock");

  DEFVAR_BOOL ("x-use-underline-position-properties",
	       x_use_underline_position_properties,
     doc: /* Non-nil means make use of UNDERLINE_POSITION font properties.
A value of nil means ignore them.  If you encounter fonts with bogus
UNDERLINE_POSITION font properties, set this to nil.  You can also use
`underline-minimum-offset' to override the font's UNDERLINE_POSITION for
small font display sizes.  */);
  x_use_underline_position_properties = true;
  DEFSYM (Qx_use_underline_position_properties,
	  "x-use-underline-position-properties");

  DEFVAR_BOOL ("x-underline-at-descent-line",
	       x_underline_at_descent_line,
     doc: /* Non-nil means to draw the underline at the same place as the descent line.
(If `line-spacing' is in effect, that moves the underline lower by
that many pixels.)
A value of nil means to draw the underline according to the value of the
variable `x-use-underline-position-properties', which is usually at the
baseline level.  The default value is nil.  */);
  x_underline_at_descent_line = false;
  DEFSYM (Qx_underline_at_descent_line, "x-underline-at-descent-line");

  DEFVAR_BOOL ("x-mouse-click-focus-ignore-position",
	       x_mouse_click_focus_ignore_position,
    doc: /* Non-nil means that a mouse click to focus a frame does not move point.
This variable is used only when the window manager requires that you
click on a frame to select it (give it focus).  In that case, a value
of nil, means that the selected window and cursor position changes to
reflect the mouse click position, while a non-nil value means that the
selected window or cursor position is preserved.  */);
  x_mouse_click_focus_ignore_position = false;

  DEFVAR_LISP ("x-toolkit-scroll-bars", Vx_toolkit_scroll_bars,
    doc: /* Which toolkit scroll bars Emacs uses, if any.
A value of nil means Emacs doesn't use toolkit scroll bars.
With the X Window system, the value is a symbol describing the
X toolkit.  Possible values are: gtk, motif, xaw, or xaw3d.
With MS Windows or Nextstep, the value is t.  */);
  Vx_toolkit_scroll_bars = intern_c_string ("gtk");

  DEFSYM (Qmodifier_value, "modifier-value");
  DEFSYM (Qctrl, "ctrl");
  Fput (Qctrl, Qmodifier_value, make_fixnum (ctrl_modifier));
  DEFSYM (Qalt, "alt");
  Fput (Qalt, Qmodifier_value, make_fixnum (alt_modifier));
  DEFSYM (Qhyper, "hyper");
  Fput (Qhyper, Qmodifier_value, make_fixnum (hyper_modifier));
  DEFSYM (Qmeta, "meta");
  Fput (Qmeta, Qmodifier_value, make_fixnum (meta_modifier));
  DEFSYM (Qsuper, "super");
  Fput (Qsuper, Qmodifier_value, make_fixnum (super_modifier));

  DEFVAR_LISP ("x-ctrl-keysym", Vx_ctrl_keysym,
    doc: /* Which keys Emacs uses for the ctrl modifier.
This should be one of the symbols `ctrl', `alt', `hyper', `meta',
`super'.  For example, `ctrl' means use the Ctrl_L and Ctrl_R keysyms.
The default is nil, which is the same as `ctrl'.  */);
  Vx_ctrl_keysym = Qnil;

  DEFVAR_LISP ("x-alt-keysym", Vx_alt_keysym,
    doc: /* Which keys Emacs uses for the alt modifier.
This should be one of the symbols `ctrl', `alt', `hyper', `meta',
`super'.  For example, `alt' means use the Alt_L and Alt_R keysyms.
The default is nil, which is the same as `alt'.  */);
  Vx_alt_keysym = Qnil;

  DEFVAR_LISP ("x-hyper-keysym", Vx_hyper_keysym,
    doc: /* Which keys Emacs uses for the hyper modifier.
This should be one of the symbols `ctrl', `alt', `hyper', `meta',
`super'.  For example, `hyper' means use the Hyper_L and Hyper_R
keysyms.  The default is nil, which is the same as `hyper'.  */);
  Vx_hyper_keysym = Qnil;

  DEFVAR_LISP ("x-meta-keysym", Vx_meta_keysym,
    doc: /* Which keys Emacs uses for the meta modifier.
This should be one of the symbols `ctrl', `alt', `hyper', `meta',
`super'.  For example, `meta' means use the Meta_L and Meta_R keysyms.
The default is nil, which is the same as `meta'.  */);
  Vx_meta_keysym = Qnil;

  DEFVAR_LISP ("x-super-keysym", Vx_super_keysym,
    doc: /* Which keys Emacs uses for the super modifier.
This should be one of the symbols `ctrl', `alt', `hyper', `meta',
`super'.  For example, `super' means use the Super_L and Super_R
keysyms.  The default is nil, which is the same as `super'.  */);
  Vx_super_keysym = Qnil;

  DEFVAR_LISP ("x-wait-for-event-timeout", Vx_wait_for_event_timeout,
    doc: /* How long to wait for X events.

Emacs will wait up to this many seconds to receive X events after
making changes which affect the state of the graphical interface.
Under some window managers this can take an indefinite amount of time,
so it is important to limit the wait.

If set to a non-float value, there will be no wait at all.  */);
  Vx_wait_for_event_timeout = make_float (0.1);

  DEFVAR_LISP ("x-keysym-table", Vx_keysym_table,
    doc: /* Hash table of character codes indexed by X keysym codes.  */);
  Vx_keysym_table = make_hash_table (hashtest_eql, 900,
				     DEFAULT_REHASH_SIZE,
				     DEFAULT_REHASH_THRESHOLD,
				     Qnil, false);

  DEFVAR_BOOL ("x-frame-normalize-before-maximize",
	       x_frame_normalize_before_maximize,
    doc: /* Non-nil means normalize frame before maximizing.
If this variable is t, Emacs first asks the window manager to give the
frame its normal size, and only then the final state, whenever changing
from a full-height, full-width or full-both state to the maximized one
or when changing from the maximized to the full-height or full-width
state.

Set this variable only if your window manager cannot handle the
transition between the various maximization states.  */);
  x_frame_normalize_before_maximize = false;

  DEFVAR_BOOL ("x-gtk-use-window-move", x_gtk_use_window_move,
    doc: /* Non-nil means rely on gtk_window_move to set frame positions.
If this variable is t (the default), the GTK build uses the function
gtk_window_move to set or store frame positions and disables some time
consuming frame position adjustments.  In newer versions of GTK, Emacs
always uses gtk_window_move and ignores the value of this variable.  */);
  x_gtk_use_window_move = true;
}<|MERGE_RESOLUTION|>--- conflicted
+++ resolved
@@ -74,15 +74,12 @@
 #include "xsettings.h"
 #include "sysselect.h"
 #include "menu.h"
-<<<<<<< HEAD
-=======
 #include "pdumper.h"
 
 #ifdef USE_X_TOOLKIT
 #include <X11/Shell.h>
 #endif
 
->>>>>>> 3bce7ec3
 #include <unistd.h>
 
 #include "gtkutil.h"
@@ -181,12 +178,7 @@
 static void x_wm_set_icon_pixmap (struct frame *, ptrdiff_t);
 static void x_initialize (void);
 
-<<<<<<< HEAD
-static bool get_current_wm_state (struct frame *, Window, int *, bool *);
-int x_dispatch_event (XEvent *, Display *);
-=======
 static bool x_get_current_wm_state (struct frame *, Window, int *, bool *);
->>>>>>> 3bce7ec3
 
 /* Flush display of frame F.  */
 
@@ -1063,68 +1055,7 @@
 static void
 x_update_begin (struct frame *f)
 {
-<<<<<<< HEAD
-#ifdef USE_CAIRO
-  if (FRAME_TOOLTIP_P (f) && !FRAME_VISIBLE_P (f))
-    return;
-
-  if (! FRAME_CR_SURFACE (f))
-    {
-      int width, height;
-      if (FRAME_GTK_WIDGET (f))
-        {
-          GdkWindow *w = gtk_widget_get_window (FRAME_GTK_WIDGET (f));
-          width = gdk_window_get_width (w);
-          height = gdk_window_get_height (w);
-        }
-      else
-        {
-          width = FRAME_PIXEL_WIDTH (f);
-          height = FRAME_PIXEL_HEIGHT (f);
-          if (! FRAME_EXTERNAL_TOOL_BAR (f))
-            height += FRAME_TOOL_BAR_HEIGHT (f);
-          if (! FRAME_EXTERNAL_MENU_BAR (f))
-            height += FRAME_MENU_BAR_HEIGHT (f);
-        }
-
-      if (width > 0 && height > 0)
-        {
-          block_input();
-          FRAME_CR_SURFACE (f) = cairo_image_surface_create
-            (CAIRO_FORMAT_ARGB32, width, height);
-          unblock_input();
-        }
-    }
-#endif /* USE_CAIRO */
-}
-
-/* Start update of window W.  */
-
-static void
-x_update_window_begin (struct window *w)
-{
-  struct frame *f = XFRAME (WINDOW_FRAME (w));
-  Mouse_HLInfo *hlinfo = MOUSE_HL_INFO (f);
-
-  w->output_cursor = w->cursor;
-
-  block_input ();
-
-  if (f == hlinfo->mouse_face_mouse_frame)
-    {
-      /* Don't do highlighting for mouse motion during the update.  */
-      hlinfo->mouse_face_defer = true;
-
-      /* If F needs to be redrawn, simply forget about any prior mouse
-	 highlighting.  */
-      if (FRAME_GARBAGED_P (f))
-	hlinfo->mouse_face_window = Qnil;
-    }
-
-  unblock_input ();
-=======
   /* Nothing to do.  */
->>>>>>> 3bce7ec3
 }
 
 /* Draw a vertical window border from (x,y0) to (x,y1)  */
@@ -1259,41 +1190,8 @@
 #ifdef USE_CAIRO
   if (!FRAME_X_DOUBLE_BUFFERED_P (f) && FRAME_CR_CONTEXT (f))
     {
-<<<<<<< HEAD
-      cairo_t *cr = 0;
-      block_input();
-#if defined (HAVE_GTK3)
-      if (FRAME_GTK_WIDGET (f))
-        {
-          GdkWindow *w = gtk_widget_get_window (FRAME_GTK_WIDGET (f));
-          cr = gdk_cairo_create (w);
-        }
-      else
-#endif
-        {
-          cairo_surface_t *surface;
-          int width = FRAME_PIXEL_WIDTH (f);
-          int height = FRAME_PIXEL_HEIGHT (f);
-          if (! FRAME_EXTERNAL_TOOL_BAR (f))
-            height += FRAME_TOOL_BAR_HEIGHT (f);
-          if (! FRAME_EXTERNAL_MENU_BAR (f))
-            height += FRAME_MENU_BAR_HEIGHT (f);
-          surface = cairo_xlib_surface_create (FRAME_X_DISPLAY (f),
-                                               FRAME_X_DRAWABLE (f),
-                                               FRAME_DISPLAY_INFO (f)->visual,
-                                               width,
-                                               height);
-          cr = cairo_create (surface);
-          cairo_surface_destroy (surface);
-        }
-
-      cairo_set_source_surface (cr, FRAME_CR_SURFACE (f), 0, 0);
-      cairo_paint (cr);
-      cairo_destroy (cr);
-=======
       block_input ();
       cairo_surface_flush (cairo_get_target (FRAME_CR_CONTEXT (f)));
->>>>>>> 3bce7ec3
       unblock_input ();
     }
 #endif
@@ -1341,9 +1239,6 @@
       int width = FRAME_PIXEL_WIDTH (f);
       int height = FRAME_PIXEL_HEIGHT (f);
       int margin = 0;
-<<<<<<< HEAD
-      struct face *face = FACE_FROM_ID_OR_NULL (f, INTERNAL_BORDER_FACE_ID);
-=======
 #else
       int margin = FRAME_TOP_MARGIN_HEIGHT (f);
 #endif
@@ -1352,7 +1247,6 @@
 	? lookup_basic_face (NULL, f, INTERNAL_BORDER_FACE_ID)
 	: INTERNAL_BORDER_FACE_ID;
       struct face *face = FACE_FROM_ID_OR_NULL (f, face_id);
->>>>>>> 3bce7ec3
 
       block_input ();
 
@@ -1394,8 +1288,6 @@
 
   if (!desired_row->mode_line_p && !w->pseudo_window_p)
     desired_row->redraw_fringe_bitmaps_p = true;
-<<<<<<< HEAD
-=======
 
 #ifdef USE_X_TOOLKIT
   /* When a window has disappeared, make sure that no rest of
@@ -1445,7 +1337,6 @@
       }
   }
 #endif
->>>>>>> 3bce7ec3
 }
 
 static void
@@ -2125,8 +2016,6 @@
    }
 }
 
-<<<<<<< HEAD
-=======
 #ifdef USE_X_TOOLKIT
 
 #ifdef USE_LUCID
@@ -2326,7 +2215,6 @@
 
 #endif /* USE_X_TOOLKIT */
 
->>>>>>> 3bce7ec3
 
 /* Value is an array of XColor structures for the contents of the
    color map of display DPY.  Set *NCELLS to the size of the array.
@@ -5662,8 +5550,6 @@
   unblock_input ();
 }
 
-<<<<<<< HEAD
-=======
 #else /* not USE_GTK */
 
 static void
@@ -6070,7 +5956,6 @@
 }
 #endif /* not USE_GTK */
 
->>>>>>> 3bce7ec3
 
 /* Set the thumb size and position of scroll bar BAR.  We are currently
    displaying PORTION out of a whole WHOLE, and our position POSITION.  */
@@ -7368,16 +7253,12 @@
 
       /* If mouse-highlight is an integer, input clears out
 	 mouse highlighting.  */
-<<<<<<< HEAD
-      if (!hlinfo->mouse_face_hidden && INTEGERP (Vmouse_highlight)
-=======
       if (!hlinfo->mouse_face_hidden && FIXNUMP (Vmouse_highlight)
 	  && (f == 0
 #if ! defined (USE_GTK)
 	      || !EQ (f->tool_bar_window, hlinfo->mouse_face_window)
 #endif
 	      || !EQ (f->tab_bar_window, hlinfo->mouse_face_window))
->>>>>>> 3bce7ec3
 	  )
         {
           clear_mouse_face (hlinfo);
@@ -7700,13 +7581,6 @@
       /* EnterNotify counts as mouse movement,
 	 so update things that depend on mouse position.  */
       if (f && !f->output_data.x->hourglass_p)
-<<<<<<< HEAD
-	note_mouse_movement (f, &event->xmotion);
-      /* We may get an EnterNotify on the buttons in the toolbar.  In that
-         case we moved out of any highlighted area and need to note this.  */
-      if (!f && dpyinfo->last_mouse_glyph_frame)
-        note_mouse_movement (dpyinfo->last_mouse_glyph_frame, &event->xmotion);
-=======
 	x_note_mouse_movement (f, &event->xmotion);
 #ifdef USE_GTK
       /* We may get an EnterNotify on the buttons in the toolbar.  In that
@@ -7714,7 +7588,6 @@
       if (!f && dpyinfo->last_mouse_glyph_frame)
         x_note_mouse_movement (dpyinfo->last_mouse_glyph_frame, &event->xmotion);
 #endif
->>>>>>> 3bce7ec3
       goto OTHER;
 
     case FocusIn:
@@ -7745,12 +7618,8 @@
         }
       /* See comment in EnterNotify above */
       else if (dpyinfo->last_mouse_glyph_frame)
-<<<<<<< HEAD
-        note_mouse_movement (dpyinfo->last_mouse_glyph_frame, &event->xmotion);
-=======
         x_note_mouse_movement (dpyinfo->last_mouse_glyph_frame, &event->xmotion);
 #endif
->>>>>>> 3bce7ec3
       goto OTHER;
 
     case FocusOut:
@@ -7769,12 +7638,9 @@
             clear_mouse_face (hlinfo);
           }
 
-<<<<<<< HEAD
-=======
 	f = mouse_or_wdesc_frame (dpyinfo, event->xmotion.window);
 
 #ifdef USE_GTK
->>>>>>> 3bce7ec3
         if (f && xg_event_is_for_scrollbar (f, event))
           f = 0;
         if (f)
@@ -7993,10 +7859,6 @@
           f = 0;
         if (f)
           {
-<<<<<<< HEAD
-
-            if (!tool_bar_p)
-=======
             /* Is this in the tab-bar?  */
             if (WINDOWP (f->tab_bar_window)
                 && WINDOW_TOTAL_LINES (XWINDOW (f->tab_bar_window)))
@@ -8035,7 +7897,6 @@
 
             if (!tab_bar_p && !tool_bar_p)
 #if defined (USE_X_TOOLKIT) || defined (USE_GTK)
->>>>>>> 3bce7ec3
               if (! popup_activated ())
                 {
                   if (ignore_next_mouse_click_timeout)
@@ -8075,15 +7936,12 @@
           {
             dpyinfo->grabbed |= (1 << event->xbutton.button);
             dpyinfo->last_mouse_frame = f;
-<<<<<<< HEAD
-=======
             if (f && !tab_bar_p)
               f->last_tab_bar_item = -1;
 #if ! defined (USE_GTK)
             if (f && !tool_bar_p)
               f->last_tool_bar_item = -1;
 #endif /* not USE_GTK */
->>>>>>> 3bce7ec3
           }
         else
           dpyinfo->grabbed &= ~(1 << event->xbutton.button);
@@ -8599,12 +8457,8 @@
 	 It's not restricted to bitmaps */
       if (xg_set_icon (f, file))
 	return false;
-<<<<<<< HEAD
-      bitmap_id = x_create_bitmap_from_file (f, file);
-=======
 #endif /* USE_GTK */
       bitmap_id = image_create_bitmap_from_file (f, file);
->>>>>>> 3bce7ec3
       x_create_bitmap_mask (f, bitmap_id);
     }
   else
@@ -9063,11 +8917,8 @@
   FRAME_LINE_HEIGHT (f) = font_ascent + font_descent;
 
   FRAME_MENU_BAR_HEIGHT (f) = FRAME_MENU_BAR_LINES (f) * FRAME_LINE_HEIGHT (f);
-<<<<<<< HEAD
-=======
   FRAME_TAB_BAR_HEIGHT (f) = FRAME_TAB_BAR_LINES (f) * FRAME_LINE_HEIGHT (f);
 #endif
->>>>>>> 3bce7ec3
 
   /* Compute character columns occupied by scrollbar.
 
@@ -9090,13 +8941,9 @@
 	  adjust_frame_size (f, FRAME_COLS (f) * FRAME_COLUMN_WIDTH (f),
 			     FRAME_LINES (f) * FRAME_LINE_HEIGHT (f), 3,
 			     false, Qfont);
-<<<<<<< HEAD
-	  if (FRAME_MENU_BAR_HEIGHT (f) != old_menu_bar_height
-=======
 #ifndef USE_X_TOOLKIT
 	  if ((FRAME_MENU_BAR_HEIGHT (f) != old_menu_bar_height
 	       || FRAME_TAB_BAR_HEIGHT (f) != old_tab_bar_height)
->>>>>>> 3bce7ec3
 	      && !f->after_make_frame
 	      && (EQ (frame_inhibit_implied_resize, Qt)
 		  || (CONSP (frame_inhibit_implied_resize)
@@ -9107,13 +8954,9 @@
 	       constant.  */
 	    adjust_frame_size
 	      (f, -1, FRAME_TEXT_HEIGHT (f) + FRAME_MENU_BAR_HEIGHT (f)
-<<<<<<< HEAD
-	       - old_menu_bar_height, 1, false, Qfont);
-=======
 	       + FRAME_TAB_BAR_HEIGHT (f)
 	       - old_menu_bar_height - old_tab_bar_height, 1, false, Qfont);
 #endif /* USE_X_TOOLKIT  */
->>>>>>> 3bce7ec3
 	}
     }
 
@@ -10812,9 +10655,6 @@
 	free_frame_xic (f);
 #endif
 
-<<<<<<< HEAD
-      x_free_cr_resources (f);
-=======
 #ifdef USE_CAIRO
       x_cr_destroy_frame_context (f);
 #endif
@@ -10836,7 +10676,6 @@
 #else  /* !USE_X_TOOLKIT */
 
 #ifdef USE_GTK
->>>>>>> 3bce7ec3
       xg_free_frame_widgets (f);
 
       tear_down_x_back_buffer (f);
@@ -11946,9 +11785,6 @@
   terminal->set_bitmap_icon_hook = x_bitmap_icon;
   terminal->implicit_set_name_hook = x_implicitly_set_name;
   terminal->menu_show_hook = x_menu_show;
-<<<<<<< HEAD
-  terminal->popup_dialog_hook = xw_popup_dialog;
-=======
 #ifdef HAVE_EXT_MENU_BAR
   terminal->activate_menubar_hook = x_activate_menubar;
 #endif
@@ -11959,7 +11795,6 @@
 #ifndef HAVE_EXT_TOOL_BAR
   terminal->change_tool_bar_height_hook = x_change_tool_bar_height;
 #endif
->>>>>>> 3bce7ec3
   terminal->set_vertical_scroll_bar_hook = XTset_vertical_scroll_bar;
   terminal->set_horizontal_scroll_bar_hook = XTset_horizontal_scroll_bar;
   terminal->set_scroll_bar_default_width_hook = x_set_scroll_bar_default_width;
