### @configure_input@

# Copyright (C) 1985, 1987-1988, 1993-1995, 1999-2017 Free Software
# Foundation, Inc.

# This file is part of GNU Emacs.

# GNU Emacs is free software: you can redistribute it and/or modify
# it under the terms of the GNU General Public License as published by
# the Free Software Foundation, either version 3 of the License, or
# (at your option) any later version.

# GNU Emacs is distributed in the hope that it will be useful,
# but WITHOUT ANY WARRANTY; without even the implied warranty of
# MERCHANTABILITY or FITNESS FOR A PARTICULAR PURPOSE.  See the
# GNU General Public License for more details.

# You should have received a copy of the GNU General Public License
# along with GNU Emacs.  If not, see <https://www.gnu.org/licenses/>.


SHELL = @SHELL@

# Here are the things that we expect ../configure to edit.
# We use $(srcdir) explicitly in dependencies so as not to depend on VPATH.
srcdir = @srcdir@
top_srcdir = @top_srcdir@
# MinGW CPPFLAGS may use this.
abs_top_srcdir=@abs_top_srcdir@
VPATH = $(srcdir)
CC = @CC@
CFLAGS = @CFLAGS@
CPPFLAGS = @CPPFLAGS@
LDFLAGS = @LDFLAGS@
CARGO_FLAGS = @CARGO_FLAGS@
RUSTFLAGS = @RUSTFLAGS@
EXEEXT = @EXEEXT@
version = @version@
MKDIR_P = @MKDIR_P@
# Don't use LIBS.  configure puts stuff in it that either shouldn't be
# linked with Emacs or is duplicated by the other stuff below.
# LIBS = @LIBS@
LIBOBJS = @LIBOBJS@

rust_srcdir=$(top_srcdir)/rust_src
lispsource = $(top_srcdir)/lisp
lib = ../lib
libsrc = ../lib-src
etc = ../etc
oldXMenudir = ../oldXMenu
lwlibdir = ../lwlib

# Configuration files for .o files to depend on.
config_h = config.h $(srcdir)/conf_post.h

bootstrap_exe = ../src/bootstrap-emacs$(EXEEXT)

## ns-app if HAVE_NS, else empty.
OTHER_FILES = @OTHER_FILES@

## Flags to pass for profiling builds
PROFILING_CFLAGS = @PROFILING_CFLAGS@

## Flags to pass to the compiler to enable build warnings
WARN_CFLAGS = @WARN_CFLAGS@
WERROR_CFLAGS = @WERROR_CFLAGS@

## Machine-specific CFLAGS.
C_SWITCH_MACHINE=@C_SWITCH_MACHINE@
## System-specific CFLAGS.
C_SWITCH_SYSTEM=@C_SWITCH_SYSTEM@

GNUSTEP_CFLAGS=@GNUSTEP_CFLAGS@
PNG_CFLAGS=@PNG_CFLAGS@

## Define C_SWITCH_X_SITE to contain any special flags your compiler
## may need to deal with X Windows.  For instance, if you've defined
## HAVE_X_WINDOWS and your X include files aren't in a place that your
## compiler can find on its own, you might want to add "-I/..." or
## something similar.  This is normally set by configure.
C_SWITCH_X_SITE=@C_SWITCH_X_SITE@

## Define LD_SWITCH_X_SITE to contain any special flags your loader
## may need to deal with X Windows.  For instance, if your X libraries
## aren't in a place that your loader can find on its own, you might
## want to add "-L/..." or something similar.  Only used if
## HAVE_X_WINDOWS.
## FIXME? configure sets a value for this, but it has never been
## substituted in this or any other Makefile. Cf C_SWITCH_X_SITE.
LD_SWITCH_X_SITE=

## This must come before LD_SWITCH_SYSTEM.
## If needed, a -rpath option that says where to find X windows at run time.
LD_SWITCH_X_SITE_RPATH=@LD_SWITCH_X_SITE_RPATH@

## System-specific LDFLAGS.
LD_SWITCH_SYSTEM=@LD_SWITCH_SYSTEM@

## This holds any special options for linking temacs only (i.e., not
## used by configure).
LD_SWITCH_SYSTEM_TEMACS=@LD_SWITCH_SYSTEM_TEMACS@

## Flags to pass to ld only for temacs.
TEMACS_LDFLAGS = $(LD_SWITCH_SYSTEM) $(LD_SWITCH_SYSTEM_TEMACS)

## If available, the names of the paxctl and setfattr programs.
## On grsecurity/PaX systems, unexec will fail due to a gap between
## the bss section and the heap.  Older versions need paxctl to work
## around this, newer ones setfattr.  See Bug#11398 and Bug#16343.
PAXCTL = @PAXCTL@
SETFATTR = @SETFATTR@
## Commands to set PaX flags on dumped and not-dumped instances of Emacs.
PAXCTL_dumped = @PAXCTL_dumped@
PAXCTL_notdumped = @PAXCTL_notdumped@

## Some systems define this to request special libraries.
LIBS_SYSTEM=@LIBS_SYSTEM@

## -lm, or empty.
LIB_MATH=@LIB_MATH@

## -lpthread, or empty.
LIB_PTHREAD=@LIB_PTHREAD@

LIBIMAGE=@LIBTIFF@ @LIBJPEG@ @LIBPNG@ @LIBGIF@ @LIBXPM@

XCB_LIBS=@XCB_LIBS@
XFT_LIBS=@XFT_LIBS@
LIBX_EXTRA=-lX11 $(XCB_LIBS) $(XFT_LIBS)

FONTCONFIG_CFLAGS = @FONTCONFIG_CFLAGS@
FONTCONFIG_LIBS = @FONTCONFIG_LIBS@
FREETYPE_CFLAGS = @FREETYPE_CFLAGS@
FREETYPE_LIBS = @FREETYPE_LIBS@
LIBOTF_CFLAGS = @LIBOTF_CFLAGS@
LIBOTF_LIBS = @LIBOTF_LIBS@
M17N_FLT_CFLAGS = @M17N_FLT_CFLAGS@
M17N_FLT_LIBS = @M17N_FLT_LIBS@

LIB_ACL=@LIB_ACL@
LIB_CLOCK_GETTIME=@LIB_CLOCK_GETTIME@
LIB_EACCESS=@LIB_EACCESS@
LIB_FDATASYNC=@LIB_FDATASYNC@
LIB_TIMER_TIME=@LIB_TIMER_TIME@

DBUS_CFLAGS = @DBUS_CFLAGS@
DBUS_LIBS = @DBUS_LIBS@
## dbusbind.o if HAVE_DBUS, else empty.
DBUS_OBJ = @DBUS_OBJ@

## xwidgets.o if HAVE_XWIDGETS, else empty.
XWIDGETS_OBJ = @XWIDGETS_OBJ@

LIB_EXECINFO=@LIB_EXECINFO@

SETTINGS_CFLAGS = @SETTINGS_CFLAGS@
SETTINGS_LIBS = @SETTINGS_LIBS@

## gtkutil.o if USE_GTK, else empty.
GTK_OBJ=@GTK_OBJ@

## inotify.o if HAVE_INOTIFY.
## kqueue.o if HAVE_KQUEUE.
## gfilenotify.o if HAVE_GFILENOTIFY.
## w32notify.o if HAVE_W32NOTIFY.
NOTIFY_OBJ = @NOTIFY_OBJ@
NOTIFY_CFLAGS = @NOTIFY_CFLAGS@
NOTIFY_LIBS = @NOTIFY_LIBS@

## -ltermcap, or -lncurses, or -lcurses, or "".
LIBS_TERMCAP=@LIBS_TERMCAP@
## terminfo.o if TERMINFO, else tparam.o.
TERMCAP_OBJ=@TERMCAP_OBJ@

LIBXMU=@LIBXMU@

LIBXSM=@LIBXSM@

LIBXTR6=@LIBXTR6@

## $(LIBXMU) -lXt $(LIBXTR6) -lXext if USE_X_TOOLKIT, else $(LIBXSM).
## Only used if HAVE_X_WINDOWS.
LIBXT_OTHER=@LIBXT_OTHER@

## If !HAVE_X11 || USE_GTK, empty.
## Else if USE_X_TOOLKIT, $(lwlibdir)/liblw.a.
## Else $(oldXMenudir)/libXMenu11.a.
LIBXMENU=@LIBXMENU@

## xmenu.o if HAVE_X_WINDOWS, else empty.
XMENU_OBJ=@XMENU_OBJ@
## xterm.o xfns.o xselect.o xrdb.o xsmfns.o xsettings.o if
## HAVE_X_WINDOWS, else empty.
XOBJ=@XOBJ@

# xgselect.o if linking with GLib, else empty
XGSELOBJ=@XGSELOBJ@

TOOLKIT_LIBW=@TOOLKIT_LIBW@

## Only used if HAVE_X11, in LIBX_OTHER.
LIBXT=$(TOOLKIT_LIBW) $(LIBXT_OTHER)

## If HAVE_X11, $(LIBXT) $(LIBX_EXTRA), else empty.
LIBX_OTHER=@LIBX_OTHER@

## LIBXMENU is empty if !HAVE_X_WINDOWS.
## LD_SWITCH_X_SITE should not be used if not using X, but nothing
## sets it at present, and if something ever does, it should be
## configure, which should set it to nil in non-X builds.
LIBX_BASE=$(LIBXMENU) $(LD_SWITCH_X_SITE)

## Used only for GNUstep.
LIBS_GNUSTEP=$(patsubst -specs=%-hardened-ld,,@LIBS_GNUSTEP@)

LIBSOUND= @LIBSOUND@
CFLAGS_SOUND= @CFLAGS_SOUND@

RSVG_LIBS= @RSVG_LIBS@
RSVG_CFLAGS= @RSVG_CFLAGS@

WEBKIT_LIBS= @WEBKIT_LIBS@
WEBKIT_CFLAGS= @WEBKIT_CFLAGS@

CAIRO_LIBS= @CAIRO_LIBS@
CAIRO_CFLAGS= @CAIRO_CFLAGS@

IMAGEMAGICK_LIBS= @IMAGEMAGICK_LIBS@
IMAGEMAGICK_CFLAGS= @IMAGEMAGICK_CFLAGS@

LIBXML2_LIBS = @LIBXML2_LIBS@
LIBXML2_CFLAGS = @LIBXML2_CFLAGS@

GETADDRINFO_A_LIBS = @GETADDRINFO_A_LIBS@

LIBLCMS2 = @LIBLCMS2@

LIBZ = @LIBZ@

## system-specific libs for dynamic modules, else empty
LIBMODULES = @LIBMODULES@
## dynlib.o emacs-module.o if modules enabled, else empty
MODULES_OBJ = @MODULES_OBJ@

XRANDR_LIBS = @XRANDR_LIBS@
XRANDR_CFLAGS = @XRANDR_CFLAGS@

XINERAMA_LIBS = @XINERAMA_LIBS@
XINERAMA_CFLAGS = @XINERAMA_CFLAGS@

XFIXES_LIBS = @XFIXES_LIBS@
XFIXES_CFLAGS = @XFIXES_CFLAGS@

XDBE_LIBS = @XDBE_LIBS@
XDBE_CFLAGS = @XDBE_CFLAGS@

## widget.o if USE_X_TOOLKIT, otherwise empty.
WIDGET_OBJ=@WIDGET_OBJ@

HYBRID_MALLOC = @HYBRID_MALLOC@

## cygw32.o if CYGWIN, otherwise empty.
CYGWIN_OBJ=@CYGWIN_OBJ@

## fontset.o fringe.o image.o if we have any window system
WINDOW_SYSTEM_OBJ=@WINDOW_SYSTEM_OBJ@

NS_OBJ=@NS_OBJ@
## nsterm.o nsfns.o nsmenu.o nsselect.o nsimage.o ns_fontfile if HAVE_NS.
NS_OBJC_OBJ=@NS_OBJC_OBJ@
## Used only for GNUstep.
GNU_OBJC_CFLAGS=$(patsubst -specs=%-hardened-cc1,,@GNU_OBJC_CFLAGS@)
## w32fns.o w32menu.c w32reg.o fringe.o fontset.o w32font.o w32term.o
## w32xfns.o w32select.o image.o w32uniscribe.o if HAVE_W32, else
## empty.
W32_OBJ=@W32_OBJ@
## -lkernel32 -luser32 -lgdi32 -lole32 -lcomdlg32 lusp10 -lcomctl32
## --lwinspool if HAVE_W32, else empty.
W32_LIBS=@W32_LIBS@

## emacs.res if HAVE_W32
EMACSRES = @EMACSRES@
## If HAVE_W32, compiler arguments for including
## the resource file in the binary.
## Cygwin: -Wl,emacs.res
## MinGW: emacs.res
W32_RES_LINK=@W32_RES_LINK@

## Empty if !HAVE_X_WINDOWS
## xfont.o ftfont.o xftfont.o ftxfont.o if HAVE_XFT
## xfont.o ftfont.o ftxfont.o if HAVE_FREETYPE
## ftfont.o ftcrfont.o if USE_CAIRO
## else xfont.o
FONT_OBJ=@FONT_OBJ@

## Empty for MinGW, cm.o for the rest.
CM_OBJ=@CM_OBJ@

LIBGPM = @LIBGPM@

LIBSELINUX_LIBS = @LIBSELINUX_LIBS@

LIBGNUTLS_LIBS = @LIBGNUTLS_LIBS@
LIBGNUTLS_CFLAGS = @LIBGNUTLS_CFLAGS@

LIB_REMACS = @LIB_REMACS@
REMACSLIB_CFLAGS = @REMACSLIB_CFLAGS@

LIBSYSTEMD_LIBS = @LIBSYSTEMD_LIBS@
LIBSYSTEMD_CFLAGS = @LIBSYSTEMD_CFLAGS@

INTERVALS_H = dispextern.h intervals.h composite.h

GETLOADAVG_LIBS = @GETLOADAVG_LIBS@

RUN_TEMACS = ./temacs

# Whether builds should contain details. '--no-build-details' or empty.
BUILD_DETAILS = @BUILD_DETAILS@

UNEXEC_OBJ = @UNEXEC_OBJ@

CANNOT_DUMP=@CANNOT_DUMP@

# 'make' verbosity.
AM_DEFAULT_VERBOSITY = @AM_DEFAULT_VERBOSITY@

AM_V_CC = $(am__v_CC_@AM_V@)
am__v_CC_ = $(am__v_CC_@AM_DEFAULT_V@)
am__v_CC_0 = @echo "  CC      " $@;
am__v_CC_1 =

AM_V_CCLD = $(am__v_CCLD_@AM_V@)
am__v_CCLD_ = $(am__v_CCLD_@AM_DEFAULT_V@)
am__v_CCLD_0 = @echo "  CCLD    " $@;
am__v_CCLD_1 =

AM_V_GEN = $(am__v_GEN_@AM_V@)
am__v_GEN_ = $(am__v_GEN_@AM_DEFAULT_V@)
am__v_GEN_0 = @echo "  GEN     " $@;
am__v_GEN_1 =

AM_V_at = $(am__v_at_@AM_V@)
am__v_at_ = $(am__v_at_@AM_DEFAULT_V@)
am__v_at_0 = @
am__v_at_1 =

CARGO_BUILD=@CARGO_BUILD@
CARGO_CLEAN=@CARGO_CLEAN@
CARGO_TEST=@CARGO_TEST@
CARGO_FLAGS=@CARGO_FLAGS@

ifeq ($(findstring --release,$(CARGO_FLAGS)),--release)
CARGO_BUILD_DIR=release
else
CARGO_BUILD_DIR=debug
endif

# Flags that might be in WARN_CFLAGS but are not valid for Objective C.
NON_OBJC_CFLAGS = -Wignored-attributes -Wignored-qualifiers -Wopenmp-simd

# -Demacs makes some files produce the correct version for use in Emacs.
# MYCPPFLAGS is for by-hand Emacs-specific overrides, e.g.,
# "make MYCPPFLAGS='-DDBUS_DEBUG'".
EMACS_CFLAGS=-Demacs $(MYCPPFLAGS) -I. -I$(srcdir) \
  -I$(lib) -I$(top_srcdir)/lib \
  $(C_SWITCH_MACHINE) $(C_SWITCH_SYSTEM) $(C_SWITCH_X_SITE) \
  $(GNUSTEP_CFLAGS) $(CFLAGS_SOUND) $(RSVG_CFLAGS) $(IMAGEMAGICK_CFLAGS) \
  $(PNG_CFLAGS) $(LIBXML2_CFLAGS) $(DBUS_CFLAGS) \
  $(XRANDR_CFLAGS) $(XINERAMA_CFLAGS) $(XFIXES_CFLAGS) $(XDBE_CFLAGS) \
  $(WEBKIT_CFLAGS) \
  $(SETTINGS_CFLAGS) $(FREETYPE_CFLAGS) $(FONTCONFIG_CFLAGS) \
  $(LIBOTF_CFLAGS) $(M17N_FLT_CFLAGS) $(DEPFLAGS) \
  $(LIBSYSTEMD_CFLAGS) \
  $(LIBGNUTLS_CFLAGS) $(NOTIFY_CFLAGS) $(CAIRO_CFLAGS) \
  $(WERROR_CFLAGS) $(REMACSLIB_CFLAGS)
ALL_CFLAGS = $(EMACS_CFLAGS) $(WARN_CFLAGS) $(CFLAGS)
ALL_OBJC_CFLAGS = $(EMACS_CFLAGS) \
  $(filter-out $(NON_OBJC_CFLAGS),$(WARN_CFLAGS)) $(CFLAGS) \
  $(GNU_OBJC_CFLAGS)

.SUFFIXES: .m
.c.o:
	$(AM_V_CC)$(CC) -c $(CPPFLAGS) $(ALL_CFLAGS) $(PROFILING_CFLAGS) $<
.m.o:
	$(AM_V_CC)$(CC) -c $(CPPFLAGS) $(ALL_OBJC_CFLAGS) $(PROFILING_CFLAGS) $<

## lastfile must follow all files whose initialized data areas should
## be dumped as pure by dump-emacs.
base_obj = dispnew.o frame.o scroll.o xdisp.o menu.o $(XMENU_OBJ) window.o \
	charset.o coding.o category.o ccl.o character.o chartab.o bidi.o \
	$(CM_OBJ) term.o terminal.o xfaces.o $(XOBJ) $(GTK_OBJ) $(DBUS_OBJ) \
	emacs.o keyboard.o macros.o keymap.o sysdep.o \
	buffer.o filelock.o insdel.o marker.o \
	minibuf.o fileio.o dired.o \
	cmds.o casetab.o casefiddle.o indent.o search.o regex.o undo.o \
	alloc.o data.o doc.o editfns.o callint.o \
	eval.o fns.o font.o print.o lread.o $(MODULES_OBJ) \
	syntax.o $(UNEXEC_OBJ) bytecode.o \
	process.o gnutls.o callproc.o \
	region-cache.o sound.o atimer.o \
	doprnt.o intervals.o textprop.o composite.o xml.o lcms.o $(NOTIFY_OBJ) \
	$(XWIDGETS_OBJ) \
	profiler.o decompress.o \
	thread.o systhread.o \
	$(if $(HYBRID_MALLOC),sheap.o) \
	$(NS_OBJ) $(CYGWIN_OBJ) $(FONT_OBJ) \
	$(W32_OBJ) $(WINDOW_SYSTEM_OBJ) $(XGSELOBJ)
obj = $(base_obj) $(NS_OBJC_OBJ)

## Object files used on some machine or other.
## These go in the DOC file on all machines in case they are needed.
## Some of them have no DOC entries, but it does no harm to have them
## in the list, in case they ever add any such entries.
SOME_MACHINE_OBJECTS = \
  xterm.o xfns.o xmenu.o xselect.o xrdb.o xsmfns.o fringe.o image.o \
  fontset.o dbusbind.o cygw32.o \
  nsterm.o nsfns.o nsmenu.o nsselect.o nsimage.o nsfont.o macfont.o \
  w32.o w32console.o w32fns.o w32heap.o w32inevt.o w32notify.o \
  w32menu.o w32proc.o w32reg.o w32select.o w32term.o w32xfns.o \
  widget.o xfont.o ftfont.o xftfont.o ftxfont.o gtkutil.o \
  xsettings.o xgselect.o termcap.o

## gmalloc.o if !SYSTEM_MALLOC && !DOUG_LEA_MALLOC, else empty.
GMALLOC_OBJ=@GMALLOC_OBJ@

## vm-limit.o if !SYSTEM_MALLOC, else empty.
VMLIMIT_OBJ=@VMLIMIT_OBJ@

## ralloc.o if !SYSTEM_MALLOC && REL_ALLOC, else empty.
RALLOC_OBJ=@RALLOC_OBJ@

## Empty on Cygwin and MinGW, lastfile.o elsewhere.
PRE_ALLOC_OBJ=@PRE_ALLOC_OBJ@
## lastfile.o on Cygwin and MinGW, empty elsewhere.
POST_ALLOC_OBJ=@POST_ALLOC_OBJ@

## List of object files that make-docfile should not be told about.
otherobj= $(TERMCAP_OBJ) $(PRE_ALLOC_OBJ) $(GMALLOC_OBJ) $(RALLOC_OBJ) \
  $(POST_ALLOC_OBJ) $(WIDGET_OBJ) $(LIBOBJS)

## All object files linked into temacs.  $(VMLIMIT_OBJ) should be first.
## (On MinGW, firstfile.o should be before vm-limit.o.)
FIRSTFILE_OBJ=@FIRSTFILE_OBJ@
ALLOBJS = $(FIRSTFILE_OBJ) $(VMLIMIT_OBJ) $(obj) $(otherobj)

AUTO_DEPEND = @AUTO_DEPEND@
DEPDIR = deps
ifeq ($(AUTO_DEPEND),yes)
  DEPFLAGS = -MMD -MF $(DEPDIR)/$*.d -MP
  -include $(ALLOBJS:%.o=$(DEPDIR)/%.d)
else
  DEPFLAGS =
  include $(srcdir)/deps.mk
endif

all: remacs$(EXEEXT) $(OTHER_FILES)

.PHONY: all

## This is the list of all Lisp files that might be loaded into the
## dumped Emacs.  Some of them are not loaded on all platforms, but
## the DOC file on every platform uses them (because the DOC file is
## supposed to be platform-independent).
## Note that this list should not include lisp files which might not
## be present, like site-load.el and site-init.el; this makefile
## expects them all to be either present or buildable.
##
## To generate this list from loadup.el, we can either:
## 1) Extract everything matching (load "..."), in which case
## we need to add charprop.el by hand; or
## 2) Extract everything matching (load "...", in which case
## we need to remove leim-list, site-init, and site-load by hand.
## There's not much to choose between these two approaches,
## but the second one seems like it could be more future-proof.
shortlisp =
lisp.mk: $(lispsource)/loadup.el
	@rm -f $@
	${AM_V_GEN}( printf 'shortlisp = \\\n'; \
	sed -n 's/^[ \t]*(load "\([^"]*\)".*/\1/p' $< | \
	  sed -e 's/$$/.elc \\/' -e 's/\.el\.elc/.el/'; \
	echo "" ) > $@

-include lisp.mk
shortlisp_filter = leim/leim-list.el site-load.elc site-init.elc
shortlisp := $(filter-out ${shortlisp_filter},${shortlisp})
## Place loaddefs.el first, so it gets generated first, since it is on
## the critical path (relevant in parallel compilations).
## We don't really need to sort, but may as well use it to remove duplicates.
shortlisp := loaddefs.el loadup.el $(sort ${shortlisp})
lisp = $(addprefix ${lispsource}/,${shortlisp})

## Construct full set of libraries to be linked.
LIBES = $(LIBS) $(W32_LIBS) $(LIBS_GNUSTEP) $(LIBX_BASE) $(LIBIMAGE) \
   $(LIBX_OTHER) $(LIBSOUND) \
   $(RSVG_LIBS) $(IMAGEMAGICK_LIBS) $(LIB_ACL) $(LIB_CLOCK_GETTIME) \
   $(WEBKIT_LIBS) \
   $(LIB_EACCESS) $(LIB_FDATASYNC) $(LIB_TIMER_TIME) $(DBUS_LIBS) \
   $(LIB_EXECINFO) $(XRANDR_LIBS) $(XINERAMA_LIBS) $(XFIXES_LIBS) \
   $(XDBE_LIBS) \
   $(LIBXML2_LIBS) $(LIBGPM) $(LIBS_SYSTEM) $(CAIRO_LIBS) \
   $(LIBS_TERMCAP) $(GETLOADAVG_LIBS) $(SETTINGS_LIBS) $(LIBSELINUX_LIBS) \
   $(FREETYPE_LIBS) $(FONTCONFIG_LIBS) $(LIBOTF_LIBS) $(M17N_FLT_LIBS) \
<<<<<<< HEAD
   $(LIBGNUTLS_LIBS) $(LIB_REMACS) $(LIB_PTHREAD) $(GETADDRINFO_A_LIBS) \
=======
   $(LIBGNUTLS_LIBS) $(LIB_PTHREAD) $(GETADDRINFO_A_LIBS) $(LIBLCMS2) \
>>>>>>> c0af83b6
   $(NOTIFY_LIBS) $(LIB_MATH) $(LIBZ) $(LIBMODULES) $(LIBSYSTEMD_LIBS)

## FORCE it so that admin/unidata can decide whether these files
## are up-to-date.  Although since charprop depends on bootstrap-emacs,
## and emacs (which recreates bootstrap-emacs) depends on charprop,
## in practice this rule was always run anyway.
$(srcdir)/macuvs.h $(lispsource)/international/charprop.el: \
  bootstrap-emacs$(EXEEXT) FORCE
	$(MAKE) -C ../admin/unidata all EMACS="../$(bootstrap_exe)"

## We require charprop.el to exist before ucs-normalize.el is
## byte-compiled, because ucs-normalize.el needs to load 2 uni-*.el files.
## And ns-win requires ucs-normalize.
$(lispsource)/international/ucs-normalize.elc $(lispsource)/term/ns-win.elc: | \
  $(lispsource)/international/charprop.el

lispintdir = ${lispsource}/international
${lispintdir}/cp51932.el ${lispintdir}/eucjp-ms.el: FORCE
	${MAKE} -C ../admin/charsets $(notdir $@)

charsets = ${top_srcdir}/admin/charsets/charsets.stamp
${charsets}: FORCE
	${MAKE} -C ../admin/charsets all

charscript = ${lispintdir}/charscript.el
${charscript}: FORCE
	$(MAKE) -C ../admin/unidata $(notdir $@)

${lispintdir}/characters.elc: ${charscript:.el=.elc}

## The dumped Emacs is as functional and more efficient than
## bootstrap-emacs, so we replace the latter with the former.
## Strictly speaking, emacs does not depend directly on all of $lisp,
## since not all pieces are used on all platforms.  But DOC depends
## on all of $lisp, and emacs depends on DOC, so it is ok to use $lisp here.
remacs$(EXEEXT): temacs$(EXEEXT) \
                 lisp.mk $(etc)/DOC $(lisp) \
                 $(lispsource)/international/charprop.el ${charsets}
ifeq ($(CANNOT_DUMP),yes)
	ln -f temacs$(EXEEXT) $@
else
	LC_ALL=C $(RUN_TEMACS) -batch $(BUILD_DETAILS) -l loadup dump
  ifneq ($(PAXCTL_dumped),)
	$(PAXCTL_dumped) $@
  endif
	ln -f $@ bootstrap-emacs$(EXEEXT)
endif

## We run make-docfile twice because the command line may get too long
## on some systems.  Unfortunately, no-one has any idea
## exactly how long the maximum safe command line length is on all the
## various systems that Emacs supports.
##
## $(SOME_MACHINE_OBJECTS) comes before $(obj) because some files may
## or may not be included in $(obj), but they are always included in
## $(SOME_MACHINE_OBJECTS).  Since a file is processed when it is mentioned
## for the first time, this prevents any variation between configurations
## in the contents of the DOC file.
##
$(etc)/DOC: lisp.mk $(libsrc)/make-docfile$(EXEEXT) $(obj) $(lisp) $(rust_srcdir)/src/**
	$(AM_V_GEN)$(MKDIR_P) $(etc)
	-$(AM_V_at)rm -f $(etc)/DOC
	$(AM_V_at)$(libsrc)/make-docfile -d $(srcdir) \
	  $(SOME_MACHINE_OBJECTS) $(obj) $(rust_srcdir)/src/*.rs > $(etc)/DOC
	$(AM_V_at)$(libsrc)/make-docfile -a $(etc)/DOC -d $(lispsource) \
	  $(shortlisp)

$(libsrc)/make-docfile$(EXEEXT): $(lib)/libgnu.a
	$(MAKE) -C $(libsrc) make-docfile$(EXEEXT)

buildobj.h: Makefile
	$(AM_V_GEN)for i in $(ALLOBJS); do \
	  echo "$$i" | sed 's,.*/,,; s/\.obj$$/\.o/; s/^/"/; s/$$/",/' \
	    || exit; \
	done >$@.tmp
	$(AM_V_at)mv $@.tmp $@

GLOBAL_SOURCES = $(base_obj:.o=.c) $(NS_OBJC_OBJ:.o=.m) $(rust_srcdir)/src/*.rs

AM_V_GLOBALS = $(am__v_GLOBALS_@AM_V@)
am__v_GLOBALS_ = $(am__v_GLOBALS_@AM_DEFAULT_V@)
am__v_GLOBALS_0 = @echo "  GEN     " globals.h;
am__v_GLOBALS_1 =

gl-stamp: $(libsrc)/make-docfile$(EXEEXT) $(GLOBAL_SOURCES)
	$(AM_V_GLOBALS)$(libsrc)/make-docfile -d $(srcdir) -g $(obj) $(rust_srcdir)/src/*.rs > globals.tmp
	$(AM_V_at)$(top_srcdir)/build-aux/move-if-change globals.tmp globals.h
	$(AM_V_at)echo timestamp > $@

globals.h: gl-stamp; @true

rust_srcdir=$(top_srcdir)/rust_src
RUSTFLAGS_FILE=$(rust_srcdir)/target/.rustflags
$(RUSTFLAGS_FILE) : FORCE
	mkdir -p $(dir $@)
	echo "$(CARGO_FLAGS) $(RUSTFLAGS)" > $@.tmp
	diff -q $@ $@.tmp || cp $@.tmp $@
	rm -f $@.tmp

macosx_alloc_dir=$(rust_srcdir)/alloc_unexecmacosx
MACOSX_ALLOC_INPUTS=$(macosx_alloc_dir)/src/** $(macosx_alloc_dir)/Cargo.*
cargo_manifest=$(rust_srcdir)/Cargo.toml
LIBREMACS_ARCHIVE=$(rust_srcdir)/target/$(CARGO_BUILD_DIR)/libremacs.a
$(LIBREMACS_ARCHIVE): $(rust_srcdir)/src/** $(rust_srcdir)/remacs-sys/*.rs $(rust_srcdir)/remacs-sys/Cargo.* $(rust_srcdir)/Cargo.* $(MACOSX_ALLOC_INPUTS)
	RUSTFLAGS=$(RUSTFLAGS) \
	$(CARGO_BUILD) $(CARGO_FLAGS) --manifest-path $(cargo_manifest)

$(ALLOBJS): globals.h

LIBEGNU_ARCHIVE = $(lib)/lib$(if $(HYBRID_MALLOC),e)gnu.a

$(LIBEGNU_ARCHIVE): $(config_h)
	$(MAKE) -C $(lib) all

## We have to create $(etc) here because init_cmdargs tests its
## existence when setting Vinstallation_directory (FIXME?).
## This goes on to affect various things, and the emacs binary fails
## to start if Vinstallation_directory has the wrong value.
temacs$(EXEEXT): $(LIBXMENU) $(ALLOBJS) \
	         $(LIBREMACS_ARCHIVE) $(RUSTFLAGS_FILE) \
	         $(LIBEGNU_ARCHIVE) $(EMACSRES) ${charsets} ${charscript}
	$(AM_V_CCLD)$(CC) $(ALL_CFLAGS) $(TEMACS_LDFLAGS) $(LDFLAGS) \
	  -o temacs $(ALLOBJS) $(LIBEGNU_ARCHIVE) $(W32_RES_LINK) $(LIBES)
	$(MKDIR_P) $(etc)
ifneq ($(CANNOT_DUMP),yes)
  ifneq ($(PAXCTL_notdumped),)
	$(PAXCTL_notdumped) $@
  endif
endif

## The following oldxmenu-related rules are only (possibly) used if
## HAVE_X11 && !USE_GTK, but there is no harm in always defining them.
$(lwlibdir)/liblw.a: $(config_h) globals.h lisp.h FORCE
	$(MAKE) -C $(lwlibdir) liblw.a
$(oldXMenudir)/libXMenu11.a: FORCE
	$(MAKE) -C $(oldXMenudir) libXMenu11.a
FORCE:
.PHONY: FORCE

.PRECIOUS: ../config.status Makefile
../config.status: $(top_srcdir)/configure.ac $(top_srcdir)/m4/*.m4
	$(MAKE) -C .. $(notdir $@)
Makefile: ../config.status $(srcdir)/Makefile.in
	$(MAKE) -C .. src/$@

doc.o: buildobj.h

emacs.res: FORCE
	$(MAKE) -C ../nt ../src/emacs.res

.PHONY: ns-app
ns-app: remacs$(EXEEXT)
	$(MAKE) -C ../nextstep all

.PHONY: mostlyclean clean bootstrap-clean distclean maintainer-clean
.PHONY: versionclean extraclean

mostlyclean:
	rm -f temacs$(EXEEXT) core *.core \#* *.o
	rm -f ../etc/DOC
	rm -f bootstrap-emacs$(EXEEXT) remacs-$(version)$(EXEEXT)
	rm -f buildobj.h
	rm -f globals.h gl-stamp
	rm -f *.res *.tmp
clean: mostlyclean
	rm -f remacs-*.*.*[0-9]$(EXEEXT) remacs$(EXEEXT) $(DEPDIR)/*

## bootstrap-clean is used to clean up just before a bootstrap.
## It should remove all files generated during a compilation/bootstrap,
## but not things like config.status or TAGS.
bootstrap-clean: clean
	rm -f emacs-module.h epaths.h config.h config.stamp
	if test -f ./.gdbinit; then \
	  mv ./.gdbinit ./.gdbinit.save; \
	  if test -f "$(srcdir)/.gdbinit"; then rm -f ./.gdbinit.save; \
	  else mv ./.gdbinit.save ./.gdbinit; fi; \
	fi

distclean: bootstrap-clean
	rm -f Makefile lisp.mk
	rm -fr $(DEPDIR)

maintainer-clean: distclean
	rm -f TAGS
versionclean:
<<<<<<< HEAD
	-rm -f remacs$(EXEEXT) remacs-*.*.*$(EXEEXT) ../etc/DOC*
=======
	-rm -f emacs$(EXEEXT) emacs-*.*.*[0-9]$(EXEEXT) ../etc/DOC*
>>>>>>> c0af83b6
extraclean: distclean
	-rm -f *~ \#*


ETAGS = ../lib-src/etags${EXEEXT}

${ETAGS}: FORCE
	${MAKE} -C ../lib-src $(notdir $@)

ctagsfiles1 = $(wildcard ${srcdir}/*.[hc])
ctagsfiles2 = $(wildcard ${srcdir}/*.m)

## FIXME? In out-of-tree builds, should TAGS be generated in srcdir?

## This does not need to depend on ../lisp and ../lwlib TAGS files,
## because etags "--include" only includes a pointer to the file,
## rather than the file contents.
TAGS: ${ETAGS} $(ctagsfiles1) $(ctagsfiles2)
	${ETAGS} --include=../lisp/TAGS --include=$(lwlibdir)/TAGS \
	  --regex='{c}/[ 	]*DEFVAR_[A-Z_ 	(]+"\([^"]+\)"/\1/' \
	  --regex='{c}/[ 	]*DEFVAR_[A-Z_ 	(]+"[^"]+",[ 	]\([A-Za-z0-9_]+\)/\1/' \
	  $(ctagsfiles1) \
	  --regex='{objc}/[ 	]*DEFVAR_[A-Z_ 	(]+"\([^"]+\)"/\1/' \
	  --regex='{objc}/[ 	]*DEFVAR_[A-Z_ 	(]+"[^"]+",[ 	]\([A-Za-z0-9_]+\)/\1/' \
	  $(ctagsfiles2)

## Arrange to make tags tables for ../lisp and ../lwlib,
## which the above TAGS file for the C files includes by reference.
../lisp/TAGS: FORCE
	$(MAKE) -C ../lisp TAGS ETAGS="$(ETAGS)"

$(lwlibdir)/TAGS: FORCE
	$(MAKE) -C $(lwlibdir) TAGS ETAGS="$(ETAGS)"

tags: TAGS ../lisp/TAGS $(lwlibdir)/TAGS
.PHONY: tags


### Bootstrapping.

## Bootstrapping right is difficult because of the circular dependencies.
## Furthermore, we have to deal with the fact that many compilation targets
## such as loaddefs.el or *.elc can typically be produced by any old
## Emacs executable, so we would like to avoid rebuilding them whenever
## we build a new Emacs executable.
##
## (In other words, changing a single file src/foo.c would force
## dumping a new bootstrap-emacs, then re-byte-compiling all preloaded
## elisp files, and only then dump the actual src/emacs, which is not
## wrong, but is overkill in 99.99% of the cases.)
##
## To solve the circularity, we use 2 different Emacs executables,
## "emacs" is the main target and "bootstrap-emacs" is the one used
## to build the *.elc and loaddefs.el files.
## To solve the freshness issue, in the past we tried various clever tricks,
## but now that we require GNU make, we can simply specify
## bootstrap-emacs$(EXEEXT) as an order-only prerequisite.

%.elc: %.el | bootstrap-emacs$(EXEEXT)
	@$(MAKE) -C ../lisp EMACS="$(bootstrap_exe)" THEFILE=$< $<c

## VCSWITNESS points to the file that holds info about the current checkout.
## We use it as a heuristic to decide when to rebuild loaddefs.el.
## If empty it is ignored; the parent makefile can set it to some other value.
VCSWITNESS =

$(lispsource)/loaddefs.el: $(VCSWITNESS) | bootstrap-emacs$(EXEEXT)
	$(MAKE) -C ../lisp autoloads EMACS="$(bootstrap_exe)"

## Dump an Emacs executable named bootstrap-emacs containing the
## files from loadup.el in source form.
bootstrap-emacs$(EXEEXT): temacs$(EXEEXT)
	$(MAKE) -C ../lisp update-subdirs
ifeq ($(CANNOT_DUMP),yes)
	ln -f temacs$(EXEEXT) $@
else
	$(RUN_TEMACS) --batch $(BUILD_DETAILS) --load loadup bootstrap
  ifneq ($(PAXCTL_dumped),)
	$(PAXCTL_dumped) remacs$(EXEEXT)
  endif
	mv -f remacs$(EXEEXT) $@
endif
	@: Compile some files earlier to speed up further compilation.
	$(MAKE) -C ../lisp compile-first EMACS="$(bootstrap_exe)"<|MERGE_RESOLUTION|>--- conflicted
+++ resolved
@@ -501,11 +501,7 @@
    $(LIBXML2_LIBS) $(LIBGPM) $(LIBS_SYSTEM) $(CAIRO_LIBS) \
    $(LIBS_TERMCAP) $(GETLOADAVG_LIBS) $(SETTINGS_LIBS) $(LIBSELINUX_LIBS) \
    $(FREETYPE_LIBS) $(FONTCONFIG_LIBS) $(LIBOTF_LIBS) $(M17N_FLT_LIBS) \
-<<<<<<< HEAD
-   $(LIBGNUTLS_LIBS) $(LIB_REMACS) $(LIB_PTHREAD) $(GETADDRINFO_A_LIBS) \
-=======
-   $(LIBGNUTLS_LIBS) $(LIB_PTHREAD) $(GETADDRINFO_A_LIBS) $(LIBLCMS2) \
->>>>>>> c0af83b6
+   $(LIBGNUTLS_LIBS) $(LIB_REMACS) $(LIB_PTHREAD) $(GETADDRINFO_A_LIBS) $(LIBLCMS2) \
    $(NOTIFY_LIBS) $(LIB_MATH) $(LIBZ) $(LIBMODULES) $(LIBSYSTEMD_LIBS)
 
 ## FORCE it so that admin/unidata can decide whether these files
@@ -691,11 +687,7 @@
 maintainer-clean: distclean
 	rm -f TAGS
 versionclean:
-<<<<<<< HEAD
-	-rm -f remacs$(EXEEXT) remacs-*.*.*$(EXEEXT) ../etc/DOC*
-=======
-	-rm -f emacs$(EXEEXT) emacs-*.*.*[0-9]$(EXEEXT) ../etc/DOC*
->>>>>>> c0af83b6
+	-rm -f remacs$(EXEEXT) remacs-*.*.*[0-9]$(EXEEXT) ../etc/DOC*
 extraclean: distclean
 	-rm -f *~ \#*
 
