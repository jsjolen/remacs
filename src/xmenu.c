/* X Communication module for terminals which understand the X protocol.

Copyright (C) 1986, 1988, 1993-1994, 1996, 1999-2020 Free Software
Foundation, Inc.

Author: Jon Arnold
	Roman Budzianowski
	Robert Krawitz

This file is part of GNU Emacs.

GNU Emacs is free software: you can redistribute it and/or modify
it under the terms of the GNU General Public License as published by
the Free Software Foundation, either version 3 of the License, or (at
your option) any later version.

GNU Emacs is distributed in the hope that it will be useful,
but WITHOUT ANY WARRANTY; without even the implied warranty of
MERCHANTABILITY or FITNESS FOR A PARTICULAR PURPOSE.  See the
GNU General Public License for more details.

You should have received a copy of the GNU General Public License
along with GNU Emacs.  If not, see <https://www.gnu.org/licenses/>.  */

/* X pop-up deck-of-cards menu facility for GNU Emacs.
 *
 */

/* Modified by Fred Pierresteguy on December 93
   to make the popup menus and menubar use the Xt.  */

/* Rewritten for clarity and GC protection by rms in Feb 94.  */

#include <config.h>

#include <stdio.h>

#include "lisp.h"
#include "keyboard.h"
#include "frame.h"
#include "systime.h"
#include "termhooks.h"
#include "window.h"
#include "blockinput.h"
#include "buffer.h"
#include "coding.h"
#include "sysselect.h"
#include "pdumper.h"

/* This may include sys/types.h, and that somehow loses
   if this is not done before the other system files.  */
#include "xterm.h"

/* Load sys/types.h if not already loaded.
   In some systems loading it twice is suicidal.  */
#ifndef makedev
#include <sys/types.h>
#endif

/*  Defining HAVE_MULTILINGUAL_MENU would mean that the toolkit menu
    code accepts the Emacs internal encoding.  */
#undef HAVE_MULTILINGUAL_MENU

#include "gtkutil.h"
#ifdef HAVE_GTK3
#include "xgselect.h"
#endif

#include "menu.h"


/* Flag which when set indicates a dialog or menu has been posted by
   Xt on behalf of one of the widget sets.  */
static int popup_activated_flag;



/* Set menu_items_inuse so no other popup menu or dialog is created.  */

void
x_menu_set_in_use (bool in_use)
{
  Lisp_Object frames, frame;

  menu_items_inuse = in_use;
  popup_activated_flag = in_use;

  /* Don't let frames in `above' z-group obscure popups.  */
  FOR_EACH_FRAME (frames, frame)
    {
      struct frame *f = XFRAME (frame);

      if (in_use && FRAME_Z_GROUP_ABOVE (f))
	x_set_z_group (f, Qabove_suspended, Qabove);
      else if (!in_use && FRAME_Z_GROUP_ABOVE_SUSPENDED (f))
	x_set_z_group (f, Qabove, Qabove_suspended);
    }
}

/* Wait for an X event to arrive or for a timer to expire.  */

void
x_menu_wait_for_event (void *data)
{
  /* Another way to do this is to register a timer callback, that can be
     done in GTK and Xt.  But we have to do it like this when using only X
     anyway, and with callbacks we would have three variants for timer handling
     instead of the small ifdefs below.  */

  while (
         ! gtk_events_pending ()
         )
    {
      struct timespec next_time = timer_check (), *ntp;
      fd_set read_fds;
      struct x_display_info *dpyinfo;
      int n = 0;

      FD_ZERO (&read_fds);
      for (dpyinfo = x_display_list; dpyinfo; dpyinfo = dpyinfo->next)
        {
          int fd = ConnectionNumber (dpyinfo->display);
          FD_SET (fd, &read_fds);
          if (fd > n) n = fd;
          XFlush (dpyinfo->display);
        }

      if (! timespec_valid_p (next_time))
        ntp = 0;
      else
        ntp = &next_time;

#if defined HAVE_GTK3
      /* Gtk3 have arrows on menus when they don't fit.  When the
	 pointer is over an arrow, a timeout scrolls it a bit.  Use
	 xg_select so that timeout gets triggered.  */
      xg_select (n + 1, &read_fds, NULL, NULL, ntp, NULL);
#else
      pselect (n + 1, &read_fds, NULL, NULL, ntp, NULL);
#endif
    }
}



DEFUN ("x-menu-bar-open-internal", Fx_menu_bar_open_internal, Sx_menu_bar_open_internal, 0, 1, "i",
       doc: /* Start key navigation of the menu bar in FRAME.
This initially opens the first menu bar item and you can then navigate with the
arrow keys, select a menu entry with the return key or cancel with the
escape key.  If FRAME has no menu bar this function does nothing.

If FRAME is nil or not given, use the selected frame.  */)
  (Lisp_Object frame)
{
  GtkWidget *menubar;
  struct frame *f;

  block_input ();
  f = decode_window_system_frame (frame);

  if (FRAME_EXTERNAL_MENU_BAR (f))
    set_frame_menubar (f, false, true);

  menubar = FRAME_X_OUTPUT (f)->menubar_widget;
  if (menubar)
    {
      /* Activate the first menu.  */
      GList *children = gtk_container_get_children (GTK_CONTAINER (menubar));

      if (children)
        {
          g_signal_emit_by_name (children->data, "activate_item");
          popup_activated_flag = 1;
          g_list_free (children);
        }
    }
  unblock_input ();

  return Qnil;
}

/* Loop util popup_activated_flag is set to zero in a callback.
   Used for popup menus and dialogs. */

static void
popup_widget_loop (bool do_timers, GtkWidget *widget)
{
  ++popup_activated_flag;

  /* Process events in the Gtk event loop until done.  */
  while (popup_activated_flag)
    {
      if (do_timers) x_menu_wait_for_event (0);
      gtk_main_iteration ();
    }
}

/* Activate the menu bar of frame F.
   This is called from keyboard.c when it gets the
   MENU_BAR_ACTIVATE_EVENT out of the Emacs event queue.

   To activate the menu bar, we use the X button-press event
   that was saved in saved_menu_event.
   That makes the toolkit do its thing.

   But first we recompute the menu bar contents (the whole tree).

   The reason for saving the button event until here, instead of
   passing it to the toolkit right away, is that we can safely
   execute Lisp code.  */

void
x_activate_menubar (struct frame *f)
{
  eassert (FRAME_X_P (f));

  if (!f->output_data.x->saved_menu_event->type)
    return;

  if (! xg_win_to_widget (FRAME_X_DISPLAY (f),
                          f->output_data.x->saved_menu_event->xany.window))
    return;

  set_frame_menubar (f, false, true);
  block_input ();
  popup_activated_flag = 1;
  XPutBackEvent (f->output_data.x->display_info->display,
                 f->output_data.x->saved_menu_event);
  unblock_input ();

  /* Ignore this if we get it a second time.  */
  f->output_data.x->saved_menu_event->type = 0;
}

/* This callback is invoked when a dialog or menu is finished being
   used and has been unposted.  */

static void
popup_deactivate_callback (
			   GtkWidget *widget, gpointer client_data
			   )
{
  popup_activated_flag = 0;
}


/* Function that finds the frame for WIDGET and shows the HELP text
   for that widget.
   F is the frame if known, or NULL if not known.  */
static void
show_help_event (struct frame *f, xt_or_gtk_widget widget, Lisp_Object help)
{
  Lisp_Object frame;

  if (f)
    {
      XSETFRAME (frame, f);
      kbd_buffer_store_help_event (frame, help);
    }
  else
    show_help_echo (help, Qnil, Qnil, Qnil);
}

/* Callback called when menu items are highlighted/unhighlighted
   while moving the mouse over them.  WIDGET is the menu bar or menu
   popup widget.  ID is its LWLIB_ID.  CALL_DATA contains a pointer to
   the data structure for the menu item, or null in case of
   unhighlighting.  */

static void
menu_highlight_callback (GtkWidget *widget, gpointer call_data)
{
  xg_menu_item_cb_data *cb_data;
  Lisp_Object help;

  cb_data = g_object_get_data (G_OBJECT (widget), XG_ITEM_DATA);
  if (! cb_data) return;

  help = call_data ? cb_data->help : Qnil;

  /* If popup_activated_flag is greater than 1 we are in a popup menu.
     Don't pass the frame to show_help_event for those.
     Passing frame creates an Emacs event.  As we are looping in
     popup_widget_loop, it won't be handled.  Passing NULL shows the tip
     directly without using an Emacs event.  This is what the Lucid code
     does below.  */
  show_help_event (popup_activated_flag <= 1 ? cb_data->cl_data->f : NULL,
                   widget, help);
}
/* Gtk calls callbacks just because we tell it what item should be
   selected in a radio group.  If this variable is set to a non-zero
   value, we are creating menus and don't want callbacks right now.
*/
static bool xg_crazy_callback_abort;

/* This callback is called from the menu bar pulldown menu
   when the user makes a selection.
   Figure out what the user chose
   and put the appropriate events into the keyboard buffer.  */
static void
menubar_selection_callback (GtkWidget *widget, gpointer client_data)
{
  xg_menu_item_cb_data *cb_data = client_data;

  if (xg_crazy_callback_abort)
    return;

  if (! cb_data || ! cb_data->cl_data || ! cb_data->cl_data->f)
    return;

  /* For a group of radio buttons, GTK calls the selection callback first
     for the item that was active before the selection and then for the one that
     is active after the selection.  For C-h k this means we get the help on
     the deselected item and then the selected item is executed.  Prevent that
     by ignoring the non-active item.  */
  if (GTK_IS_RADIO_MENU_ITEM (widget)
      && ! gtk_check_menu_item_get_active (GTK_CHECK_MENU_ITEM (widget)))
    return;

  /* When a menu is popped down, X generates a focus event (i.e. focus
     goes back to the frame below the menu).  Since GTK buffers events,
     we force it out here before the menu selection event.  Otherwise
     sit-for will exit at once if the focus event follows the menu selection
     event.  */

  block_input ();
  while (gtk_events_pending ())
    gtk_main_iteration ();
  unblock_input ();

  find_and_call_menu_selection (cb_data->cl_data->f,
                                cb_data->cl_data->menu_bar_items_used,
                                cb_data->cl_data->menu_bar_vector,
                                cb_data->call_data);
}

/* Recompute all the widgets of frame F, when the menu bar has been
   changed.  */

static void
update_frame_menubar (struct frame *f)
{
  xg_update_frame_menubar (f);
}

/* Set the contents of the menubar widgets of frame F.
   The argument FIRST_TIME is currently ignored;
   it is set the first time this is called, from initialize_frame_menubar.  */

void
set_frame_menubar (struct frame *f, bool first_time, bool deep_p)
{
  xt_or_gtk_widget menubar_widget, old_widget;
  Lisp_Object items;
  widget_value *wv, *first_wv, *prev_wv = 0;
  int i;
  int *submenu_start, *submenu_end;
  bool *submenu_top_level_items;
  int *submenu_n_panes;

  eassert (FRAME_X_P (f));

  menubar_widget = old_widget = f->output_data.x->menubar_widget;

  XSETFRAME (Vmenu_updating_frame, f);

  if (! menubar_widget)
    deep_p = true;
  /* Make the first call for any given frame always go deep.  */
  else if (!f->output_data.x->saved_menu_event && !deep_p)
    {
      deep_p = true;
      f->output_data.x->saved_menu_event = xmalloc (sizeof (XEvent));
      f->output_data.x->saved_menu_event->type = 0;
    }

  if (deep_p)
    {
      /* Make a widget-value tree representing the entire menu trees.  */

      struct buffer *prev = current_buffer;
      Lisp_Object buffer;
      ptrdiff_t specpdl_count = SPECPDL_INDEX ();
      int previous_menu_items_used = f->menu_bar_items_used;
      Lisp_Object *previous_items
	= alloca (previous_menu_items_used * sizeof *previous_items);
      int subitems;

      /* If we are making a new widget, its contents are empty,
	 do always reinitialize them.  */
      if (! menubar_widget)
	previous_menu_items_used = 0;

      buffer = XWINDOW (FRAME_SELECTED_WINDOW (f))->contents;
      specbind (Qinhibit_quit, Qt);
      /* Don't let the debugger step into this code
	 because it is not reentrant.  */
      specbind (Qdebug_on_next_call, Qnil);

      record_unwind_save_match_data ();
      if (NILP (Voverriding_local_map_menu_flag))
	{
	  specbind (Qoverriding_terminal_local_map, Qnil);
	  specbind (Qoverriding_local_map, Qnil);
	}

      set_buffer_internal_1 (XBUFFER (buffer));

      /* Run the Lucid hook.  */
      safe_run_hooks (Qactivate_menubar_hook);

      /* If it has changed current-menubar from previous value,
	 really recompute the menubar from the value.  */
      if (! NILP (Vlucid_menu_bar_dirty_flag))
	call0 (Qrecompute_lucid_menubar);
      safe_run_hooks (Qmenu_bar_update_hook);
      fset_menu_bar_items (f, menu_bar_items (FRAME_MENU_BAR_ITEMS (f)));

      items = FRAME_MENU_BAR_ITEMS (f);

      /* Save the frame's previous menu bar contents data.  */
      if (previous_menu_items_used)
	memcpy (previous_items, XVECTOR (f->menu_bar_vector)->contents,
		previous_menu_items_used * word_size);

      /* Fill in menu_items with the current menu bar contents.
	 This can evaluate Lisp code.  */
      save_menu_items ();

      menu_items = f->menu_bar_vector;
      menu_items_allocated = VECTORP (menu_items) ? ASIZE (menu_items) : 0;
      subitems = ASIZE (items) / 4;
      submenu_start = alloca ((subitems + 1) * sizeof *submenu_start);
      submenu_end = alloca (subitems * sizeof *submenu_end);
      submenu_n_panes = alloca (subitems * sizeof *submenu_n_panes);
      submenu_top_level_items = alloca (subitems
					* sizeof *submenu_top_level_items);
      init_menu_items ();
      for (i = 0; i < subitems; i++)
	{
	  Lisp_Object key, string, maps;

	  key = AREF (items, 4 * i);
	  string = AREF (items, 4 * i + 1);
	  maps = AREF (items, 4 * i + 2);
	  if (NILP (string))
	    break;

	  submenu_start[i] = menu_items_used;

	  menu_items_n_panes = 0;
	  submenu_top_level_items[i]
	    = parse_single_submenu (key, string, maps);
	  submenu_n_panes[i] = menu_items_n_panes;

	  submenu_end[i] = menu_items_used;
	}

      submenu_start[i] = -1;
      finish_menu_items ();

      /* Convert menu_items into widget_value trees
	 to display the menu.  This cannot evaluate Lisp code.  */

      wv = make_widget_value ("menubar", NULL, true, Qnil);
      wv->button_type = BUTTON_TYPE_NONE;
      first_wv = wv;

      for (i = 0; submenu_start[i] >= 0; i++)
	{
	  menu_items_n_panes = submenu_n_panes[i];
	  wv = digest_single_submenu (submenu_start[i], submenu_end[i],
				      submenu_top_level_items[i]);
	  if (prev_wv)
	    prev_wv->next = wv;
	  else
	    first_wv->contents = wv;
	  /* Don't set wv->name here; GC during the loop might relocate it.  */
	  wv->enabled = true;
	  wv->button_type = BUTTON_TYPE_NONE;
	  prev_wv = wv;
	}

      set_buffer_internal_1 (prev);

      /* If there has been no change in the Lisp-level contents
	 of the menu bar, skip redisplaying it.  Just exit.  */

      /* Compare the new menu items with the ones computed last time.  */
      for (i = 0; i < previous_menu_items_used; i++)
	if (menu_items_used == i
	    || (!EQ (previous_items[i], AREF (menu_items, i))))
	  break;
      if (i == menu_items_used && i == previous_menu_items_used && i != 0)
	{
	  /* The menu items have not changed.  Don't bother updating
	     the menus in any form, since it would be a no-op.  */
	  free_menubar_widget_value_tree (first_wv);
	  discard_menu_items ();
	  unbind_to (specpdl_count, Qnil);
	  return;
	}

      /* The menu items are different, so store them in the frame.  */
      fset_menu_bar_vector (f, menu_items);
      f->menu_bar_items_used = menu_items_used;

      /* This undoes save_menu_items.  */
      unbind_to (specpdl_count, Qnil);

      /* Now GC cannot happen during the lifetime of the widget_value,
	 so it's safe to store data from a Lisp_String.  */
      wv = first_wv->contents;
      for (i = 0; i < ASIZE (items); i += 4)
	{
	  Lisp_Object string;
	  string = AREF (items, i + 1);
	  if (NILP (string))
            break;
          wv->name = SSDATA (string);
          update_submenu_strings (wv->contents);
          wv = wv->next;
	}

    }
  else
    {
      /* Make a widget-value tree containing
	 just the top level menu bar strings.  */

      wv = make_widget_value ("menubar", NULL, true, Qnil);
      wv->button_type = BUTTON_TYPE_NONE;
      first_wv = wv;

      items = FRAME_MENU_BAR_ITEMS (f);
      for (i = 0; i < ASIZE (items); i += 4)
	{
	  Lisp_Object string;

	  string = AREF (items, i + 1);
	  if (NILP (string))
	    break;

	  wv = make_widget_value (SSDATA (string), NULL, true, Qnil);
	  wv->button_type = BUTTON_TYPE_NONE;
	  /* This prevents lwlib from assuming this
	     menu item is really supposed to be empty.  */
	  /* The intptr_t cast avoids a warning.
	     This value just has to be different from small integers.  */
	  wv->call_data = (void *) (intptr_t) (-1);

	  if (prev_wv)
	    prev_wv->next = wv;
	  else
	    first_wv->contents = wv;
	  prev_wv = wv;
	}

      /* Forget what we thought we knew about what is in the
	 detailed contents of the menu bar menus.
	 Changing the top level always destroys the contents.  */
      f->menu_bar_items_used = 0;
    }

  /* Create or update the menu bar widget.  */

  block_input ();

  xg_crazy_callback_abort = true;
  if (menubar_widget)
    {
      /* The fourth arg is DEEP_P, which says to consider the entire
	 menu trees we supply, rather than just the menu bar item names.  */
      xg_modify_menubar_widgets (menubar_widget,
                                 f,
                                 first_wv,
                                 deep_p,
                                 G_CALLBACK (menubar_selection_callback),
                                 G_CALLBACK (popup_deactivate_callback),
                                 G_CALLBACK (menu_highlight_callback));
    }
  else
    {
      menubar_widget
        = xg_create_widget ("menubar", "menubar", f, first_wv,
                            G_CALLBACK (menubar_selection_callback),
                            G_CALLBACK (popup_deactivate_callback),
                            G_CALLBACK (menu_highlight_callback));

      f->output_data.x->menubar_widget = menubar_widget;
    }


  free_menubar_widget_value_tree (first_wv);
  update_frame_menubar (f);

  xg_crazy_callback_abort = false;

  unblock_input ();
}

/* Called from Fx_create_frame to create the initial menubar of a frame
   before it is mapped, so that the window is mapped with the menubar already
   there instead of us tacking it on later and thrashing the window after it
   is visible.  */

void
initialize_frame_menubar (struct frame *f)
{
  /* This function is called before the first chance to redisplay
     the frame.  It has to be, so the frame will have the right size.  */
  fset_menu_bar_items (f, menu_bar_items (FRAME_MENU_BAR_ITEMS (f)));
  set_frame_menubar (f, true, true);
}


/* Get rid of the menu bar of frame F, and free its storage.
   This is used when deleting a frame, and when turning off the menu bar.
   For GTK this function is in gtkutil.c.  */


/* x_menu_show actually displays a menu using the panes and items in menu_items
   and returns the value selected from it.
   There are two versions of x_menu_show, one for Xt and one for Xlib.
   Both assume input is blocked by the caller.  */

/* F is the frame the menu is for.
   X and Y are the frame-relative specified position,
   relative to the inside upper left corner of the frame F.
   Bitfield MENUFLAGS bits are:
   MENU_FOR_CLICK is set if this menu was invoked for a mouse click.
   MENU_KEYMAPS is set if this menu was specified with keymaps;
    in that case, we return a list containing the chosen item's value
    and perhaps also the pane's prefix.
   TITLE is the specified menu title.
   ERROR is a place to store an error message string in case of failure.
   (We return nil on failure, but the value doesn't actually matter.)  */


/* The item selected in the popup menu.  */
static Lisp_Object *volatile menu_item_selection;


/* Used when position a popup menu.  See menu_position_func and
   create_and_show_popup_menu below.  */
struct next_popup_x_y
{
  struct frame *f;
  int x;
  int y;
};

/* The menu position function to use if we are not putting a popup
   menu where the pointer is.
   MENU is the menu to pop up.
   X and Y shall on exit contain x/y where the menu shall pop up.
   PUSH_IN is not documented in the GTK manual.
   USER_DATA is any data passed in when calling gtk_menu_popup.
   Here it points to a struct next_popup_x_y where the coordinates
   to store in *X and *Y are as well as the frame for the popup.

   Here only X and Y are used.  */
static void
menu_position_func (GtkMenu *menu, gint *x, gint *y, gboolean *push_in, gpointer user_data)
{
  struct next_popup_x_y *data = user_data;
  GtkRequisition req;
  int max_x = -1;
  int max_y = -1;
#ifdef HAVE_GTK3
  int scale;
#endif

  Lisp_Object frame, workarea;

  XSETFRAME (frame, data->f);

#ifdef HAVE_GTK3
  scale = xg_get_scale (data->f);
#endif
  /* TODO: Get the monitor workarea directly without calculating other
     items in x-display-monitor-attributes-list. */
  workarea = call3 (Qframe_monitor_workarea,
                    Qnil,
                    make_fixnum (data->x),
                    make_fixnum (data->y));

  if (CONSP (workarea))
    {
      int min_x, min_y;

      min_x = XFIXNUM (XCAR (workarea));
      min_y = XFIXNUM (Fnth (make_fixnum (1), workarea));
      max_x = min_x + XFIXNUM (Fnth (make_fixnum (2), workarea));
      max_y = min_y + XFIXNUM (Fnth (make_fixnum (3), workarea));
    }

  if (max_x < 0 || max_y < 0)
    {
      struct x_display_info *dpyinfo = FRAME_DISPLAY_INFO (data->f);

      max_x = x_display_pixel_width (dpyinfo);
      max_y = x_display_pixel_height (dpyinfo);
    }

  /* frame-monitor-workarea and {x,y}_display_pixel_width/height all
     return device pixels, but GTK wants scaled pixels.  The positions
     passed in via data were already scaled for us.  */
#ifdef HAVE_GTK3
  max_x /= scale;
  max_y /= scale;
#endif
  *x = data->x;
  *y = data->y;

  /* Check if there is room for the menu.  If not, adjust x/y so that
     the menu is fully visible.  gtk_widget_get_preferred_size returns
     scaled pixels, so there is no need to apply the scaling
     factor.  */
  gtk_widget_get_preferred_size (GTK_WIDGET (menu), NULL, &req);
  if (data->x + req.width > max_x)
    *x -= data->x + req.width - max_x;
  if (data->y + req.height > max_y)
    *y -= data->y + req.height - max_y;
}

static void
popup_selection_callback (GtkWidget *widget, gpointer client_data)
{
  xg_menu_item_cb_data *cb_data = client_data;

  if (xg_crazy_callback_abort) return;
  if (cb_data) menu_item_selection = cb_data->call_data;
}

static void
pop_down_menu (void *arg)
{
  popup_activated_flag = 0;
  block_input ();
  gtk_widget_destroy (GTK_WIDGET (arg));
  unblock_input ();
}

/* Pop up the menu for frame F defined by FIRST_WV at X/Y and loop until the
   menu pops down.
   menu_item_selection will be set to the selection.  */
static void
create_and_show_popup_menu (struct frame *f, widget_value *first_wv,
			    int x, int y, bool for_click)
{
  int i;
  GtkWidget *menu;
  GtkMenuPositionFunc pos_func = 0;  /* Pop up at pointer.  */
  struct next_popup_x_y popup_x_y;
  ptrdiff_t specpdl_count = SPECPDL_INDEX ();
  bool use_pos_func = ! for_click;

#ifdef HAVE_GTK3
  /* Always use position function for Gtk3.  Otherwise menus may become
     too small to show anything.  */
  use_pos_func = true;
#endif

  eassert (FRAME_X_P (f));

  xg_crazy_callback_abort = true;
  menu = xg_create_widget ("popup", first_wv->name, f, first_wv,
                           G_CALLBACK (popup_selection_callback),
                           G_CALLBACK (popup_deactivate_callback),
                           G_CALLBACK (menu_highlight_callback));
  xg_crazy_callback_abort = false;

  if (use_pos_func)
    {
      Window dummy_window;

      /* Not invoked by a click.  pop up at x/y.  */
      pos_func = menu_position_func;

      /* Adjust coordinates to be root-window-relative.  */
      block_input ();
      XTranslateCoordinates (FRAME_X_DISPLAY (f),

                             /* From-window, to-window.  */
                             FRAME_X_WINDOW (f),
                             FRAME_DISPLAY_INFO (f)->root_window,

                             /* From-position, to-position.  */
                             x, y, &x, &y,

                             /* Child of win.  */
                             &dummy_window);
#ifdef HAVE_GTK3
      /* Use window scaling factor to adjust position for hidpi screens. */
      x /= xg_get_scale (f);
      y /= xg_get_scale (f);
#endif
      unblock_input ();
      popup_x_y.x = x;
      popup_x_y.y = y;
      popup_x_y.f = f;

      i = 0;  /* gtk_menu_popup needs this to be 0 for a non-button popup.  */
    }

  if (for_click)
    {
      for (i = 0; i < 5; i++)
        if (FRAME_DISPLAY_INFO (f)->grabbed & (1 << i))
          break;
      /* If keys aren't grabbed (i.e., a mouse up event), use 0.  */
      if (i == 5) i = 0;
    }

  /* Display the menu.  */
  gtk_widget_show_all (menu);

  gtk_menu_popup (GTK_MENU (menu), 0, 0, pos_func, &popup_x_y, i,
		  FRAME_DISPLAY_INFO (f)->last_user_time);

  record_unwind_protect_ptr (pop_down_menu, menu);

  if (gtk_widget_get_mapped (menu))
    {
      /* Set this to one.  popup_widget_loop increases it by one, so it becomes
         two.  show_help_echo uses this to detect popup menus.  */
      popup_activated_flag = 1;
      /* Process events that apply to the menu.  */
      popup_widget_loop (true, menu);
    }

  unbind_to (specpdl_count, Qnil);

  /* Must reset this manually because the button release event is not passed
     to Emacs event loop. */
  FRAME_DISPLAY_INFO (f)->grabbed = 0;
}

static void
cleanup_widget_value_tree (void *arg)
{
  free_menubar_widget_value_tree (arg);
}

Lisp_Object
x_menu_show (struct frame *f, int x, int y, int menuflags,
	     Lisp_Object title, const char **error_name)
{
  int i;
  widget_value *wv, *save_wv = 0, *first_wv = 0, *prev_wv = 0;
  widget_value **submenu_stack
    = alloca (menu_items_used * sizeof *submenu_stack);
  Lisp_Object *subprefix_stack
    = alloca (menu_items_used * sizeof *subprefix_stack);
  int submenu_depth = 0;

  ptrdiff_t specpdl_count = SPECPDL_INDEX ();

  eassert (FRAME_X_P (f));

  *error_name = NULL;

  if (menu_items_used <= MENU_ITEMS_PANE_LENGTH)
    {
      *error_name = "Empty menu";
      return Qnil;
    }

  block_input ();

  /* Create a tree of widget_value objects
     representing the panes and their items.  */
  wv = make_widget_value ("menu", NULL, true, Qnil);
  wv->button_type = BUTTON_TYPE_NONE;
  first_wv = wv;
  bool first_pane = true;

  /* Loop over all panes and items, filling in the tree.  */
  i = 0;
  while (i < menu_items_used)
    {
      if (NILP (AREF (menu_items, i)))
	{
	  submenu_stack[submenu_depth++] = save_wv;
	  save_wv = prev_wv;
	  prev_wv = 0;
	  first_pane = true;
	  i++;
	}
      else if (EQ (AREF (menu_items, i), Qlambda))
	{
	  prev_wv = save_wv;
	  save_wv = submenu_stack[--submenu_depth];
	  first_pane = false;
	  i++;
	}
      else if (EQ (AREF (menu_items, i), Qt)
	       && submenu_depth != 0)
	i += MENU_ITEMS_PANE_LENGTH;
      /* Ignore a nil in the item list.
	 It's meaningful only for dialog boxes.  */
      else if (EQ (AREF (menu_items, i), Qquote))
	i += 1;
      else if (EQ (AREF (menu_items, i), Qt))
	{
	  /* Create a new pane.  */
	  Lisp_Object pane_name, prefix;
	  const char *pane_string;

	  pane_name = AREF (menu_items, i + MENU_ITEMS_PANE_NAME);
	  prefix = AREF (menu_items, i + MENU_ITEMS_PANE_PREFIX);

#ifndef HAVE_MULTILINGUAL_MENU
	  if (STRINGP (pane_name) && STRING_MULTIBYTE (pane_name))
	    {
	      pane_name = ENCODE_MENU_STRING (pane_name);
	      ASET (menu_items, i + MENU_ITEMS_PANE_NAME, pane_name);
	    }
#endif
	  pane_string = (NILP (pane_name)
			 ? "" : SSDATA (pane_name));
	  /* If there is just one top-level pane, put all its items directly
	     under the top-level menu.  */
	  if (menu_items_n_panes == 1)
	    pane_string = "";

	  /* If the pane has a meaningful name,
	     make the pane a top-level menu item
	     with its items as a submenu beneath it.  */
	  if (!(menuflags & MENU_KEYMAPS) && strcmp (pane_string, ""))
	    {
	      wv = make_widget_value (pane_string, NULL, true, Qnil);
	      if (save_wv)
		save_wv->next = wv;
	      else
		first_wv->contents = wv;
	      if ((menuflags & MENU_KEYMAPS) && !NILP (prefix))
		wv->name++;
	      wv->button_type = BUTTON_TYPE_NONE;
	      save_wv = wv;
	      prev_wv = 0;
	    }
	  else if (first_pane)
	    {
	      save_wv = wv;
	      prev_wv = 0;
	    }
	  first_pane = false;
	  i += MENU_ITEMS_PANE_LENGTH;
	}
      else
	{
	  /* Create a new item within current pane.  */
	  Lisp_Object item_name, enable, descrip, def, type, selected, help;
	  item_name = AREF (menu_items, i + MENU_ITEMS_ITEM_NAME);
	  enable = AREF (menu_items, i + MENU_ITEMS_ITEM_ENABLE);
	  descrip = AREF (menu_items, i + MENU_ITEMS_ITEM_EQUIV_KEY);
	  def = AREF (menu_items, i + MENU_ITEMS_ITEM_DEFINITION);
	  type = AREF (menu_items, i + MENU_ITEMS_ITEM_TYPE);
	  selected = AREF (menu_items, i + MENU_ITEMS_ITEM_SELECTED);
	  help = AREF (menu_items, i + MENU_ITEMS_ITEM_HELP);

#ifndef HAVE_MULTILINGUAL_MENU
          if (STRINGP (item_name) && STRING_MULTIBYTE (item_name))
	    {
	      item_name = ENCODE_MENU_STRING (item_name);
	      ASET (menu_items, i + MENU_ITEMS_ITEM_NAME, item_name);
	    }

          if (STRINGP (descrip) && STRING_MULTIBYTE (descrip))
	    {
	      descrip = ENCODE_MENU_STRING (descrip);
	      ASET (menu_items, i + MENU_ITEMS_ITEM_EQUIV_KEY, descrip);
	    }
#endif /* not HAVE_MULTILINGUAL_MENU */

	  wv = make_widget_value (SSDATA (item_name), NULL, !NILP (enable),
				  STRINGP (help) ? help : Qnil);
	  if (prev_wv)
	    prev_wv->next = wv;
	  else
	    save_wv->contents = wv;
	  if (!NILP (descrip))
	    wv->key = SSDATA (descrip);
	  /* If this item has a null value,
	     make the call_data null so that it won't display a box
	     when the mouse is on it.  */
	  wv->call_data = !NILP (def) ? aref_addr (menu_items, i) : 0;

	  if (NILP (type))
	    wv->button_type = BUTTON_TYPE_NONE;
	  else if (EQ (type, QCtoggle))
	    wv->button_type = BUTTON_TYPE_TOGGLE;
	  else if (EQ (type, QCradio))
	    wv->button_type = BUTTON_TYPE_RADIO;
	  else
	    emacs_abort ();

	  wv->selected = !NILP (selected);

	  prev_wv = wv;

	  i += MENU_ITEMS_ITEM_LENGTH;
	}
    }

  /* Deal with the title, if it is non-nil.  */
  if (!NILP (title))
    {
      widget_value *wv_title;
      widget_value *wv_sep1 = make_widget_value ("--", NULL, false, Qnil);
      widget_value *wv_sep2 = make_widget_value ("--", NULL, false, Qnil);

      wv_sep2->next = first_wv->contents;
      wv_sep1->next = wv_sep2;

#ifndef HAVE_MULTILINGUAL_MENU
      if (STRING_MULTIBYTE (title))
	title = ENCODE_MENU_STRING (title);
#endif

      wv_title = make_widget_value (SSDATA (title), NULL, true, Qnil);
      wv_title->button_type = BUTTON_TYPE_NONE;
      wv_title->next = wv_sep1;
      first_wv->contents = wv_title;
    }

  /* No selection has been chosen yet.  */
  menu_item_selection = 0;

  /* Make sure to free the widget_value objects we used to specify the
     contents even with longjmp.  */
  record_unwind_protect_ptr (cleanup_widget_value_tree, first_wv);

  /* Actually create and show the menu until popped down.  */
  create_and_show_popup_menu (f, first_wv, x, y,
			      menuflags & MENU_FOR_CLICK);

  unbind_to (specpdl_count, Qnil);

  /* Find the selected item, and its pane, to return
     the proper value.  */
  if (menu_item_selection != 0)
    {
      Lisp_Object prefix, entry;

      prefix = entry = Qnil;
      i = 0;
      while (i < menu_items_used)
	{
	  if (NILP (AREF (menu_items, i)))
	    {
	      subprefix_stack[submenu_depth++] = prefix;
	      prefix = entry;
	      i++;
	    }
	  else if (EQ (AREF (menu_items, i), Qlambda))
	    {
	      prefix = subprefix_stack[--submenu_depth];
	      i++;
	    }
	  else if (EQ (AREF (menu_items, i), Qt))
	    {
	      prefix
		= AREF (menu_items, i + MENU_ITEMS_PANE_PREFIX);
	      i += MENU_ITEMS_PANE_LENGTH;
	    }
	  /* Ignore a nil in the item list.
	     It's meaningful only for dialog boxes.  */
	  else if (EQ (AREF (menu_items, i), Qquote))
	    i += 1;
	  else
	    {
	      entry
		= AREF (menu_items, i + MENU_ITEMS_ITEM_VALUE);
	      if (menu_item_selection == aref_addr (menu_items, i))
		{
		  if (menuflags & MENU_KEYMAPS)
		    {
		      int j;

		      entry = list1 (entry);
		      if (!NILP (prefix))
			entry = Fcons (prefix, entry);
		      for (j = submenu_depth - 1; j >= 0; j--)
			if (!NILP (subprefix_stack[j]))
			  entry = Fcons (subprefix_stack[j], entry);
		    }
		  unblock_input ();
		  return entry;
		}
	      i += MENU_ITEMS_ITEM_LENGTH;
	    }
	}
    }
  else if (!(menuflags & MENU_FOR_CLICK))
    {
      unblock_input ();
      /* Make "Cancel" equivalent to C-g.  */
      quit ();
    }

  unblock_input ();
  return Qnil;
}

static void
dialog_selection_callback (GtkWidget *widget, gpointer client_data)
{
  /* Treat the pointer as an integer.  There's no problem
     as long as pointers have enough bits to hold small integers.  */
  if ((intptr_t) client_data != -1)
    menu_item_selection = client_data;

  popup_activated_flag = 0;
}

/* Pop up the dialog for frame F defined by FIRST_WV and loop until the
   dialog pops down.
   menu_item_selection will be set to the selection.  */
static void
create_and_show_dialog (struct frame *f, widget_value *first_wv)
{
  GtkWidget *menu;

  eassert (FRAME_X_P (f));

  menu = xg_create_widget ("dialog", first_wv->name, f, first_wv,
                           G_CALLBACK (dialog_selection_callback),
                           G_CALLBACK (popup_deactivate_callback),
                           0);

  if (menu)
    {
      ptrdiff_t specpdl_count = SPECPDL_INDEX ();
      record_unwind_protect_ptr (pop_down_menu, menu);

      /* Display the menu.  */
      gtk_widget_show_all (menu);

      /* Process events that apply to the menu.  */
      popup_widget_loop (true, menu);

      unbind_to (specpdl_count, Qnil);
    }
}

static const char * button_names [] = {
  "button1", "button2", "button3", "button4", "button5",
  "button6", "button7", "button8", "button9", "button10" };

static Lisp_Object
x_dialog_show (struct frame *f, Lisp_Object title,
	       Lisp_Object header, const char **error_name)
{
  int i, nb_buttons=0;
  char dialog_name[6];

  widget_value *wv, *first_wv = 0, *prev_wv = 0;

  /* Number of elements seen so far, before boundary.  */
  int left_count = 0;
  /* Whether we've seen the boundary between left-hand elts and right-hand.  */
  bool boundary_seen = false;

  ptrdiff_t specpdl_count = SPECPDL_INDEX ();

  eassert (FRAME_X_P (f));

  *error_name = NULL;

  if (menu_items_n_panes > 1)
    {
      *error_name = "Multiple panes in dialog box";
      return Qnil;
    }

  /* Create a tree of widget_value objects
     representing the text label and buttons.  */
  {
    Lisp_Object pane_name;
    const char *pane_string;
    pane_name = AREF (menu_items, MENU_ITEMS_PANE_NAME);
    pane_string = (NILP (pane_name)
		   ? "" : SSDATA (pane_name));
    prev_wv = make_widget_value ("message", (char *) pane_string, true, Qnil);
    first_wv = prev_wv;

    /* Loop over all panes and items, filling in the tree.  */
    i = MENU_ITEMS_PANE_LENGTH;
    while (i < menu_items_used)
      {

	/* Create a new item within current pane.  */
	Lisp_Object item_name, enable, descrip;
	item_name = AREF (menu_items, i + MENU_ITEMS_ITEM_NAME);
	enable = AREF (menu_items, i + MENU_ITEMS_ITEM_ENABLE);
	descrip
	  = AREF (menu_items, i + MENU_ITEMS_ITEM_EQUIV_KEY);

	if (NILP (item_name))
	  {
	    free_menubar_widget_value_tree (first_wv);
	    *error_name = "Submenu in dialog items";
	    return Qnil;
	  }
	if (EQ (item_name, Qquote))
	  {
	    /* This is the boundary between left-side elts
	       and right-side elts.  Stop incrementing right_count.  */
	    boundary_seen = true;
	    i++;
	    continue;
	  }
	if (nb_buttons >= 9)
	  {
	    free_menubar_widget_value_tree (first_wv);
	    *error_name = "Too many dialog items";
	    return Qnil;
	  }

	wv = make_widget_value (button_names[nb_buttons],
				SSDATA (item_name),
				!NILP (enable), Qnil);
	prev_wv->next = wv;
	if (!NILP (descrip))
	  wv->key = SSDATA (descrip);
	wv->call_data = aref_addr (menu_items, i);
	prev_wv = wv;

	if (! boundary_seen)
	  left_count++;

	nb_buttons++;
	i += MENU_ITEMS_ITEM_LENGTH;
      }

    /* If the boundary was not specified,
       by default put half on the left and half on the right.  */
    if (! boundary_seen)
      left_count = nb_buttons - nb_buttons / 2;

    wv = make_widget_value (dialog_name, NULL, false, Qnil);

    /*  Frame title: 'Q' = Question, 'I' = Information.
        Can also have 'E' = Error if, one day, we want
        a popup for errors. */
    if (NILP (header))
      dialog_name[0] = 'Q';
    else
      dialog_name[0] = 'I';

    /* Dialog boxes use a really stupid name encoding
       which specifies how many buttons to use
       and how many buttons are on the right. */
    dialog_name[1] = '0' + nb_buttons;
    dialog_name[2] = 'B';
    dialog_name[3] = 'R';
    /* Number of buttons to put on the right.  */
    dialog_name[4] = '0' + nb_buttons - left_count;
    dialog_name[5] = 0;
    wv->contents = first_wv;
    first_wv = wv;
  }

  /* No selection has been chosen yet.  */
  menu_item_selection = 0;

  /* Make sure to free the widget_value objects we used to specify the
     contents even with longjmp.  */
  record_unwind_protect_ptr (cleanup_widget_value_tree, first_wv);

  /* Actually create and show the dialog.  */
  create_and_show_dialog (f, first_wv);

  unbind_to (specpdl_count, Qnil);

  /* Find the selected item, and its pane, to return
     the proper value.  */
  if (menu_item_selection != 0)
    {
      i = 0;
      while (i < menu_items_used)
	{
	  Lisp_Object entry;

	  if (EQ (AREF (menu_items, i), Qt))
	    i += MENU_ITEMS_PANE_LENGTH;
	  else if (EQ (AREF (menu_items, i), Qquote))
	    {
	      /* This is the boundary between left-side elts and
		 right-side elts.  */
	      ++i;
	    }
	  else
	    {
	      entry
		= AREF (menu_items, i + MENU_ITEMS_ITEM_VALUE);
	      if (menu_item_selection == aref_addr (menu_items, i))
		return entry;
	      i += MENU_ITEMS_ITEM_LENGTH;
	    }
	}
    }
  else
    /* Make "Cancel" equivalent to C-g.  */
    quit ();

  return Qnil;
}

Lisp_Object
xw_popup_dialog (struct frame *f, Lisp_Object header, Lisp_Object contents)
{
  Lisp_Object title;
  const char *error_name;
  Lisp_Object selection;
  ptrdiff_t specpdl_count = SPECPDL_INDEX ();

  check_window_system (f);

  /* Decode the dialog items from what was specified.  */
  title = Fcar (contents);
  CHECK_STRING (title);
  record_unwind_protect_void (unuse_menu_items);

  if (NILP (Fcar (Fcdr (contents))))
    /* No buttons specified, add an "Ok" button so users can pop down
       the dialog.  Also, the lesstif/motif version crashes if there are
       no buttons.  */
    contents = list2 (title, Fcons (build_string ("Ok"), Qt));

  list_of_panes (list1 (contents));

  /* Display them in a dialog box.  */
  block_input ();
  selection = x_dialog_show (f, title, header, &error_name);
  unblock_input ();

  unbind_to (specpdl_count, Qnil);
  discard_menu_items ();

  if (error_name) error ("%s", error_name);
  return selection;
}

<<<<<<< HEAD
/* Detect if a dialog or menu has been posted.  */
=======
#else /* not USE_X_TOOLKIT && not USE_GTK */

/* The frame of the last activated non-toolkit menu bar.
   Used to generate menu help events.  */

static struct frame *menu_help_frame;


/* Show help HELP_STRING, or clear help if HELP_STRING is null.

   PANE is the pane number, and ITEM is the menu item number in
   the menu (currently not used).

   This cannot be done with generating a HELP_EVENT because
   XMenuActivate contains a loop that doesn't let Emacs process
   keyboard events.  */

static void
menu_help_callback (char const *help_string, int pane, int item)
{
  Lisp_Object *first_item;
  Lisp_Object pane_name;
  Lisp_Object menu_object;

  first_item = XVECTOR (menu_items)->contents;
  if (EQ (first_item[0], Qt))
    pane_name = first_item[MENU_ITEMS_PANE_NAME];
  else if (EQ (first_item[0], Qquote))
    /* This shouldn't happen, see x_menu_show.  */
    pane_name = empty_unibyte_string;
  else
    pane_name = first_item[MENU_ITEMS_ITEM_NAME];

  /* (menu-item MENU-NAME PANE-NUMBER)  */
  menu_object = list3 (Qmenu_item, pane_name, make_fixnum (pane));
  show_help_echo (help_string ? build_string (help_string) : Qnil,
 		  Qnil, menu_object, make_fixnum (item));
}

struct pop_down_menu
{
  struct frame *frame;
  XMenu *menu;
};

static void
pop_down_menu (void *arg)
{
  struct pop_down_menu *data = arg;
  struct frame *f = data->frame;
  XMenu *menu = data->menu;

  block_input ();
#ifndef MSDOS
  XUngrabPointer (FRAME_X_DISPLAY (f), CurrentTime);
  XUngrabKeyboard (FRAME_X_DISPLAY (f), CurrentTime);
#endif
  XMenuDestroy (FRAME_X_DISPLAY (f), menu);

#ifdef HAVE_X_WINDOWS
  /* Assume the mouse has moved out of the X window.
     If it has actually moved in, we will get an EnterNotify.  */
  x_mouse_leave (FRAME_DISPLAY_INFO (f));

  /* State that no mouse buttons are now held.
     (The oldXMenu code doesn't track this info for us.)
     That is not necessarily true, but the fiction leads to reasonable
     results, and it is a pain to ask which are actually held now.  */
  FRAME_DISPLAY_INFO (f)->grabbed = 0;

#endif /* HAVE_X_WINDOWS */

  unblock_input ();
}


Lisp_Object
x_menu_show (struct frame *f, int x, int y, int menuflags,
	     Lisp_Object title, const char **error_name)
{
  Window root;
  XMenu *menu;
  int pane, selidx, lpane, status;
  Lisp_Object entry = Qnil;
  Lisp_Object pane_prefix;
  char *datap;
  int ulx, uly, width, height;
  int dispwidth, dispheight;
  int i, j, lines, maxlines;
  int maxwidth;
  int dummy_int;
  unsigned int dummy_uint;
  ptrdiff_t specpdl_count = SPECPDL_INDEX ();

  eassert (FRAME_X_P (f) || FRAME_MSDOS_P (f));

  *error_name = 0;
  if (menu_items_n_panes == 0)
    return Qnil;

  if (menu_items_used <= MENU_ITEMS_PANE_LENGTH)
    {
      *error_name = "Empty menu";
      return Qnil;
    }

  USE_SAFE_ALLOCA;
  block_input ();

  /* Figure out which root window F is on.  */
  XGetGeometry (FRAME_X_DISPLAY (f), FRAME_X_WINDOW (f), &root,
		&dummy_int, &dummy_int, &dummy_uint, &dummy_uint,
		&dummy_uint, &dummy_uint);

  /* Make the menu on that window.  */
  menu = XMenuCreate (FRAME_X_DISPLAY (f), root, "emacs");
  if (menu == NULL)
    {
      *error_name = "Can't create menu";
      goto return_entry;
    }

  /* Don't GC while we prepare and show the menu,
     because we give the oldxmenu library pointers to the
     contents of strings.  */
  inhibit_garbage_collection ();

#ifdef HAVE_X_WINDOWS
  {
    /* Adjust coordinates to relative to the outer (window manager) window. */
    int left_off, top_off;

    x_real_pos_and_offsets (f, &left_off, NULL, &top_off, NULL,
                            NULL, NULL, NULL, NULL, NULL);

    x += left_off;
    y += top_off;
  }
#endif /* HAVE_X_WINDOWS */

  x += f->left_pos;
  y += f->top_pos;

  /* Create all the necessary panes and their items.  */
  maxwidth = maxlines = lines = i = 0;
  lpane = XM_FAILURE;
  while (i < menu_items_used)
    {
      if (EQ (AREF (menu_items, i), Qt))
	{
	  /* Create a new pane.  */
	  Lisp_Object pane_name, prefix;
	  const char *pane_string;

          maxlines = max (maxlines, lines);
          lines = 0;
	  pane_name = AREF (menu_items, i + MENU_ITEMS_PANE_NAME);
	  prefix = AREF (menu_items, i + MENU_ITEMS_PANE_PREFIX);
	  pane_string = (NILP (pane_name)
			 ? "" : SSDATA (pane_name));
	  if ((menuflags & MENU_KEYMAPS) && !NILP (prefix))
	    pane_string++;

	  lpane = XMenuAddPane (FRAME_X_DISPLAY (f), menu, pane_string, true);
	  if (lpane == XM_FAILURE)
	    {
	      XMenuDestroy (FRAME_X_DISPLAY (f), menu);
	      *error_name = "Can't create pane";
	      goto return_entry;
	    }
	  i += MENU_ITEMS_PANE_LENGTH;

	  /* Find the width of the widest item in this pane.  */
	  j = i;
	  while (j < menu_items_used)
	    {
	      Lisp_Object item;
	      item = AREF (menu_items, j);
	      if (EQ (item, Qt))
		break;
	      if (NILP (item))
		{
		  j++;
		  continue;
		}
	      width = SBYTES (item);
	      if (width > maxwidth)
		maxwidth = width;

	      j += MENU_ITEMS_ITEM_LENGTH;
	    }
	}
      /* Ignore a nil in the item list.
	 It's meaningful only for dialog boxes.  */
      else if (EQ (AREF (menu_items, i), Qquote))
	i += 1;
      else
	{
	  /* Create a new item within current pane.  */
	  Lisp_Object item_name, enable, descrip, help;
	  char *item_data;
	  char const *help_string;

	  item_name = AREF (menu_items, i + MENU_ITEMS_ITEM_NAME);
	  enable = AREF (menu_items, i + MENU_ITEMS_ITEM_ENABLE);
	  descrip
	    = AREF (menu_items, i + MENU_ITEMS_ITEM_EQUIV_KEY);
	  help = AREF (menu_items, i + MENU_ITEMS_ITEM_HELP);
	  help_string = STRINGP (help) ? SSDATA (help) : NULL;

	  if (!NILP (descrip))
	    {
	      item_data = SAFE_ALLOCA (maxwidth + SBYTES (descrip) + 1);
	      memcpy (item_data, SSDATA (item_name), SBYTES (item_name));
	      for (j = SCHARS (item_name); j < maxwidth; j++)
		item_data[j] = ' ';
	      memcpy (item_data + j, SSDATA (descrip), SBYTES (descrip));
	      item_data[j + SBYTES (descrip)] = 0;
	    }
	  else
	    item_data = SSDATA (item_name);

	  if (lpane == XM_FAILURE
	      || (XMenuAddSelection (FRAME_X_DISPLAY (f),
				     menu, lpane, 0, item_data,
				     !NILP (enable), help_string)
		  == XM_FAILURE))
	    {
	      XMenuDestroy (FRAME_X_DISPLAY (f), menu);
	      *error_name = "Can't add selection to menu";
	      goto return_entry;
	    }
	  i += MENU_ITEMS_ITEM_LENGTH;
          lines++;
	}
    }

  maxlines = max (maxlines, lines);

  /* All set and ready to fly.  */
  XMenuRecompute (FRAME_X_DISPLAY (f), menu);
  dispwidth = DisplayWidth (FRAME_X_DISPLAY (f), FRAME_X_SCREEN_NUMBER (f));
  dispheight = DisplayHeight (FRAME_X_DISPLAY (f), FRAME_X_SCREEN_NUMBER (f));
  x = min (x, dispwidth);
  y = min (y, dispheight);
  x = max (x, 1);
  y = max (y, 1);
  XMenuLocate (FRAME_X_DISPLAY (f), menu, 0, 0, x, y,
	       &ulx, &uly, &width, &height);
  if (ulx+width > dispwidth)
    {
      x -= (ulx + width) - dispwidth;
      ulx = dispwidth - width;
    }
  if (uly+height > dispheight)
    {
      y -= (uly + height) - dispheight;
      uly = dispheight - height;
    }
#ifndef HAVE_X_WINDOWS
  if (FRAME_HAS_MINIBUF_P (f) && uly+height > dispheight - 1)
    {
      /* Move the menu away of the echo area, to avoid overwriting the
	 menu with help echo messages or vice versa.  */
      if (BUFFERP (echo_area_buffer[0]) && WINDOWP (echo_area_window))
	{
	  y -= WINDOW_TOTAL_LINES (XWINDOW (echo_area_window));
	  uly -= WINDOW_TOTAL_LINES (XWINDOW (echo_area_window));
	}
      else
	{
	  y--;
	  uly--;
	}
    }
#endif
  if (ulx < 0) x -= ulx;
  if (uly < 0) y -= uly;

  if (!(menuflags & MENU_FOR_CLICK))
    {
      /* If position was not given by a mouse click, adjust so upper left
         corner of the menu as a whole ends up at given coordinates.  This
         is what x-popup-menu says in its documentation.  */
      x += width/2;
      y += 1.5*height/(maxlines+2);
    }

  XMenuSetAEQ (menu, true);
  XMenuSetFreeze (menu, true);
  pane = selidx = 0;

#ifndef MSDOS
  XMenuActivateSetWaitFunction (x_menu_wait_for_event, FRAME_X_DISPLAY (f));
#endif

  record_unwind_protect_ptr (pop_down_menu,
			     &(struct pop_down_menu) {f, menu});

  /* Help display under X won't work because XMenuActivate contains
     a loop that doesn't give Emacs a chance to process it.  */
  menu_help_frame = f;
  status = XMenuActivate (FRAME_X_DISPLAY (f), menu, &pane, &selidx,
                          x, y, ButtonReleaseMask, &datap,
                          menu_help_callback);
  pane_prefix = Qnil;

  switch (status)
    {
    case XM_SUCCESS:
#ifdef XDEBUG
      fprintf (stderr, "pane= %d line = %d\n", panes, selidx);
#endif

      /* Find the item number SELIDX in pane number PANE.  */
      i = 0;
      while (i < menu_items_used)
	{
	  if (EQ (AREF (menu_items, i), Qt))
	    {
	      if (pane == 0)
		pane_prefix
		  = AREF (menu_items, i + MENU_ITEMS_PANE_PREFIX);
	      pane--;
	      i += MENU_ITEMS_PANE_LENGTH;
	    }
	  else
	    {
	      if (pane == -1)
		{
		  if (selidx == 0)
		    {
		      entry
			= AREF (menu_items, i + MENU_ITEMS_ITEM_VALUE);
		      if (menuflags & MENU_KEYMAPS)
			{
			  entry = list1 (entry);
			  if (!NILP (pane_prefix))
			    entry = Fcons (pane_prefix, entry);
			}
		      break;
		    }
		  selidx--;
		}
	      i += MENU_ITEMS_ITEM_LENGTH;
	    }
	}
      break;

    case XM_FAILURE:
      *error_name = "Can't activate menu";
    case XM_IA_SELECT:
      break;
    case XM_NO_SELECT:
      /* Make "Cancel" equivalent to C-g unless FOR_CLICK (which means
	 the menu was invoked with a mouse event as POSITION).  */
      if (!(menuflags & MENU_FOR_CLICK))
	{
	  unblock_input ();
	  quit ();
	}
      break;
    }

 return_entry:
  unblock_input ();
  return SAFE_FREE_UNBIND_TO (specpdl_count, entry);
}

#endif /* not USE_X_TOOLKIT */

#ifndef MSDOS
/* Detect if a dialog or menu has been posted.  MSDOS has its own
   implementation on msdos.c.  */
>>>>>>> 3bce7ec3

int
popup_activated (void)
{
  return popup_activated_flag;
}

/* The following is used by delayed window autoselection.  */

DEFUN ("menu-or-popup-active-p", Fmenu_or_popup_active_p, Smenu_or_popup_active_p, 0, 0, 0,
       doc: /* Return t if a menu or popup dialog is active.
\(On MS Windows, this refers to the selected frame.)  */)
  (void)
{
  return (popup_activated ()) ? Qt : Qnil;
}


static void syms_of_xmenu_for_pdumper (void);

void
syms_of_xmenu (void)
{
  DEFSYM (Qdebug_on_next_call, "debug-on-next-call");
  defsubr (&Smenu_or_popup_active_p);

  DEFSYM (Qframe_monitor_workarea, "frame-monitor-workarea");

  defsubr (&Sx_menu_bar_open_internal);
  Ffset (intern_c_string ("accelerate-menu"),
<<<<<<< HEAD
	 intern_c_string (Sx_menu_bar_open_internal.symbol_name));
=======
	 intern_c_string (Sx_menu_bar_open_internal.s.symbol_name));
#endif

  pdumper_do_now_and_after_load (syms_of_xmenu_for_pdumper);
}

static void
syms_of_xmenu_for_pdumper (void)
{
#ifdef USE_X_TOOLKIT
  enum { WIDGET_ID_TICK_START = 1 << 16 };
  widget_id_tick = WIDGET_ID_TICK_START;
  next_menubar_widget_id = 1;
#endif
>>>>>>> 3bce7ec3
}<|MERGE_RESOLUTION|>--- conflicted
+++ resolved
@@ -1349,9 +1349,6 @@
   return selection;
 }
 
-<<<<<<< HEAD
-/* Detect if a dialog or menu has been posted.  */
-=======
 #else /* not USE_X_TOOLKIT && not USE_GTK */
 
 /* The frame of the last activated non-toolkit menu bar.
@@ -1726,7 +1723,6 @@
 #ifndef MSDOS
 /* Detect if a dialog or menu has been posted.  MSDOS has its own
    implementation on msdos.c.  */
->>>>>>> 3bce7ec3
 
 int
 popup_activated (void)
@@ -1758,9 +1754,6 @@
 
   defsubr (&Sx_menu_bar_open_internal);
   Ffset (intern_c_string ("accelerate-menu"),
-<<<<<<< HEAD
-	 intern_c_string (Sx_menu_bar_open_internal.symbol_name));
-=======
 	 intern_c_string (Sx_menu_bar_open_internal.s.symbol_name));
 #endif
 
@@ -1775,5 +1768,4 @@
   widget_id_tick = WIDGET_ID_TICK_START;
   next_menubar_widget_id = 1;
 #endif
->>>>>>> 3bce7ec3
 }