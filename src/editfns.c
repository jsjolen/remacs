/* Lisp functions pertaining to editing.                 -*- coding: utf-8 -*-

Copyright (C) 1985-1987, 1989, 1993-2017 Free Software Foundation, Inc.

This file is part of GNU Emacs.

GNU Emacs is free software: you can redistribute it and/or modify
it under the terms of the GNU General Public License as published by
the Free Software Foundation, either version 3 of the License, or (at
your option) any later version.

GNU Emacs is distributed in the hope that it will be useful,
but WITHOUT ANY WARRANTY; without even the implied warranty of
MERCHANTABILITY or FITNESS FOR A PARTICULAR PURPOSE.  See the
GNU General Public License for more details.

You should have received a copy of the GNU General Public License
along with GNU Emacs.  If not, see <https://www.gnu.org/licenses/>.  */


#include <config.h>
#include <sys/types.h>
#include <stdio.h>

#ifdef HAVE_PWD_H
#include <pwd.h>
#include <grp.h>
#endif

#include <unistd.h>

#ifdef HAVE_SYS_UTSNAME_H
#include <sys/utsname.h>
#endif

#include "lisp.h"

/* systime.h includes <sys/time.h> which, on some systems, is required
   for <sys/resource.h>; thus systime.h must be included before
   <sys/resource.h> */
#include "systime.h"

#if defined HAVE_SYS_RESOURCE_H
#include <sys/resource.h>
#endif

#include <errno.h>
#include <float.h>
#include <limits.h>

#include <c-ctype.h>
#include <intprops.h>
#include <stdlib.h>
#include <strftime.h>
#include <verify.h>

#include "composite.h"
#include "intervals.h"
#include "character.h"
#include "buffer.h"
#include "coding.h"
#include "window.h"
#include "blockinput.h"

#define TM_YEAR_BASE 1900

#ifdef WINDOWSNT
extern Lisp_Object w32_get_internal_run_time (void);
#endif

extern struct lisp_time lisp_time_struct (Lisp_Object, int *);
static Lisp_Object format_time_string (char const *, ptrdiff_t, struct timespec,
				       Lisp_Object, struct tm *);
static long int tm_gmtoff (struct tm *);
static int tm_diff (struct tm *, struct tm *);
void update_buffer_properties (ptrdiff_t, ptrdiff_t);

void find_field (Lisp_Object, Lisp_Object, Lisp_Object, ptrdiff_t *, Lisp_Object, ptrdiff_t *);

#ifndef HAVE_TM_GMTOFF
# define HAVE_TM_GMTOFF false
#endif

enum { tzeqlen = sizeof "TZ=" - 1 };

/* Time zones equivalent to current local time and to UTC, respectively.  */
static timezone_t local_tz;
static timezone_t const utc_tz = 0;

/* The cached value of Vsystem_name.  This is used only to compare it
   to Vsystem_name, so it need not be visible to the GC.  */
static Lisp_Object cached_system_name;

static void
init_and_cache_system_name (void)
{
  init_system_name ();
  cached_system_name = Vsystem_name;
}

static struct tm *
emacs_localtime_rz (timezone_t tz, time_t const *t, struct tm *tm)
{
  tm = localtime_rz (tz, t, tm);
  if (!tm && errno == ENOMEM)
    memory_full (SIZE_MAX);
  return tm;
}

static time_t
emacs_mktime_z (timezone_t tz, struct tm *tm)
{
  errno = 0;
  time_t t = mktime_z (tz, tm);
  if (t == (time_t) -1 && errno == ENOMEM)
    memory_full (SIZE_MAX);
  return t;
}

/* Allocate a timezone, signaling on failure.  */
static timezone_t
xtzalloc (char const *name)
{
  timezone_t tz = tzalloc (name);
  if (!tz)
    memory_full (SIZE_MAX);
  return tz;
}

/* Free a timezone, except do not free the time zone for local time.
   Freeing utc_tz is also a no-op.  */
static void
xtzfree (timezone_t tz)
{
  if (tz != local_tz)
    tzfree (tz);
}

/* Convert the Lisp time zone rule ZONE to a timezone_t object.
   The returned value either is 0, or is LOCAL_TZ, or is newly allocated.
   If SETTZ, set Emacs local time to the time zone rule; otherwise,
   the caller should eventually pass the returned value to xtzfree.  */
static timezone_t
tzlookup (Lisp_Object zone, bool settz)
{
  static char const tzbuf_format[] = "<%+.*"pI"d>%s%"pI"d:%02d:%02d";
  char const *trailing_tzbuf_format = tzbuf_format + sizeof "<%+.*"pI"d" - 1;
  char tzbuf[sizeof tzbuf_format + 2 * INT_STRLEN_BOUND (EMACS_INT)];
  char const *zone_string;
  timezone_t new_tz;

  if (NILP (zone))
    return local_tz;
  else if (EQ (zone, Qt))
    {
      zone_string = "UTC0";
      new_tz = utc_tz;
    }
  else
    {
      bool plain_integer = INTEGERP (zone);

      if (EQ (zone, Qwall))
	zone_string = 0;
      else if (STRINGP (zone))
	zone_string = SSDATA (ENCODE_SYSTEM (zone));
      else if (plain_integer || (CONSP (zone) && INTEGERP (XCAR (zone))
				 && CONSP (XCDR (zone))))
	{
	  Lisp_Object abbr;
	  if (!plain_integer)
	    {
	      abbr = XCAR (XCDR (zone));
	      zone = XCAR (zone);
	    }

	  EMACS_INT abszone = eabs (XINT (zone)), hour = abszone / (60 * 60);
	  int hour_remainder = abszone % (60 * 60);
	  int min = hour_remainder / 60, sec = hour_remainder % 60;

	  if (plain_integer)
	    {
	      int prec = 2;
	      EMACS_INT numzone = hour;
	      if (hour_remainder != 0)
		{
		  prec += 2, numzone = 100 * numzone + min;
		  if (sec != 0)
		    prec += 2, numzone = 100 * numzone + sec;
		}
	      sprintf (tzbuf, tzbuf_format, prec,
		       XINT (zone) < 0 ? -numzone : numzone,
		       &"-"[XINT (zone) < 0], hour, min, sec);
	      zone_string = tzbuf;
	    }
	  else
	    {
	      AUTO_STRING (leading, "<");
	      AUTO_STRING_WITH_LEN (trailing, tzbuf,
				    sprintf (tzbuf, trailing_tzbuf_format,
					     &"-"[XINT (zone) < 0],
					     hour, min, sec));
	      zone_string = SSDATA (concat3 (leading, ENCODE_SYSTEM (abbr),
					     trailing));
	    }
	}
      else
	xsignal2 (Qerror, build_string ("Invalid time zone specification"),
		  zone);
      new_tz = xtzalloc (zone_string);
    }

  if (settz)
    {
      block_input ();
      emacs_setenv_TZ (zone_string);
      tzset ();
      timezone_t old_tz = local_tz;
      local_tz = new_tz;
      tzfree (old_tz);
      unblock_input ();
    }

  return new_tz;
}

void
init_editfns (bool dumping)
{
#if !defined CANNOT_DUMP
  /* A valid but unlikely setting for the TZ environment variable.
     It is OK (though a bit slower) if the user chooses this value.  */
  static char dump_tz_string[] = "TZ=UtC0";
#endif

  const char *user_name;
  register char *p;
  struct passwd *pw;	/* password entry for the current user */
  Lisp_Object tem;

  /* Set up system_name even when dumping.  */
  init_and_cache_system_name ();

#ifndef CANNOT_DUMP
  /* When just dumping out, set the time zone to a known unlikely value
     and skip the rest of this function.  */
  if (dumping)
    {
      xputenv (dump_tz_string);
      tzset ();
      return;
    }
#endif

  char *tz = getenv ("TZ");

#if !defined CANNOT_DUMP
  /* If the execution TZ happens to be the same as the dump TZ,
     change it to some other value and then change it back,
     to force the underlying implementation to reload the TZ info.
     This is needed on implementations that load TZ info from files,
     since the TZ file contents may differ between dump and execution.  */
  if (tz && strcmp (tz, &dump_tz_string[tzeqlen]) == 0)
    {
      ++*tz;
      tzset ();
      --*tz;
    }
#endif

  /* Set the time zone rule now, so that the call to putenv is done
     before multiple threads are active.  */
  tzlookup (tz ? build_string (tz) : Qwall, true);

  pw = getpwuid (getuid ());
  Vuser_real_login_name = build_string (pw ? pw->pw_name : "unknown");

  /* Get the effective user name, by consulting environment variables,
     or the effective uid if those are unset.  */
  user_name = getenv ("LOGNAME");
  if (!user_name)
#ifdef WINDOWSNT
    user_name = getenv ("USERNAME");	/* it's USERNAME on NT */
#else  /* WINDOWSNT */
    user_name = getenv ("USER");
#endif /* WINDOWSNT */
  if (!user_name)
    {
      pw = getpwuid (geteuid ());
      user_name = pw ? pw->pw_name : "unknown";
    }
  Vuser_login_name = build_string (user_name);

  /* If the user name claimed in the environment vars differs from
     the real uid, use the claimed name to find the full name.  */
  tem = Fstring_equal (Vuser_login_name, Vuser_real_login_name);
  if (! NILP (tem))
    tem = Vuser_login_name;
  else
    {
      uid_t euid = geteuid ();
      tem = make_fixnum_or_float (euid);
    }
  Vuser_full_name = Fuser_full_name (tem);

  p = getenv ("NAME");
  if (p)
    Vuser_full_name = build_string (p);
  else if (NILP (Vuser_full_name))
    Vuser_full_name = build_string ("unknown");

#ifdef HAVE_SYS_UTSNAME_H
  {
    struct utsname uts;
    uname (&uts);
    Voperating_system_release = build_string (uts.release);
  }
#else
  Voperating_system_release = Qnil;
#endif
}

/* Find all the overlays in the current buffer that touch position POS.
   Return the number found, and store them in a vector in VEC
   of length LEN.  */

static ptrdiff_t
overlays_around (EMACS_INT pos, Lisp_Object *vec, ptrdiff_t len)
{
  Lisp_Object overlay, start, end;
  struct Lisp_Overlay *tail;
  ptrdiff_t startpos, endpos;
  ptrdiff_t idx = 0;

  for (tail = current_buffer->overlays_before; tail; tail = tail->next)
    {
      XSETMISC (overlay, tail);

      end = OVERLAY_END (overlay);
      endpos = OVERLAY_POSITION (end);
      if (endpos < pos)
	  break;
      start = OVERLAY_START (overlay);
      startpos = OVERLAY_POSITION (start);
      if (startpos <= pos)
	{
	  if (idx < len)
	    vec[idx] = overlay;
	  /* Keep counting overlays even if we can't return them all.  */
	  idx++;
	}
    }

  for (tail = current_buffer->overlays_after; tail; tail = tail->next)
    {
      XSETMISC (overlay, tail);

      start = OVERLAY_START (overlay);
      startpos = OVERLAY_POSITION (start);
      if (pos < startpos)
	break;
      end = OVERLAY_END (overlay);
      endpos = OVERLAY_POSITION (end);
      if (pos <= endpos)
	{
	  if (idx < len)
	    vec[idx] = overlay;
	  idx++;
	}
    }

  return idx;
}

DEFUN ("get-pos-property", Fget_pos_property, Sget_pos_property, 2, 3, 0,
       doc: /* Return the value of POSITION's property PROP, in OBJECT.
Almost identical to `get-char-property' except for the following difference:
Whereas `get-char-property' returns the property of the char at (i.e. right
after) POSITION, this pays attention to properties's stickiness and overlays's
advancement settings, in order to find the property of POSITION itself,
i.e. the property that a char would inherit if it were inserted
at POSITION.  */)
  (Lisp_Object position, register Lisp_Object prop, Lisp_Object object)
{
  CHECK_NUMBER_COERCE_MARKER (position);

  if (NILP (object))
    XSETBUFFER (object, current_buffer);
  else if (WINDOWP (object))
    object = XWINDOW (object)->contents;

  if (!BUFFERP (object))
    /* pos-property only makes sense in buffers right now, since strings
       have no overlays and no notion of insertion for which stickiness
       could be obeyed.  */
    return Fget_text_property (position, prop, object);
  else
    {
      EMACS_INT posn = XINT (position);
      ptrdiff_t noverlays;
      Lisp_Object *overlay_vec, tem;
      struct buffer *obuf = current_buffer;
      USE_SAFE_ALLOCA;

      set_buffer_temp (XBUFFER (object));

      /* First try with room for 40 overlays.  */
      Lisp_Object overlay_vecbuf[40];
      noverlays = ARRAYELTS (overlay_vecbuf);
      overlay_vec = overlay_vecbuf;
      noverlays = overlays_around (posn, overlay_vec, noverlays);

      /* If there are more than 40,
	 make enough space for all, and try again.  */
      if (ARRAYELTS (overlay_vecbuf) < noverlays)
	{
	  SAFE_ALLOCA_LISP (overlay_vec, noverlays);
	  noverlays = overlays_around (posn, overlay_vec, noverlays);
	}
      noverlays = sort_overlays (overlay_vec, noverlays, NULL);

      set_buffer_temp (obuf);

      /* Now check the overlays in order of decreasing priority.  */
      while (--noverlays >= 0)
	{
	  Lisp_Object ol = overlay_vec[noverlays];
	  tem = Foverlay_get (ol, prop);
	  if (!NILP (tem))
	    {
	      /* Check the overlay is indeed active at point.  */
	      Lisp_Object start = OVERLAY_START (ol), finish = OVERLAY_END (ol);
	      if ((OVERLAY_POSITION (start) == posn
		   && XMARKER (start)->insertion_type == 1)
		  || (OVERLAY_POSITION (finish) == posn
		      && XMARKER (finish)->insertion_type == 0))
		; /* The overlay will not cover a char inserted at point.  */
	      else
		{
		  SAFE_FREE ();
		  return tem;
		}
	    }
	}
      SAFE_FREE ();

      { /* Now check the text properties.  */
	int stickiness = text_property_stickiness (prop, position, object);
	if (stickiness > 0)
	  return Fget_text_property (position, prop, object);
	else if (stickiness < 0
		 && XINT (position) > BUF_BEGV (XBUFFER (object)))
	  return Fget_text_property (make_number (XINT (position) - 1),
				     prop, object);
	else
	  return Qnil;
      }
    }
}


<<<<<<< HEAD
DEFUN ("delete-field", Fdelete_field, Sdelete_field, 0, 1, 0,
       doc: /* Delete the field surrounding POS.
A field is a region of text with the same `field' property.
If POS is nil, the value of point is used for POS.  */)
  (Lisp_Object pos)
{
  ptrdiff_t beg, end;
  find_field (pos, Qnil, Qnil, &beg, Qnil, &end);
  if (beg != end)
    del_range (beg, end);
  return Qnil;
}

DEFUN ("field-string", Ffield_string, Sfield_string, 0, 1, 0,
       doc: /* Return the contents of the field surrounding POS as a string.
A field is a region of text with the same `field' property.
If POS is nil, the value of point is used for POS.  */)
  (Lisp_Object pos)
{
  ptrdiff_t beg, end;
  find_field (pos, Qnil, Qnil, &beg, Qnil, &end);
  return make_buffer_string (beg, end, 1);
}

DEFUN ("field-string-no-properties", Ffield_string_no_properties, Sfield_string_no_properties, 0, 1, 0,
       doc: /* Return the contents of the field around POS, without text properties.
A field is a region of text with the same `field' property.
If POS is nil, the value of point is used for POS.  */)
  (Lisp_Object pos)
{
  ptrdiff_t beg, end;
  find_field (pos, Qnil, Qnil, &beg, Qnil, &end);
  return make_buffer_string (beg, end, 0);
}

=======

>>>>>>> 165e8190
/* Restore saved buffer before leaving `save-excursion' special form.  */

void
save_excursion_restore (Lisp_Object info)
{
  Lisp_Object tem, tem1;

  tem = Fmarker_buffer (XSAVE_OBJECT (info, 0));
  /* If we're unwinding to top level, saved buffer may be deleted.  This
     means that all of its markers are unchained and so tem is nil.  */
  if (NILP (tem))
    goto out;

  Fset_buffer (tem);

  /* Point marker.  */
  tem = XSAVE_OBJECT (info, 0);
  Fgoto_char (tem);
  unchain_marker (XMARKER (tem));

  /* If buffer was visible in a window, and a different window was
     selected, and the old selected window is still showing this
     buffer, restore point in that window.  */
  tem = XSAVE_OBJECT (info, 2);
  if (WINDOWP (tem)
      && !EQ (tem, selected_window)
      && (tem1 = XWINDOW (tem)->contents,
	  (/* Window is live...  */
	   BUFFERP (tem1)
	   /* ...and it shows the current buffer.  */
	   && XBUFFER (tem1) == current_buffer)))
    Fset_window_point (tem, make_number (PT));

 out:

  free_misc (info);
}

DEFUN ("user-login-name", Fuser_login_name, Suser_login_name, 0, 1, 0,
       doc: /* Return the name under which the user logged in, as a string.
This is based on the effective uid, not the real uid.
Also, if the environment variables LOGNAME or USER are set,
that determines the value of this function.

If optional argument UID is an integer or a float, return the login name
of the user with that uid, or nil if there is no such user.  */)
  (Lisp_Object uid)
{
  struct passwd *pw;
  uid_t id;

  /* Set up the user name info if we didn't do it before.
     (That can happen if Emacs is dumpable
     but you decide to run `temacs -l loadup' and not dump.  */
  if (NILP (Vuser_login_name))
    init_editfns (false);

  if (NILP (uid))
    return Vuser_login_name;

  CONS_TO_INTEGER (uid, uid_t, id);
  block_input ();
  pw = getpwuid (id);
  unblock_input ();
  return (pw ? build_string (pw->pw_name) : Qnil);
}

DEFUN ("user-real-login-name", Fuser_real_login_name, Suser_real_login_name,
       0, 0, 0,
       doc: /* Return the name of the user's real uid, as a string.
This ignores the environment variables LOGNAME and USER, so it differs from
`user-login-name' when running under `su'.  */)
  (void)
{
  /* Set up the user name info if we didn't do it before.
     (That can happen if Emacs is dumpable
     but you decide to run `temacs -l loadup' and not dump.  */
  if (NILP (Vuser_login_name))
    init_editfns (false);
  return Vuser_real_login_name;
}

DEFUN ("user-full-name", Fuser_full_name, Suser_full_name, 0, 1, 0,
       doc: /* Return the full name of the user logged in, as a string.
If the full name corresponding to Emacs's userid is not known,
return "unknown".

If optional argument UID is an integer or float, return the full name
of the user with that uid, or nil if there is no such user.
If UID is a string, return the full name of the user with that login
name, or nil if there is no such user.  */)
  (Lisp_Object uid)
{
  struct passwd *pw;
  register char *p, *q;
  Lisp_Object full;

  if (NILP (uid))
    return Vuser_full_name;
  else if (NUMBERP (uid))
    {
      uid_t u;
      CONS_TO_INTEGER (uid, uid_t, u);
      block_input ();
      pw = getpwuid (u);
      unblock_input ();
    }
  else if (STRINGP (uid))
    {
      block_input ();
      pw = getpwnam (SSDATA (uid));
      unblock_input ();
    }
  else
    error ("Invalid UID specification");

  if (!pw)
    return Qnil;

  p = USER_FULL_NAME;
  /* Chop off everything after the first comma. */
  q = strchr (p, ',');
  full = make_string (p, q ? q - p : strlen (p));

#ifdef AMPERSAND_FULL_NAME
  p = SSDATA (full);
  q = strchr (p, '&');
  /* Substitute the login name for the &, upcasing the first character.  */
  if (q)
    {
      Lisp_Object login = Fuser_login_name (make_number (pw->pw_uid));
      USE_SAFE_ALLOCA;
      char *r = SAFE_ALLOCA (strlen (p) + SBYTES (login) + 1);
      memcpy (r, p, q - p);
      char *s = lispstpcpy (&r[q - p], login);
      r[q - p] = upcase ((unsigned char) r[q - p]);
      strcpy (s, q + 1);
      full = build_string (r);
      SAFE_FREE ();
    }
#endif /* AMPERSAND_FULL_NAME */

  return full;
}

DEFUN ("system-name", Fsystem_name, Ssystem_name, 0, 0, 0,
       doc: /* Return the host name of the machine you are running on, as a string.  */)
  (void)
{
  if (EQ (Vsystem_name, cached_system_name))
    init_and_cache_system_name ();
  return Vsystem_name;
}


// SPERRY

#ifndef TIME_T_MIN
# define TIME_T_MIN TYPE_MINIMUM (time_t)
#endif
#ifndef TIME_T_MAX
# define TIME_T_MAX TYPE_MAXIMUM (time_t)
#endif

/* Report that a time value is out of range for Emacs.  */
void
time_overflow (void)
{
  error ("Specified time is not representable");
}

static _Noreturn void
invalid_time (void)
{
  error ("Invalid time specification");
}

/* Check a return value compatible with that of decode_time_components.  */
static void
check_time_validity (int validity)
{
  if (validity <= 0)
    {
      if (validity < 0)
	time_overflow ();
      else
	invalid_time ();
    }
}

extern EMACS_INT
hi_time (time_t t);
extern EMACS_INT
lo_time (time_t t);

static struct lisp_time
time_add (struct lisp_time ta, struct lisp_time tb)
{
  EMACS_INT hi = ta.hi + tb.hi;
  int lo = ta.lo + tb.lo;
  int us = ta.us + tb.us;
  int ps = ta.ps + tb.ps;
  us += (1000000 <= ps);
  ps -= (1000000 <= ps) * 1000000;
  lo += (1000000 <= us);
  us -= (1000000 <= us) * 1000000;
  hi += (1 << LO_TIME_BITS <= lo);
  lo -= (1 << LO_TIME_BITS <= lo) << LO_TIME_BITS;
  return (struct lisp_time) { hi, lo, us, ps };
}

static struct lisp_time
time_subtract (struct lisp_time ta, struct lisp_time tb)
{
  EMACS_INT hi = ta.hi - tb.hi;
  int lo = ta.lo - tb.lo;
  int us = ta.us - tb.us;
  int ps = ta.ps - tb.ps;
  us -= (ps < 0);
  ps += (ps < 0) * 1000000;
  lo -= (us < 0);
  us += (us < 0) * 1000000;
  hi -= (lo < 0);
  lo += (lo < 0) << LO_TIME_BITS;
  return (struct lisp_time) { hi, lo, us, ps };
}

static Lisp_Object
time_arith (Lisp_Object a, Lisp_Object b,
	    struct lisp_time (*op) (struct lisp_time, struct lisp_time))
{
  int alen, blen;
  struct lisp_time ta = lisp_time_struct (a, &alen);
  struct lisp_time tb = lisp_time_struct (b, &blen);
  struct lisp_time t = op (ta, tb);
  if (FIXNUM_OVERFLOW_P (t.hi))
    time_overflow ();
  Lisp_Object val = Qnil;

  switch (max (alen, blen))
    {
    default:
      val = Fcons (make_number (t.ps), val);
      FALLTHROUGH;
    case 3:
      val = Fcons (make_number (t.us), val);
      FALLTHROUGH;
    case 2:
      val = Fcons (make_number (t.lo), val);
      val = Fcons (make_number (t.hi), val);
      break;
    }

  return val;
}

DEFUN ("time-add", Ftime_add, Stime_add, 2, 2, 0,
       doc: /* Return the sum of two time values A and B, as a time value.
A nil value for either argument stands for the current time.
See `current-time-string' for the various forms of a time value.  */)
  (Lisp_Object a, Lisp_Object b)
{
  return time_arith (a, b, time_add);
}

DEFUN ("time-subtract", Ftime_subtract, Stime_subtract, 2, 2, 0,
       doc: /* Return the difference between two time values A and B, as a time value.
Use `float-time' to convert the difference into elapsed seconds.
A nil value for either argument stands for the current time.
See `current-time-string' for the various forms of a time value.  */)
  (Lisp_Object a, Lisp_Object b)
{
  return time_arith (a, b, time_subtract);
}

DEFUN ("time-less-p", Ftime_less_p, Stime_less_p, 2, 2, 0,
       doc: /* Return non-nil if time value T1 is earlier than time value T2.
A nil value for either argument stands for the current time.
See `current-time-string' for the various forms of a time value.  */)
  (Lisp_Object t1, Lisp_Object t2)
{
  int t1len, t2len;
  struct lisp_time a = lisp_time_struct (t1, &t1len);
  struct lisp_time b = lisp_time_struct (t2, &t2len);
  return ((a.hi != b.hi ? a.hi < b.hi
	   : a.lo != b.lo ? a.lo < b.lo
	   : a.us != b.us ? a.us < b.us
	   : a.ps < b.ps)
	  ? Qt : Qnil);
}


DEFUN ("get-internal-run-time", Fget_internal_run_time, Sget_internal_run_time,
       0, 0, 0,
       doc: /* Return the current run time used by Emacs.
The time is returned as a list (HIGH LOW USEC PSEC), using the same
style as (current-time).

On systems that can't determine the run time, `get-internal-run-time'
does the same thing as `current-time'.  */)
  (void)
{
#ifdef HAVE_GETRUSAGE
  struct rusage usage;
  time_t secs;
  int usecs;

  if (getrusage (RUSAGE_SELF, &usage) < 0)
    /* This shouldn't happen.  What action is appropriate?  */
    xsignal0 (Qerror);

  /* Sum up user time and system time.  */
  secs = usage.ru_utime.tv_sec + usage.ru_stime.tv_sec;
  usecs = usage.ru_utime.tv_usec + usage.ru_stime.tv_usec;
  if (usecs >= 1000000)
    {
      usecs -= 1000000;
      secs++;
    }
  return make_lisp_time (make_timespec (secs, usecs * 1000));
#else /* ! HAVE_GETRUSAGE  */
#ifdef WINDOWSNT
  return w32_get_internal_run_time ();
#else /* ! WINDOWSNT  */
  return Fcurrent_time ();
#endif /* WINDOWSNT  */
#endif /* HAVE_GETRUSAGE  */
}

extern int
disassemble_lisp_time (Lisp_Object specified_time, Lisp_Object *phigh,
		       Lisp_Object *plow, Lisp_Object *pusec,
		       Lisp_Object *ppsec);

/* Like lisp_time_struct, except return a struct timespec.
   Discard any low-order digits.  */
struct timespec
lisp_time_argument (Lisp_Object specified_time)
{
  int len;
  struct lisp_time lt = lisp_time_struct (specified_time, &len);
  struct timespec t = lisp_to_timespec (lt);
  if (! timespec_valid_p (t))
    time_overflow ();
  return t;
}

/* Like lisp_time_argument, except decode only the seconds part,
   and do not check the subseconds part.  */
static time_t
lisp_seconds_argument (Lisp_Object specified_time)
{
  Lisp_Object high, low, usec, psec;
  struct lisp_time t;

  int val = disassemble_lisp_time (specified_time, &high, &low, &usec, &psec);
  if (val != 0)
    {
      val = decode_time_components (high, low, make_number (0),
				    make_number (0), &t, 0);
      if (0 < val
	  && ! ((TYPE_SIGNED (time_t)
		 ? TIME_T_MIN >> LO_TIME_BITS <= t.hi
		 : 0 <= t.hi)
		&& t.hi <= TIME_T_MAX >> LO_TIME_BITS))
	val = -1;
    }
  check_time_validity (val);
  return (t.hi << LO_TIME_BITS) + t.lo;
}

/* Write information into buffer S of size MAXSIZE, according to the
   FORMAT of length FORMAT_LEN, using time information taken from *TP.
   Use the time zone specified by TZ.
   Use NS as the number of nanoseconds in the %N directive.
   Return the number of bytes written, not including the terminating
   '\0'.  If S is NULL, nothing will be written anywhere; so to
   determine how many bytes would be written, use NULL for S and
   ((size_t) -1) for MAXSIZE.

   This function behaves like nstrftime, except it allows null
   bytes in FORMAT and it does not support nanoseconds.  */
static size_t
emacs_nmemftime (char *s, size_t maxsize, const char *format,
		 size_t format_len, const struct tm *tp, timezone_t tz, int ns)
{
  size_t total = 0;

  /* Loop through all the null-terminated strings in the format
     argument.  Normally there's just one null-terminated string, but
     there can be arbitrarily many, concatenated together, if the
     format contains '\0' bytes.  nstrftime stops at the first
     '\0' byte so we must invoke it separately for each such string.  */
  for (;;)
    {
      size_t len;
      size_t result;

      if (s)
	s[0] = '\1';

      result = nstrftime (s, maxsize, format, tp, tz, ns);

      if (s)
	{
	  if (result == 0 && s[0] != '\0')
	    return 0;
	  s += result + 1;
	}

      maxsize -= result + 1;
      total += result;
      len = strlen (format);
      if (len == format_len)
	return total;
      total++;
      format += len + 1;
      format_len -= len + 1;
    }
}

DEFUN ("format-time-string", Fformat_time_string, Sformat_time_string, 1, 3, 0,
       doc: /* Use FORMAT-STRING to format the time TIME, or now if omitted or nil.
TIME is specified as (HIGH LOW USEC PSEC), as returned by
`current-time' or `file-attributes'.  It can also be a single integer
number of seconds since the epoch.  The obsolete form (HIGH . LOW) is
also still accepted.

The optional ZONE is omitted or nil for Emacs local time, t for
Universal Time, `wall' for system wall clock time, or a string as in
the TZ environment variable.  It can also be a list (as from
`current-time-zone') or an integer (as from `decode-time') applied
without consideration for daylight saving time.

The value is a copy of FORMAT-STRING, but with certain constructs replaced
by text that describes the specified date and time in TIME:

%Y is the year, %y within the century, %C the century.
%G is the year corresponding to the ISO week, %g within the century.
%m is the numeric month.
%b and %h are the locale's abbreviated month name, %B the full name.
 (%h is not supported on MS-Windows.)
%d is the day of the month, zero-padded, %e is blank-padded.
%u is the numeric day of week from 1 (Monday) to 7, %w from 0 (Sunday) to 6.
%a is the locale's abbreviated name of the day of week, %A the full name.
%U is the week number starting on Sunday, %W starting on Monday,
 %V according to ISO 8601.
%j is the day of the year.

%H is the hour on a 24-hour clock, %I is on a 12-hour clock, %k is like %H
 only blank-padded, %l is like %I blank-padded.
%p is the locale's equivalent of either AM or PM.
%q is the calendar quarter (1–4).
%M is the minute (00-59).
%S is the second (00-59; 00-60 on platforms with leap seconds)
%s is the number of seconds since 1970-01-01 00:00:00 +0000.
%N is the nanosecond, %6N the microsecond, %3N the millisecond, etc.
%Z is the time zone abbreviation, %z is the numeric form.

%c is the locale's date and time format.
%x is the locale's "preferred" date format.
%D is like "%m/%d/%y".
%F is the ISO 8601 date format (like "%Y-%m-%d").

%R is like "%H:%M", %T is like "%H:%M:%S", %r is like "%I:%M:%S %p".
%X is the locale's "preferred" time format.

Finally, %n is a newline, %t is a tab, %% is a literal %, and
unrecognized %-sequences stand for themselves.

Certain flags and modifiers are available with some format controls.
The flags are `_', `-', `^' and `#'.  For certain characters X,
%_X is like %X, but padded with blanks; %-X is like %X,
but without padding.  %^X is like %X, but with all textual
characters up-cased; %#X is like %X, but with letter-case of
all textual characters reversed.
%NX (where N stands for an integer) is like %X,
but takes up at least N (a number) positions.
The modifiers are `E' and `O'.  For certain characters X,
%EX is a locale's alternative version of %X;
%OX is like %X, but uses the locale's number symbols.

For example, to produce full ISO 8601 format, use "%FT%T%z".

usage: (format-time-string FORMAT-STRING &optional TIME ZONE)  */)
  (Lisp_Object format_string, Lisp_Object timeval, Lisp_Object zone)
{
  struct timespec t = lisp_time_argument (timeval);
  struct tm tm;

  CHECK_STRING (format_string);
  format_string = code_convert_string_norecord (format_string,
						Vlocale_coding_system, 1);
  return format_time_string (SSDATA (format_string), SBYTES (format_string),
			     t, zone, &tm);
}

static Lisp_Object
format_time_string (char const *format, ptrdiff_t formatlen,
		    struct timespec t, Lisp_Object zone, struct tm *tmp)
{
  char buffer[4000];
  char *buf = buffer;
  ptrdiff_t size = sizeof buffer;
  size_t len;
  int ns = t.tv_nsec;
  USE_SAFE_ALLOCA;

  timezone_t tz = tzlookup (zone, false);
  /* On some systems, like 32-bit MinGW, tv_sec of struct timespec is
     a 64-bit type, but time_t is a 32-bit type.  emacs_localtime_rz
     expects a pointer to time_t value.  */
  time_t tsec = t.tv_sec;
  tmp = emacs_localtime_rz (tz, &tsec, tmp);
  if (! tmp)
    {
      xtzfree (tz);
      time_overflow ();
    }
  synchronize_system_time_locale ();

  while (true)
    {
      buf[0] = '\1';
      len = emacs_nmemftime (buf, size, format, formatlen, tmp, tz, ns);
      if ((0 < len && len < size) || (len == 0 && buf[0] == '\0'))
	break;

      /* Buffer was too small, so make it bigger and try again.  */
      len = emacs_nmemftime (NULL, SIZE_MAX, format, formatlen, tmp, tz, ns);
      if (STRING_BYTES_BOUND <= len)
	{
	  xtzfree (tz);
	  string_overflow ();
	}
      size = len + 1;
      buf = SAFE_ALLOCA (size);
    }

  xtzfree (tz);
  AUTO_STRING_WITH_LEN (bufstring, buf, len);
  Lisp_Object result = code_convert_string_norecord (bufstring,
						     Vlocale_coding_system, 0);
  SAFE_FREE ();
  return result;
}

DEFUN ("decode-time", Fdecode_time, Sdecode_time, 0, 2, 0,
       doc: /* Decode a time value as (SEC MINUTE HOUR DAY MONTH YEAR DOW DST UTCOFF).
The optional TIME should be a list of (HIGH LOW . IGNORED),
as from `current-time' and `file-attributes', or nil to use the
current time.  It can also be a single integer number of seconds since
the epoch.  The obsolete form (HIGH . LOW) is also still accepted.

The optional ZONE is omitted or nil for Emacs local time, t for
Universal Time, `wall' for system wall clock time, or a string as in
the TZ environment variable.  It can also be a list (as from
`current-time-zone') or an integer (the UTC offset in seconds) applied
without consideration for daylight saving time.

The list has the following nine members: SEC is an integer between 0
and 60; SEC is 60 for a leap second, which only some operating systems
support.  MINUTE is an integer between 0 and 59.  HOUR is an integer
between 0 and 23.  DAY is an integer between 1 and 31.  MONTH is an
integer between 1 and 12.  YEAR is an integer indicating the
four-digit year.  DOW is the day of week, an integer between 0 and 6,
where 0 is Sunday.  DST is t if daylight saving time is in effect,
otherwise nil.  UTCOFF is an integer indicating the UTC offset in
seconds, i.e., the number of seconds east of Greenwich.  (Note that
Common Lisp has different meanings for DOW and UTCOFF.)

usage: (decode-time &optional TIME ZONE)  */)
  (Lisp_Object specified_time, Lisp_Object zone)
{
  time_t time_spec = lisp_seconds_argument (specified_time);
  struct tm local_tm, gmt_tm;
  timezone_t tz = tzlookup (zone, false);
  struct tm *tm = emacs_localtime_rz (tz, &time_spec, &local_tm);
  xtzfree (tz);

  if (! (tm
	 && MOST_NEGATIVE_FIXNUM - TM_YEAR_BASE <= local_tm.tm_year
	 && local_tm.tm_year <= MOST_POSITIVE_FIXNUM - TM_YEAR_BASE))
    time_overflow ();

  /* Avoid overflow when INT_MAX < EMACS_INT_MAX.  */
  EMACS_INT tm_year_base = TM_YEAR_BASE;

  return CALLN (Flist,
		make_number (local_tm.tm_sec),
		make_number (local_tm.tm_min),
		make_number (local_tm.tm_hour),
		make_number (local_tm.tm_mday),
		make_number (local_tm.tm_mon + 1),
		make_number (local_tm.tm_year + tm_year_base),
		make_number (local_tm.tm_wday),
		local_tm.tm_isdst ? Qt : Qnil,
		(HAVE_TM_GMTOFF
		 ? make_number (tm_gmtoff (&local_tm))
		 : gmtime_r (&time_spec, &gmt_tm)
		 ? make_number (tm_diff (&local_tm, &gmt_tm))
		 : Qnil));
}

/* Return OBJ - OFFSET, checking that OBJ is a valid fixnum and that
   the result is representable as an int.  */
static int
check_tm_member (Lisp_Object obj, int offset)
{
  CHECK_NUMBER (obj);
  EMACS_INT n = XINT (obj);
  int result;
  if (INT_SUBTRACT_WRAPV (n, offset, &result))
    time_overflow ();
  return result;
}

DEFUN ("encode-time", Fencode_time, Sencode_time, 6, MANY, 0,
       doc: /* Convert SECOND, MINUTE, HOUR, DAY, MONTH, YEAR and ZONE to internal time.
This is the reverse operation of `decode-time', which see.

The optional ZONE is omitted or nil for Emacs local time, t for
Universal Time, `wall' for system wall clock time, or a string as in
the TZ environment variable.  It can also be a list (as from
`current-time-zone') or an integer (as from `decode-time') applied
without consideration for daylight saving time.

You can pass more than 7 arguments; then the first six arguments
are used as SECOND through YEAR, and the *last* argument is used as ZONE.
The intervening arguments are ignored.
This feature lets (apply \\='encode-time (decode-time ...)) work.

Out-of-range values for SECOND, MINUTE, HOUR, DAY, or MONTH are allowed;
for example, a DAY of 0 means the day preceding the given month.
Year numbers less than 100 are treated just like other year numbers.
If you want them to stand for years in this century, you must do that yourself.

Years before 1970 are not guaranteed to work.  On some systems,
year values as low as 1901 do work.

usage: (encode-time SECOND MINUTE HOUR DAY MONTH YEAR &optional ZONE)  */)
  (ptrdiff_t nargs, Lisp_Object *args)
{
  time_t value;
  struct tm tm;
  Lisp_Object zone = (nargs > 6 ? args[nargs - 1] : Qnil);

  tm.tm_sec  = check_tm_member (args[0], 0);
  tm.tm_min  = check_tm_member (args[1], 0);
  tm.tm_hour = check_tm_member (args[2], 0);
  tm.tm_mday = check_tm_member (args[3], 0);
  tm.tm_mon  = check_tm_member (args[4], 1);
  tm.tm_year = check_tm_member (args[5], TM_YEAR_BASE);
  tm.tm_isdst = -1;

  timezone_t tz = tzlookup (zone, false);
  value = emacs_mktime_z (tz, &tm);
  xtzfree (tz);

  if (value == (time_t) -1)
    time_overflow ();

  return list2i (hi_time (value), lo_time (value));
}

DEFUN ("current-time-string", Fcurrent_time_string, Scurrent_time_string,
       0, 2, 0,
       doc: /* Return the current local time, as a human-readable string.
Programs can use this function to decode a time,
since the number of columns in each field is fixed
if the year is in the range 1000-9999.
The format is `Sun Sep 16 01:03:52 1973'.
However, see also the functions `decode-time' and `format-time-string'
which provide a much more powerful and general facility.

If SPECIFIED-TIME is given, it is a time to format instead of the
current time.  The argument should have the form (HIGH LOW . IGNORED).
Thus, you can use times obtained from `current-time' and from
`file-attributes'.  SPECIFIED-TIME can also be a single integer number
of seconds since the epoch.  The obsolete form (HIGH . LOW) is also
still accepted.

The optional ZONE is omitted or nil for Emacs local time, t for
Universal Time, `wall' for system wall clock time, or a string as in
the TZ environment variable.  It can also be a list (as from
`current-time-zone') or an integer (as from `decode-time') applied
without consideration for daylight saving time.  */)
  (Lisp_Object specified_time, Lisp_Object zone)
{
  time_t value = lisp_seconds_argument (specified_time);
  timezone_t tz = tzlookup (zone, false);

  /* Convert to a string in ctime format, except without the trailing
     newline, and without the 4-digit year limit.  Don't use asctime
     or ctime, as they might dump core if the year is outside the
     range -999 .. 9999.  */
  struct tm tm;
  struct tm *tmp = emacs_localtime_rz (tz, &value, &tm);
  xtzfree (tz);
  if (! tmp)
    time_overflow ();

  static char const wday_name[][4] =
    { "Sun", "Mon", "Tue", "Wed", "Thu", "Fri", "Sat" };
  static char const mon_name[][4] =
    { "Jan", "Feb", "Mar", "Apr", "May", "Jun",
      "Jul", "Aug", "Sep", "Oct", "Nov", "Dec" };
  printmax_t year_base = TM_YEAR_BASE;
  char buf[sizeof "Mon Apr 30 12:49:17 " + INT_STRLEN_BOUND (int) + 1];
  int len = sprintf (buf, "%s %s%3d %02d:%02d:%02d %"pMd,
		     wday_name[tm.tm_wday], mon_name[tm.tm_mon], tm.tm_mday,
		     tm.tm_hour, tm.tm_min, tm.tm_sec,
		     tm.tm_year + year_base);

  return make_unibyte_string (buf, len);
}

/* Yield A - B, measured in seconds.
   This function is copied from the GNU C Library.  */
static int
tm_diff (struct tm *a, struct tm *b)
{
  /* Compute intervening leap days correctly even if year is negative.
     Take care to avoid int overflow in leap day calculations,
     but it's OK to assume that A and B are close to each other.  */
  int a4 = (a->tm_year >> 2) + (TM_YEAR_BASE >> 2) - ! (a->tm_year & 3);
  int b4 = (b->tm_year >> 2) + (TM_YEAR_BASE >> 2) - ! (b->tm_year & 3);
  int a100 = a4 / 25 - (a4 % 25 < 0);
  int b100 = b4 / 25 - (b4 % 25 < 0);
  int a400 = a100 >> 2;
  int b400 = b100 >> 2;
  int intervening_leap_days = (a4 - b4) - (a100 - b100) + (a400 - b400);
  int years = a->tm_year - b->tm_year;
  int days = (365 * years + intervening_leap_days
	      + (a->tm_yday - b->tm_yday));
  return (60 * (60 * (24 * days + (a->tm_hour - b->tm_hour))
		+ (a->tm_min - b->tm_min))
	  + (a->tm_sec - b->tm_sec));
}

/* Yield A's UTC offset, or an unspecified value if unknown.  */
static long int
tm_gmtoff (struct tm *a)
{
#if HAVE_TM_GMTOFF
  return a->tm_gmtoff;
#else
  return 0;
#endif
}

DEFUN ("current-time-zone", Fcurrent_time_zone, Scurrent_time_zone, 0, 2, 0,
       doc: /* Return the offset and name for the local time zone.
This returns a list of the form (OFFSET NAME).
OFFSET is an integer number of seconds ahead of UTC (east of Greenwich).
    A negative value means west of Greenwich.
NAME is a string giving the name of the time zone.
If SPECIFIED-TIME is given, the time zone offset is determined from it
instead of using the current time.  The argument should have the form
\(HIGH LOW . IGNORED).  Thus, you can use times obtained from
`current-time' and from `file-attributes'.  SPECIFIED-TIME can also be
a single integer number of seconds since the epoch.  The obsolete form
(HIGH . LOW) is also still accepted.

The optional ZONE is omitted or nil for Emacs local time, t for
Universal Time, `wall' for system wall clock time, or a string as in
the TZ environment variable.  It can also be a list (as from
`current-time-zone') or an integer (as from `decode-time') applied
without consideration for daylight saving time.

Some operating systems cannot provide all this information to Emacs;
in this case, `current-time-zone' returns a list containing nil for
the data it can't find.  */)
  (Lisp_Object specified_time, Lisp_Object zone)
{
  struct timespec value;
  struct tm local_tm, gmt_tm;
  Lisp_Object zone_offset, zone_name;

  zone_offset = Qnil;
  value = make_timespec (lisp_seconds_argument (specified_time), 0);
  zone_name = format_time_string ("%Z", sizeof "%Z" - 1, value,
				  zone, &local_tm);

  /* gmtime_r expects a pointer to time_t, but tv_sec of struct
     timespec on some systems (MinGW) is a 64-bit field.  */
  time_t tsec = value.tv_sec;
  if (HAVE_TM_GMTOFF || gmtime_r (&tsec, &gmt_tm))
    {
      long int offset = (HAVE_TM_GMTOFF
			 ? tm_gmtoff (&local_tm)
			 : tm_diff (&local_tm, &gmt_tm));
      zone_offset = make_number (offset);
      if (SCHARS (zone_name) == 0)
	{
	  /* No local time zone name is available; use numeric zone instead.  */
	  long int hour = offset / 3600;
	  int min_sec = offset % 3600;
	  int amin_sec = min_sec < 0 ? - min_sec : min_sec;
	  int min = amin_sec / 60;
	  int sec = amin_sec % 60;
	  int min_prec = min_sec ? 2 : 0;
	  int sec_prec = sec ? 2 : 0;
	  char buf[sizeof "+0000" + INT_STRLEN_BOUND (long int)];
	  zone_name = make_formatted_string (buf, "%c%.2ld%.*d%.*d",
					     (offset < 0 ? '-' : '+'),
					     hour, min_prec, min, sec_prec, sec);
	}
    }

  return list2 (zone_offset, zone_name);
}

DEFUN ("set-time-zone-rule", Fset_time_zone_rule, Sset_time_zone_rule, 1, 1, 0,
       doc: /* Set the Emacs local time zone using TZ, a string specifying a time zone rule.
If TZ is nil or `wall', use system wall clock time; this differs from
the usual Emacs convention where nil means current local time.  If TZ
is t, use Universal Time.  If TZ is a list (as from
`current-time-zone') or an integer (as from `decode-time'), use the
specified time zone without consideration for daylight saving time.

Instead of calling this function, you typically want something else.
To temporarily use a different time zone rule for just one invocation
of `decode-time', `encode-time', or `format-time-string', pass the
function a ZONE argument.  To change local time consistently
throughout Emacs, call (setenv "TZ" TZ): this changes both the
environment of the Emacs process and the variable
`process-environment', whereas `set-time-zone-rule' affects only the
former.  */)
  (Lisp_Object tz)
{
  tzlookup (NILP (tz) ? Qwall : tz, true);
  return Qnil;
}

/* A buffer holding a string of the form "TZ=value", intended
   to be part of the environment.  If TZ is supposed to be unset,
   the buffer string is "tZ=".  */
 static char *tzvalbuf;

/* Get the local time zone rule.  */
char *
emacs_getenv_TZ (void)
{
  return tzvalbuf[0] == 'T' ? tzvalbuf + tzeqlen : 0;
}

/* Set the local time zone rule to TZSTRING, which can be null to
   denote wall clock time.  Do not record the setting in LOCAL_TZ.

   This function is not thread-safe, in theory because putenv is not,
   but mostly because of the static storage it updates.  Other threads
   that invoke localtime etc. may be adversely affected while this
   function is executing.  */

int
emacs_setenv_TZ (const char *tzstring)
{
  static ptrdiff_t tzvalbufsize;
  ptrdiff_t tzstringlen = tzstring ? strlen (tzstring) : 0;
  char *tzval = tzvalbuf;
  bool new_tzvalbuf = tzvalbufsize <= tzeqlen + tzstringlen;

  if (new_tzvalbuf)
    {
      /* Do not attempt to free the old tzvalbuf, since another thread
	 may be using it.  In practice, the first allocation is large
	 enough and memory does not leak.  */
      tzval = xpalloc (NULL, &tzvalbufsize,
		       tzeqlen + tzstringlen - tzvalbufsize + 1, -1, 1);
      tzvalbuf = tzval;
      tzval[1] = 'Z';
      tzval[2] = '=';
    }

  if (tzstring)
    {
      /* Modify TZVAL in place.  Although this is dicey in a
	 multithreaded environment, we know of no portable alternative.
	 Calling putenv or setenv could crash some other thread.  */
      tzval[0] = 'T';
      strcpy (tzval + tzeqlen, tzstring);
    }
  else
    {
      /* Turn 'TZ=whatever' into an empty environment variable 'tZ='.
	 Although this is also dicey, calling unsetenv here can crash Emacs.
	 See Bug#8705.  */
      tzval[0] = 't';
      tzval[tzeqlen] = 0;
    }


#ifndef WINDOWSNT
  /* Modifying *TZVAL merely requires calling tzset (which is the
     caller's responsibility).  However, modifying TZVAL requires
     calling putenv; although this is not thread-safe, in practice this
     runs only on startup when there is only one thread.  */
  bool need_putenv = new_tzvalbuf;
#else
  /* MS-Windows 'putenv' copies the argument string into a block it
     allocates, so modifying *TZVAL will not change the environment.
     However, the other threads run by Emacs on MS-Windows never call
     'xputenv' or 'putenv' or 'unsetenv', so the original cause for the
     dicey in-place modification technique doesn't exist there in the
     first place.  */
  bool need_putenv = true;
#endif
  if (need_putenv)
    xputenv (tzval);

  return 0;
}

/* Insert NARGS Lisp objects in the array ARGS by calling INSERT_FUNC
   (if a type of object is Lisp_Int) or INSERT_FROM_STRING_FUNC (if a
   type of object is Lisp_String).  INHERIT is passed to
   INSERT_FROM_STRING_FUNC as the last argument.  */

void
general_insert_function (void (*insert_func)
			      (const char *, ptrdiff_t),
			 void (*insert_from_string_func)
			      (Lisp_Object, ptrdiff_t, ptrdiff_t,
			       ptrdiff_t, ptrdiff_t, bool),
			 bool inherit, ptrdiff_t nargs, Lisp_Object *args)
{
  ptrdiff_t argnum;
  Lisp_Object val;

  for (argnum = 0; argnum < nargs; argnum++)
    {
      val = args[argnum];
      if (CHARACTERP (val))
	{
	  int c = XFASTINT (val);
	  unsigned char str[MAX_MULTIBYTE_LENGTH];
	  int len;

	  if (!NILP (BVAR (current_buffer, enable_multibyte_characters)))
	    len = CHAR_STRING (c, str);
	  else
	    {
	      str[0] = CHAR_TO_BYTE8 (c);
	      len = 1;
	    }
	  (*insert_func) ((char *) str, len);
	}
      else if (STRINGP (val))
	{
	  (*insert_from_string_func) (val, 0, 0,
				      SCHARS (val),
				      SBYTES (val),
				      inherit);
	}
      else
	wrong_type_argument (Qchar_or_string_p, val);
    }
}

void
insert1 (Lisp_Object arg)
{
  Finsert (1, &arg);
}


DEFUN ("insert", Finsert, Sinsert, 0, MANY, 0,
       doc: /* Insert the arguments, either strings or characters, at point.
Point and after-insertion markers move forward to end up
 after the inserted text.
Any other markers at the point of insertion remain before the text.

If the current buffer is multibyte, unibyte strings are converted
to multibyte for insertion (see `string-make-multibyte').
If the current buffer is unibyte, multibyte strings are converted
to unibyte for insertion (see `string-make-unibyte').

When operating on binary data, it may be necessary to preserve the
original bytes of a unibyte string when inserting it into a multibyte
buffer; to accomplish this, apply `string-as-multibyte' to the string
and insert the result.

usage: (insert &rest ARGS)  */)
  (ptrdiff_t nargs, Lisp_Object *args)
{
  general_insert_function (insert, insert_from_string, 0, nargs, args);
  return Qnil;
}

DEFUN ("insert-and-inherit", Finsert_and_inherit, Sinsert_and_inherit,
   0, MANY, 0,
       doc: /* Insert the arguments at point, inheriting properties from adjoining text.
Point and after-insertion markers move forward to end up
 after the inserted text.
Any other markers at the point of insertion remain before the text.

If the current buffer is multibyte, unibyte strings are converted
to multibyte for insertion (see `unibyte-char-to-multibyte').
If the current buffer is unibyte, multibyte strings are converted
to unibyte for insertion.

usage: (insert-and-inherit &rest ARGS)  */)
  (ptrdiff_t nargs, Lisp_Object *args)
{
  general_insert_function (insert_and_inherit, insert_from_string, 1,
			   nargs, args);
  return Qnil;
}

DEFUN ("insert-before-markers", Finsert_before_markers, Sinsert_before_markers, 0, MANY, 0,
       doc: /* Insert strings or characters at point, relocating markers after the text.
Point and markers move forward to end up after the inserted text.

If the current buffer is multibyte, unibyte strings are converted
to multibyte for insertion (see `unibyte-char-to-multibyte').
If the current buffer is unibyte, multibyte strings are converted
to unibyte for insertion.

If an overlay begins at the insertion point, the inserted text falls
outside the overlay; if a nonempty overlay ends at the insertion
point, the inserted text falls inside that overlay.

usage: (insert-before-markers &rest ARGS)  */)
  (ptrdiff_t nargs, Lisp_Object *args)
{
  general_insert_function (insert_before_markers,
			   insert_from_string_before_markers, 0,
			   nargs, args);
  return Qnil;
}

DEFUN ("insert-before-markers-and-inherit", Finsert_and_inherit_before_markers,
  Sinsert_and_inherit_before_markers, 0, MANY, 0,
       doc: /* Insert text at point, relocating markers and inheriting properties.
Point and markers move forward to end up after the inserted text.

If the current buffer is multibyte, unibyte strings are converted
to multibyte for insertion (see `unibyte-char-to-multibyte').
If the current buffer is unibyte, multibyte strings are converted
to unibyte for insertion.

usage: (insert-before-markers-and-inherit &rest ARGS)  */)
  (ptrdiff_t nargs, Lisp_Object *args)
{
  general_insert_function (insert_before_markers_and_inherit,
			   insert_from_string_before_markers, 1,
			   nargs, args);
  return Qnil;
}

/* Making strings from buffer contents.  */

/* Return a Lisp_String containing the text of the current buffer from
   START to END.  If text properties are in use and the current buffer
   has properties in the range specified, the resulting string will also
   have them, if PROPS is true.

   We don't want to use plain old make_string here, because it calls
   make_uninit_string, which can cause the buffer arena to be
   compacted.  make_string has no way of knowing that the data has
   been moved, and thus copies the wrong data into the string.  This
   doesn't effect most of the other users of make_string, so it should
   be left as is.  But we should use this function when conjuring
   buffer substrings.  */

Lisp_Object
make_buffer_string (ptrdiff_t start, ptrdiff_t end, bool props)
{
  ptrdiff_t start_byte = CHAR_TO_BYTE (start);
  ptrdiff_t end_byte = CHAR_TO_BYTE (end);

  return make_buffer_string_both (start, start_byte, end, end_byte, props);
}

/* Return a Lisp_String containing the text of the current buffer from
   START / START_BYTE to END / END_BYTE.

   If text properties are in use and the current buffer
   has properties in the range specified, the resulting string will also
   have them, if PROPS is true.

   We don't want to use plain old make_string here, because it calls
   make_uninit_string, which can cause the buffer arena to be
   compacted.  make_string has no way of knowing that the data has
   been moved, and thus copies the wrong data into the string.  This
   doesn't effect most of the other users of make_string, so it should
   be left as is.  But we should use this function when conjuring
   buffer substrings.  */

Lisp_Object
make_buffer_string_both (ptrdiff_t start, ptrdiff_t start_byte,
			 ptrdiff_t end, ptrdiff_t end_byte, bool props)
{
  Lisp_Object result, tem, tem1;
  ptrdiff_t beg0, end0, beg1, end1, size;

  if (start_byte < GPT_BYTE && GPT_BYTE < end_byte)
    {
      /* Two regions, before and after the gap.  */
      beg0 = start_byte;
      end0 = GPT_BYTE;
      beg1 = GPT_BYTE + GAP_SIZE - BEG_BYTE;
      end1 = end_byte + GAP_SIZE - BEG_BYTE;
    }
  else
    {
      /* The only region.  */
      beg0 = start_byte;
      end0 = end_byte;
      beg1 = -1;
      end1 = -1;
    }

  if (! NILP (BVAR (current_buffer, enable_multibyte_characters)))
    result = make_uninit_multibyte_string (end - start, end_byte - start_byte);
  else
    result = make_uninit_string (end - start);

  size = end0 - beg0;
  memcpy (SDATA (result), BYTE_POS_ADDR (beg0), size);
  if (beg1 != -1)
    memcpy (SDATA (result) + size, BEG_ADDR + beg1, end1 - beg1);

  /* If desired, update and copy the text properties.  */
  if (props)
    {
      update_buffer_properties (start, end);

      tem = Fnext_property_change (make_number (start), Qnil, make_number (end));
      tem1 = Ftext_properties_at (make_number (start), Qnil);

      if (XINT (tem) != end || !NILP (tem1))
	copy_intervals_to_string (result, current_buffer, start,
				  end - start);
    }

  return result;
}

/* Call Vbuffer_access_fontify_functions for the range START ... END
   in the current buffer, if necessary.  */

void
update_buffer_properties (ptrdiff_t start, ptrdiff_t end)
{
  /* If this buffer has some access functions,
     call them, specifying the range of the buffer being accessed.  */
  if (!NILP (Vbuffer_access_fontify_functions))
    {
      /* But don't call them if we can tell that the work
	 has already been done.  */
      if (!NILP (Vbuffer_access_fontified_property))
	{
	  Lisp_Object tem
	    = Ftext_property_any (make_number (start), make_number (end),
				  Vbuffer_access_fontified_property,
				  Qnil, Qnil);
	  if (NILP (tem))
	    return;
	}

      CALLN (Frun_hook_with_args, Qbuffer_access_fontify_functions,
	     make_number (start), make_number (end));
    }
}

DEFUN ("compare-buffer-substrings", Fcompare_buffer_substrings, Scompare_buffer_substrings,
       6, 6, 0,
       doc: /* Compare two substrings of two buffers; return result as number.
Return -N if first string is less after N-1 chars, +N if first string is
greater after N-1 chars, or 0 if strings match.
The first substring is in BUFFER1 from START1 to END1 and the second
is in BUFFER2 from START2 to END2.
All arguments may be nil.  If BUFFER1 or BUFFER2 is nil, the current
buffer is used.  If START1 or START2 is nil, the value of `point-min'
in the respective buffers is used.  If END1 or END2 is nil, the value
of `point-max' in the respective buffers is used.
The value of `case-fold-search' in the current buffer
determines whether case is significant or ignored.  */)
  (Lisp_Object buffer1, Lisp_Object start1, Lisp_Object end1, Lisp_Object buffer2, Lisp_Object start2, Lisp_Object end2)
{
  register EMACS_INT begp1, endp1, begp2, endp2, temp;
  register struct buffer *bp1, *bp2;
  register Lisp_Object trt
    = (!NILP (BVAR (current_buffer, case_fold_search))
       ? BVAR (current_buffer, case_canon_table) : Qnil);
  ptrdiff_t chars = 0;
  ptrdiff_t i1, i2, i1_byte, i2_byte;

  /* Find the first buffer and its substring.  */

  if (NILP (buffer1))
    bp1 = current_buffer;
  else
    {
      Lisp_Object buf1;
      buf1 = Fget_buffer (buffer1);
      if (NILP (buf1))
	nsberror (buffer1);
      bp1 = XBUFFER (buf1);
      if (!BUFFER_LIVE_P (bp1))
	error ("Selecting deleted buffer");
    }

  if (NILP (start1))
    begp1 = BUF_BEGV (bp1);
  else
    {
      CHECK_NUMBER_COERCE_MARKER (start1);
      begp1 = XINT (start1);
    }
  if (NILP (end1))
    endp1 = BUF_ZV (bp1);
  else
    {
      CHECK_NUMBER_COERCE_MARKER (end1);
      endp1 = XINT (end1);
    }

  if (begp1 > endp1)
    temp = begp1, begp1 = endp1, endp1 = temp;

  if (!(BUF_BEGV (bp1) <= begp1
	&& begp1 <= endp1
        && endp1 <= BUF_ZV (bp1)))
    args_out_of_range (start1, end1);

  /* Likewise for second substring.  */

  if (NILP (buffer2))
    bp2 = current_buffer;
  else
    {
      Lisp_Object buf2;
      buf2 = Fget_buffer (buffer2);
      if (NILP (buf2))
	nsberror (buffer2);
      bp2 = XBUFFER (buf2);
      if (!BUFFER_LIVE_P (bp2))
	error ("Selecting deleted buffer");
    }

  if (NILP (start2))
    begp2 = BUF_BEGV (bp2);
  else
    {
      CHECK_NUMBER_COERCE_MARKER (start2);
      begp2 = XINT (start2);
    }
  if (NILP (end2))
    endp2 = BUF_ZV (bp2);
  else
    {
      CHECK_NUMBER_COERCE_MARKER (end2);
      endp2 = XINT (end2);
    }

  if (begp2 > endp2)
    temp = begp2, begp2 = endp2, endp2 = temp;

  if (!(BUF_BEGV (bp2) <= begp2
	&& begp2 <= endp2
        && endp2 <= BUF_ZV (bp2)))
    args_out_of_range (start2, end2);

  i1 = begp1;
  i2 = begp2;
  i1_byte = buf_charpos_to_bytepos (bp1, i1);
  i2_byte = buf_charpos_to_bytepos (bp2, i2);

  while (i1 < endp1 && i2 < endp2)
    {
      /* When we find a mismatch, we must compare the
	 characters, not just the bytes.  */
      int c1, c2;

      if (! NILP (BVAR (bp1, enable_multibyte_characters)))
	{
	  c1 = BUF_FETCH_MULTIBYTE_CHAR (bp1, i1_byte);
	  BUF_INC_POS (bp1, i1_byte);
	  i1++;
	}
      else
	{
	  c1 = BUF_FETCH_BYTE (bp1, i1);
	  MAKE_CHAR_MULTIBYTE (c1);
	  i1++;
	}

      if (! NILP (BVAR (bp2, enable_multibyte_characters)))
	{
	  c2 = BUF_FETCH_MULTIBYTE_CHAR (bp2, i2_byte);
	  BUF_INC_POS (bp2, i2_byte);
	  i2++;
	}
      else
	{
	  c2 = BUF_FETCH_BYTE (bp2, i2);
	  MAKE_CHAR_MULTIBYTE (c2);
	  i2++;
	}

      if (!NILP (trt))
	{
	  c1 = char_table_translate (trt, c1);
	  c2 = char_table_translate (trt, c2);
	}

      if (c1 != c2)
	return make_number (c1 < c2 ? -1 - chars : chars + 1);

      chars++;
      rarely_quit (chars);
    }

  /* The strings match as far as they go.
     If one is shorter, that one is less.  */
  if (chars < endp1 - begp1)
    return make_number (chars + 1);
  else if (chars < endp2 - begp2)
    return make_number (- chars - 1);

  /* Same length too => they are equal.  */
  return make_number (0);
}


/* Set up necessary definitions for diffseq.h; see comments in
   diffseq.h for explanation.  */

#undef ELEMENT
#undef EQUAL

#define XVECREF_YVECREF_EQUAL(ctx, xoff, yoff)  \
  buffer_chars_equal ((ctx), (xoff), (yoff))

#define OFFSET ptrdiff_t

#define EXTRA_CONTEXT_FIELDS                    \
  /* Buffers to compare.  */                    \
  struct buffer *buffer_a;                      \
  struct buffer *buffer_b;                      \
  /* Bit vectors recording for each character whether it was deleted
     or inserted.  */                           \
  unsigned char *deletions;                     \
  unsigned char *insertions;

#define NOTE_DELETE(ctx, xoff) set_bit ((ctx)->deletions, (xoff))
#define NOTE_INSERT(ctx, yoff) set_bit ((ctx)->insertions, (yoff))

struct context;
static void set_bit (unsigned char *, OFFSET);
static bool bit_is_set (const unsigned char *, OFFSET);
static bool buffer_chars_equal (struct context *, OFFSET, OFFSET);

#include "minmax.h"
#include "diffseq.h"

DEFUN ("replace-buffer-contents", Freplace_buffer_contents,
       Sreplace_buffer_contents, 1, 1, "bSource buffer: ",
       doc: /* Replace accessible portion of current buffer with that of SOURCE.
SOURCE can be a buffer or a string that names a buffer.
Interactively, prompt for SOURCE.
As far as possible the replacement is non-destructive, i.e. existing
buffer contents, markers, properties, and overlays in the current
buffer stay intact.  */)
  (Lisp_Object source)
{
  struct buffer *a = current_buffer;
  Lisp_Object source_buffer = Fget_buffer (source);
  if (NILP (source_buffer))
    nsberror (source);
  struct buffer *b = XBUFFER (source_buffer);
  if (! BUFFER_LIVE_P (b))
    error ("Selecting deleted buffer");
  if (a == b)
    error ("Cannot replace a buffer with itself");

  ptrdiff_t min_a = BEGV;
  ptrdiff_t min_b = BUF_BEGV (b);
  ptrdiff_t size_a = ZV - min_a;
  ptrdiff_t size_b = BUF_ZV (b) - min_b;
  eassume (size_a >= 0);
  eassume (size_b >= 0);
  bool a_empty = size_a == 0;
  bool b_empty = size_b == 0;

  /* Handle trivial cases where at least one accessible portion is
     empty.  */

  if (a_empty && b_empty)
    return Qnil;

  if (a_empty)
    return Finsert_buffer_substring (source, Qnil, Qnil);

  if (b_empty)
    {
      del_range_both (BEGV, BEGV_BYTE, ZV, ZV_BYTE, true);
      return Qnil;
    }

  /* FIXME: It is not documented how to initialize the contents of the
     context structure.  This code cargo-cults from the existing
     caller in src/analyze.c of GNU Diffutils, which appears to
     work.  */

  ptrdiff_t diags = size_a + size_b + 3;
  ptrdiff_t *buffer;
  USE_SAFE_ALLOCA;
  SAFE_NALLOCA (buffer, 2, diags);
  /* Micro-optimization: Casting to size_t generates much better
     code.  */
  ptrdiff_t del_bytes = (size_t) size_a / CHAR_BIT + 1;
  ptrdiff_t ins_bytes = (size_t) size_b / CHAR_BIT + 1;
  struct context ctx = {
    .buffer_a = a,
    .buffer_b = b,
    .deletions = SAFE_ALLOCA (del_bytes),
    .insertions = SAFE_ALLOCA (ins_bytes),
    .fdiag = buffer + size_b + 1,
    .bdiag = buffer + diags + size_b + 1,
    /* FIXME: Find a good number for .too_expensive.  */
    .too_expensive = 1000000,
  };
  memclear (ctx.deletions, del_bytes);
  memclear (ctx.insertions, ins_bytes);
  /* compareseq requires indices to be zero-based.  We add BEGV back
     later.  */
  bool early_abort = compareseq (0, size_a, 0, size_b, false, &ctx);
  /* Since we didn’t define EARLY_ABORT, we should never abort
     early.  */
  eassert (! early_abort);
  SAFE_FREE ();

  Fundo_boundary ();
  ptrdiff_t count = SPECPDL_INDEX ();
  record_unwind_protect (save_excursion_restore, save_excursion_save ());

  ptrdiff_t i = size_a;
  ptrdiff_t j = size_b;
  /* Walk backwards through the lists of changes.  This was also
     cargo-culted from src/analyze.c in GNU Diffutils.  Because we
     walk backwards, we don’t have to keep the positions in sync.  */
  while (i >= 0 || j >= 0)
    {
      /* Check whether there is a change (insertion or deletion)
         before the current position.  */
      if ((i > 0 && bit_is_set (ctx.deletions, i - 1)) ||
          (j > 0 && bit_is_set (ctx.insertions, j - 1)))
	{
          ptrdiff_t end_a = min_a + i;
          ptrdiff_t end_b = min_b + j;
          /* Find the beginning of the current change run.  */
	  while (i > 0 && bit_is_set (ctx.deletions, i - 1))
            --i;
	  while (j > 0 && bit_is_set (ctx.insertions, j - 1))
            --j;
          ptrdiff_t beg_a = min_a + i;
          ptrdiff_t beg_b = min_b + j;
          eassert (beg_a >= BEGV);
          eassert (beg_b >= BUF_BEGV (b));
          eassert (beg_a <= end_a);
          eassert (beg_b <= end_b);
          eassert (end_a <= ZV);
          eassert (end_b <= BUF_ZV (b));
          eassert (beg_a < end_a || beg_b < end_b);
          if (beg_a < end_a)
            del_range (beg_a, end_a);
          if (beg_b < end_b)
            {
              SET_PT (beg_a);
              Finsert_buffer_substring (source, make_natnum (beg_b),
                                        make_natnum (end_b));
            }
	}
      --i;
      --j;
    }

  return unbind_to (count, Qnil);
}

static void
set_bit (unsigned char *a, ptrdiff_t i)
{
  eassert (i >= 0);
  /* Micro-optimization: Casting to size_t generates much better
     code.  */
  size_t j = i;
  a[j / CHAR_BIT] |= (1 << (j % CHAR_BIT));
}

static bool
bit_is_set (const unsigned char *a, ptrdiff_t i)
{
  eassert (i >= 0);
  /* Micro-optimization: Casting to size_t generates much better
     code.  */
  size_t j = i;
  return a[j / CHAR_BIT] & (1 << (j % CHAR_BIT));
}

/* Return true if the characters at position POS_A of buffer
   CTX->buffer_a and at position POS_B of buffer CTX->buffer_b are
   equal.  POS_A and POS_B are zero-based.  Text properties are
   ignored.  */

static bool
buffer_chars_equal (struct context *ctx,
                    ptrdiff_t pos_a, ptrdiff_t pos_b)
{
  eassert (pos_a >= 0);
  pos_a += BUF_BEGV (ctx->buffer_a);
  eassert (pos_a >= BUF_BEGV (ctx->buffer_a));
  eassert (pos_a < BUF_ZV (ctx->buffer_a));

  eassert (pos_b >= 0);
  pos_b += BUF_BEGV (ctx->buffer_b);
  eassert (pos_b >= BUF_BEGV (ctx->buffer_b));
  eassert (pos_b < BUF_ZV (ctx->buffer_b));

  return BUF_FETCH_CHAR_AS_MULTIBYTE (ctx->buffer_a, pos_a)
    == BUF_FETCH_CHAR_AS_MULTIBYTE (ctx->buffer_b, pos_b);
}


static void
subst_char_in_region_unwind (Lisp_Object arg)
{
  bset_undo_list (current_buffer, arg);
}

static void
subst_char_in_region_unwind_1 (Lisp_Object arg)
{
  bset_filename (current_buffer, arg);
}

DEFUN ("subst-char-in-region", Fsubst_char_in_region,
       Ssubst_char_in_region, 4, 5, 0,
       doc: /* From START to END, replace FROMCHAR with TOCHAR each time it occurs.
If optional arg NOUNDO is non-nil, don't record this change for undo
and don't mark the buffer as really changed.
Both characters must have the same length of multi-byte form.  */)
  (Lisp_Object start, Lisp_Object end, Lisp_Object fromchar, Lisp_Object tochar, Lisp_Object noundo)
{
  register ptrdiff_t pos, pos_byte, stop, i, len, end_byte;
  /* Keep track of the first change in the buffer:
     if 0 we haven't found it yet.
     if < 0 we've found it and we've run the before-change-function.
     if > 0 we've actually performed it and the value is its position.  */
  ptrdiff_t changed = 0;
  unsigned char fromstr[MAX_MULTIBYTE_LENGTH], tostr[MAX_MULTIBYTE_LENGTH];
  unsigned char *p;
  ptrdiff_t count = SPECPDL_INDEX ();
#define COMBINING_NO	 0
#define COMBINING_BEFORE 1
#define COMBINING_AFTER  2
#define COMBINING_BOTH (COMBINING_BEFORE | COMBINING_AFTER)
  int maybe_byte_combining = COMBINING_NO;
  ptrdiff_t last_changed = 0;
  bool multibyte_p
    = !NILP (BVAR (current_buffer, enable_multibyte_characters));
  int fromc, toc;

 restart:

  validate_region (&start, &end);
  CHECK_CHARACTER (fromchar);
  CHECK_CHARACTER (tochar);
  fromc = XFASTINT (fromchar);
  toc = XFASTINT (tochar);

  if (multibyte_p)
    {
      len = CHAR_STRING (fromc, fromstr);
      if (CHAR_STRING (toc, tostr) != len)
	error ("Characters in `subst-char-in-region' have different byte-lengths");
      if (!ASCII_CHAR_P (*tostr))
	{
	  /* If *TOSTR is in the range 0x80..0x9F and TOCHAR is not a
	     complete multibyte character, it may be combined with the
	     after bytes.  If it is in the range 0xA0..0xFF, it may be
	     combined with the before and after bytes.  */
	  if (!CHAR_HEAD_P (*tostr))
	    maybe_byte_combining = COMBINING_BOTH;
	  else if (BYTES_BY_CHAR_HEAD (*tostr) > len)
	    maybe_byte_combining = COMBINING_AFTER;
	}
    }
  else
    {
      len = 1;
      fromstr[0] = fromc;
      tostr[0] = toc;
    }

  pos = XINT (start);
  pos_byte = CHAR_TO_BYTE (pos);
  stop = CHAR_TO_BYTE (XINT (end));
  end_byte = stop;

  /* If we don't want undo, turn off putting stuff on the list.
     That's faster than getting rid of things,
     and it prevents even the entry for a first change.
     Also inhibit locking the file.  */
  if (!changed && !NILP (noundo))
    {
      record_unwind_protect (subst_char_in_region_unwind,
			     BVAR (current_buffer, undo_list));
      bset_undo_list (current_buffer, Qt);
      /* Don't do file-locking.  */
      record_unwind_protect (subst_char_in_region_unwind_1,
			     BVAR (current_buffer, filename));
      bset_filename (current_buffer, Qnil);
    }

  if (pos_byte < GPT_BYTE)
    stop = min (stop, GPT_BYTE);
  while (1)
    {
      ptrdiff_t pos_byte_next = pos_byte;

      if (pos_byte >= stop)
	{
	  if (pos_byte >= end_byte) break;
	  stop = end_byte;
	}
      p = BYTE_POS_ADDR (pos_byte);
      if (multibyte_p)
	INC_POS (pos_byte_next);
      else
	++pos_byte_next;
      if (pos_byte_next - pos_byte == len
	  && p[0] == fromstr[0]
	  && (len == 1
	      || (p[1] == fromstr[1]
		  && (len == 2 || (p[2] == fromstr[2]
				 && (len == 3 || p[3] == fromstr[3]))))))
	{
	  if (changed < 0)
	    /* We've already seen this and run the before-change-function;
	       this time we only need to record the actual position. */
	    changed = pos;
	  else if (!changed)
	    {
	      changed = -1;
	      modify_text (pos, XINT (end));

	      if (! NILP (noundo))
		{
		  if (MODIFF - 1 == SAVE_MODIFF)
		    SAVE_MODIFF++;
		  if (MODIFF - 1 == BUF_AUTOSAVE_MODIFF (current_buffer))
		    BUF_AUTOSAVE_MODIFF (current_buffer)++;
		}

	      /* The before-change-function may have moved the gap
		 or even modified the buffer so we should start over. */
	      goto restart;
	    }

	  /* Take care of the case where the new character
	     combines with neighboring bytes.  */
	  if (maybe_byte_combining
	      && (maybe_byte_combining == COMBINING_AFTER
		  ? (pos_byte_next < Z_BYTE
		     && ! CHAR_HEAD_P (FETCH_BYTE (pos_byte_next)))
		  : ((pos_byte_next < Z_BYTE
		      && ! CHAR_HEAD_P (FETCH_BYTE (pos_byte_next)))
		     || (pos_byte > BEG_BYTE
			 && ! ASCII_CHAR_P (FETCH_BYTE (pos_byte - 1))))))
	    {
	      Lisp_Object tem, string;

	      tem = BVAR (current_buffer, undo_list);

	      /* Make a multibyte string containing this single character.  */
	      string = make_multibyte_string ((char *) tostr, 1, len);
	      /* replace_range is less efficient, because it moves the gap,
		 but it handles combining correctly.  */
	      replace_range (pos, pos + 1, string,
			     0, 0, 1, 0);
	      pos_byte_next = CHAR_TO_BYTE (pos);
	      if (pos_byte_next > pos_byte)
		/* Before combining happened.  We should not increment
		   POS.  So, to cancel the later increment of POS,
		   decrease it now.  */
		pos--;
	      else
		INC_POS (pos_byte_next);

	      if (! NILP (noundo))
		bset_undo_list (current_buffer, tem);
	    }
	  else
	    {
	      if (NILP (noundo))
		record_change (pos, 1);
	      for (i = 0; i < len; i++) *p++ = tostr[i];
	    }
	  last_changed =  pos + 1;
	}
      pos_byte = pos_byte_next;
      pos++;
    }

  if (changed > 0)
    {
      signal_after_change (changed,
			   last_changed - changed, last_changed - changed);
      update_compositions (changed, last_changed, CHECK_ALL);
    }

  unbind_to (count, Qnil);
  return Qnil;
}


static Lisp_Object check_translation (ptrdiff_t, ptrdiff_t, ptrdiff_t,
				      Lisp_Object);

/* Helper function for Ftranslate_region_internal.

   Check if a character sequence at POS (POS_BYTE) matches an element
   of VAL.  VAL is a list (([FROM-CHAR ...] . TO) ...).  If a matching
   element is found, return it.  Otherwise return Qnil.  */

static Lisp_Object
check_translation (ptrdiff_t pos, ptrdiff_t pos_byte, ptrdiff_t end,
		   Lisp_Object val)
{
  int initial_buf[16];
  int *buf = initial_buf;
  ptrdiff_t buf_size = ARRAYELTS (initial_buf);
  int *bufalloc = 0;
  ptrdiff_t buf_used = 0;
  Lisp_Object result = Qnil;

  for (; CONSP (val); val = XCDR (val))
    {
      Lisp_Object elt;
      ptrdiff_t len, i;

      elt = XCAR (val);
      if (! CONSP (elt))
	continue;
      elt = XCAR (elt);
      if (! VECTORP (elt))
	continue;
      len = ASIZE (elt);
      if (len <= end - pos)
	{
	  for (i = 0; i < len; i++)
	    {
	      if (buf_used <= i)
		{
		  unsigned char *p = BYTE_POS_ADDR (pos_byte);
		  int len1;

		  if (buf_used == buf_size)
		    {
		      bufalloc = xpalloc (bufalloc, &buf_size, 1, -1,
					  sizeof *bufalloc);
		      if (buf == initial_buf)
			memcpy (bufalloc, buf, sizeof initial_buf);
		      buf = bufalloc;
		    }
		  buf[buf_used++] = STRING_CHAR_AND_LENGTH (p, len1);
		  pos_byte += len1;
		}
	      if (XINT (AREF (elt, i)) != buf[i])
		break;
	    }
	  if (i == len)
	    {
	      result = XCAR (val);
	      break;
	    }
	}
    }

  xfree (bufalloc);
  return result;
}


DEFUN ("translate-region-internal", Ftranslate_region_internal,
       Stranslate_region_internal, 3, 3, 0,
       doc: /* Internal use only.
From START to END, translate characters according to TABLE.
TABLE is a string or a char-table; the Nth character in it is the
mapping for the character with code N.
It returns the number of characters changed.  */)
  (Lisp_Object start, Lisp_Object end, register Lisp_Object table)
{
  register unsigned char *tt;	/* Trans table. */
  register int nc;		/* New character. */
  int cnt;			/* Number of changes made. */
  ptrdiff_t size;		/* Size of translate table. */
  ptrdiff_t pos, pos_byte, end_pos;
  bool multibyte = !NILP (BVAR (current_buffer, enable_multibyte_characters));
  bool string_multibyte UNINIT;

  validate_region (&start, &end);
  if (CHAR_TABLE_P (table))
    {
      if (! EQ (XCHAR_TABLE (table)->purpose, Qtranslation_table))
	error ("Not a translation table");
      size = MAX_CHAR;
      tt = NULL;
    }
  else
    {
      CHECK_STRING (table);

      if (! multibyte && (SCHARS (table) < SBYTES (table)))
	table = string_make_unibyte (table);
      string_multibyte = SCHARS (table) < SBYTES (table);
      size = SBYTES (table);
      tt = SDATA (table);
    }

  pos = XINT (start);
  pos_byte = CHAR_TO_BYTE (pos);
  end_pos = XINT (end);
  modify_text (pos, end_pos);

  cnt = 0;
  for (; pos < end_pos; )
    {
      unsigned char *p = BYTE_POS_ADDR (pos_byte);
      unsigned char *str UNINIT;
      unsigned char buf[MAX_MULTIBYTE_LENGTH];
      int len, str_len;
      int oc;
      Lisp_Object val;

      if (multibyte)
	oc = STRING_CHAR_AND_LENGTH (p, len);
      else
	oc = *p, len = 1;
      if (oc < size)
	{
	  if (tt)
	    {
	      /* Reload as signal_after_change in last iteration may GC.  */
	      tt = SDATA (table);
	      if (string_multibyte)
		{
		  str = tt + string_char_to_byte (table, oc);
		  nc = STRING_CHAR_AND_LENGTH (str, str_len);
		}
	      else
		{
		  nc = tt[oc];
		  if (! ASCII_CHAR_P (nc) && multibyte)
		    {
		      str_len = BYTE8_STRING (nc, buf);
		      str = buf;
		    }
		  else
		    {
		      str_len = 1;
		      str = tt + oc;
		    }
		}
	    }
	  else
	    {
	      nc = oc;
	      val = CHAR_TABLE_REF (table, oc);
	      if (CHARACTERP (val))
		{
		  nc = XFASTINT (val);
		  str_len = CHAR_STRING (nc, buf);
		  str = buf;
		}
	      else if (VECTORP (val) || (CONSP (val)))
		{
		  /* VAL is [TO_CHAR ...] or (([FROM-CHAR ...] .  TO) ...)
		     where TO is TO-CHAR or [TO-CHAR ...].  */
		  nc = -1;
		}
	    }

	  if (nc != oc && nc >= 0)
	    {
	      /* Simple one char to one char translation.  */
	      if (len != str_len)
		{
		  Lisp_Object string;

		  /* This is less efficient, because it moves the gap,
		     but it should handle multibyte characters correctly.  */
		  string = make_multibyte_string ((char *) str, 1, str_len);
		  replace_range (pos, pos + 1, string, 1, 0, 1, 0);
		  len = str_len;
		}
	      else
		{
		  record_change (pos, 1);
		  while (str_len-- > 0)
		    *p++ = *str++;
		  signal_after_change (pos, 1, 1);
		  update_compositions (pos, pos + 1, CHECK_BORDER);
		}
	      ++cnt;
	    }
	  else if (nc < 0)
	    {
	      Lisp_Object string;

	      if (CONSP (val))
		{
		  val = check_translation (pos, pos_byte, end_pos, val);
		  if (NILP (val))
		    {
		      pos_byte += len;
		      pos++;
		      continue;
		    }
		  /* VAL is ([FROM-CHAR ...] . TO).  */
		  len = ASIZE (XCAR (val));
		  val = XCDR (val);
		}
	      else
		len = 1;

	      if (VECTORP (val))
		{
		  string = Fconcat (1, &val);
		}
	      else
		{
		  string = Fmake_string (make_number (1), val, Qnil);
		}
	      replace_range (pos, pos + len, string, 1, 0, 1, 0);
	      pos_byte += SBYTES (string);
	      pos += SCHARS (string);
	      cnt += SCHARS (string);
	      end_pos += SCHARS (string) - len;
	      continue;
	    }
	}
      pos_byte += len;
      pos++;
    }

  return make_number (cnt);
}

DEFUN ("delete-region", Fdelete_region, Sdelete_region, 2, 2, "r",
       doc: /* Delete the text between START and END.
If called interactively, delete the region between point and mark.
This command deletes buffer text without modifying the kill ring.  */)
  (Lisp_Object start, Lisp_Object end)
{
  validate_region (&start, &end);
  del_range (XINT (start), XINT (end));
  return Qnil;
}

DEFUN ("delete-and-extract-region", Fdelete_and_extract_region,
       Sdelete_and_extract_region, 2, 2, 0,
       doc: /* Delete the text between START and END and return it.  */)
  (Lisp_Object start, Lisp_Object end)
{
  validate_region (&start, &end);
  if (XINT (start) == XINT (end))
    return empty_unibyte_string;
  return del_range_1 (XINT (start), XINT (end), 1, 1);
}

DEFUN ("widen", Fwiden, Swiden, 0, 0, "",
       doc: /* Remove restrictions (narrowing) from current buffer.
This allows the buffer's full text to be seen and edited.  */)
  (void)
{
  if (BEG != BEGV || Z != ZV)
    current_buffer->clip_changed = 1;
  BEGV = BEG;
  BEGV_BYTE = BEG_BYTE;
  SET_BUF_ZV_BOTH (current_buffer, Z, Z_BYTE);
  /* Changing the buffer bounds invalidates any recorded current column.  */
  invalidate_current_column ();
  return Qnil;
}

DEFUN ("narrow-to-region", Fnarrow_to_region, Snarrow_to_region, 2, 2, "r",
       doc: /* Restrict editing in this buffer to the current region.
The rest of the text becomes temporarily invisible and untouchable
but is not deleted; if you save the buffer in a file, the invisible
text is included in the file.  \\[widen] makes all visible again.
See also `save-restriction'.

When calling from a program, pass two arguments; positions (integers
or markers) bounding the text that should remain visible.  */)
  (register Lisp_Object start, Lisp_Object end)
{
  CHECK_NUMBER_COERCE_MARKER (start);
  CHECK_NUMBER_COERCE_MARKER (end);

  if (XINT (start) > XINT (end))
    {
      Lisp_Object tem;
      tem = start; start = end; end = tem;
    }

  if (!(BEG <= XINT (start) && XINT (start) <= XINT (end) && XINT (end) <= Z))
    args_out_of_range (start, end);

  if (BEGV != XFASTINT (start) || ZV != XFASTINT (end))
    current_buffer->clip_changed = 1;

  SET_BUF_BEGV (current_buffer, XFASTINT (start));
  SET_BUF_ZV (current_buffer, XFASTINT (end));
  if (PT < XFASTINT (start))
    SET_PT (XFASTINT (start));
  if (PT > XFASTINT (end))
    SET_PT (XFASTINT (end));
  /* Changing the buffer bounds invalidates any recorded current column.  */
  invalidate_current_column ();
  return Qnil;
}

Lisp_Object
save_restriction_save (void)
{
  if (BEGV == BEG && ZV == Z)
    /* The common case that the buffer isn't narrowed.
       We return just the buffer object, which save_restriction_restore
       recognizes as meaning `no restriction'.  */
    return Fcurrent_buffer ();
  else
    /* We have to save a restriction, so return a pair of markers, one
       for the beginning and one for the end.  */
    {
      Lisp_Object beg, end;

      beg = build_marker (current_buffer, BEGV, BEGV_BYTE);
      end = build_marker (current_buffer, ZV, ZV_BYTE);

      /* END must move forward if text is inserted at its exact location.  */
      XMARKER (end)->insertion_type = 1;

      return Fcons (beg, end);
    }
}

void
save_restriction_restore (Lisp_Object data)
{
  struct buffer *cur = NULL;
  struct buffer *buf = (CONSP (data)
			? XMARKER (XCAR (data))->buffer
			: XBUFFER (data));

  if (buf && buf != current_buffer && !NILP (BVAR (buf, pt_marker)))
    { /* If `buf' uses markers to keep track of PT, BEGV, and ZV (as
	 is the case if it is or has an indirect buffer), then make
	 sure it is current before we update BEGV, so
	 set_buffer_internal takes care of managing those markers.  */
      cur = current_buffer;
      set_buffer_internal (buf);
    }

  if (CONSP (data))
    /* A pair of marks bounding a saved restriction.  */
    {
      struct Lisp_Marker *beg = XMARKER (XCAR (data));
      struct Lisp_Marker *end = XMARKER (XCDR (data));
      eassert (buf == end->buffer);

      if (buf /* Verify marker still points to a buffer.  */
	  && (beg->charpos != BUF_BEGV (buf) || end->charpos != BUF_ZV (buf)))
	/* The restriction has changed from the saved one, so restore
	   the saved restriction.  */
	{
	  ptrdiff_t pt = BUF_PT (buf);

	  SET_BUF_BEGV_BOTH (buf, beg->charpos, beg->bytepos);
	  SET_BUF_ZV_BOTH (buf, end->charpos, end->bytepos);

	  if (pt < beg->charpos || pt > end->charpos)
	    /* The point is outside the new visible range, move it inside. */
	    SET_BUF_PT_BOTH (buf,
			     clip_to_bounds (beg->charpos, pt, end->charpos),
			     clip_to_bounds (beg->bytepos, BUF_PT_BYTE (buf),
					     end->bytepos));

	  buf->clip_changed = 1; /* Remember that the narrowing changed. */
	}
      /* These aren't needed anymore, so don't wait for GC.  */
      free_marker (XCAR (data));
      free_marker (XCDR (data));
      free_cons (XCONS (data));
    }
  else
    /* A buffer, which means that there was no old restriction.  */
    {
      if (buf /* Verify marker still points to a buffer.  */
	  && (BUF_BEGV (buf) != BUF_BEG (buf) || BUF_ZV (buf) != BUF_Z (buf)))
	/* The buffer has been narrowed, get rid of the narrowing.  */
	{
	  SET_BUF_BEGV_BOTH (buf, BUF_BEG (buf), BUF_BEG_BYTE (buf));
	  SET_BUF_ZV_BOTH (buf, BUF_Z (buf), BUF_Z_BYTE (buf));

	  buf->clip_changed = 1; /* Remember that the narrowing changed. */
	}
    }

  /* Changing the buffer bounds invalidates any recorded current column.  */
  invalidate_current_column ();

  if (cur)
    set_buffer_internal (cur);
}


/* Convert the prefix of STR from ASCII decimal digits to a number.
   Set *STR_END to the address of the first non-digit.  Return the
   number, or PTRDIFF_MAX on overflow.  Return 0 if there is no number.
   This is like strtol for ptrdiff_t and base 10 and C locale,
   except without negative numbers or errno.  */

static ptrdiff_t
str2num (char *str, char **str_end)
{
  ptrdiff_t n = 0;
  for (; c_isdigit (*str); str++)
    if (INT_MULTIPLY_WRAPV (n, 10, &n) || INT_ADD_WRAPV (n, *str - '0', &n))
      n = PTRDIFF_MAX;
  *str_end = str;
  return n;
}

/* Implement ‘format-message’ if MESSAGE is true, ‘format’ otherwise.  */

Lisp_Object
styled_format (ptrdiff_t nargs, Lisp_Object *args, bool message)
{
  ptrdiff_t n;		/* The number of the next arg to substitute.  */
  char initial_buffer[4000];
  char *buf = initial_buffer;
  ptrdiff_t bufsize = sizeof initial_buffer;
  ptrdiff_t max_bufsize = STRING_BYTES_BOUND + 1;
  char *p;
  ptrdiff_t buf_save_value_index UNINIT;
  char *format, *end;
  ptrdiff_t nchars;
  /* When we make a multibyte string, we must pay attention to the
     byte combining problem, i.e., a byte may be combined with a
     multibyte character of the previous string.  This flag tells if we
     must consider such a situation or not.  */
  bool maybe_combine_byte;
  Lisp_Object val;
  bool arg_intervals = false;
  USE_SAFE_ALLOCA;
  sa_avail -= sizeof initial_buffer;

  /* Information recorded for each format spec.  */
  struct info
  {
    /* The corresponding argument, converted to string if conversion
       was needed.  */
    Lisp_Object argument;

    /* The start and end bytepos in the output string.  */
    ptrdiff_t start, end;

    /* Whether the argument is a string with intervals.  */
    bool_bf intervals : 1;
  } *info;

  CHECK_STRING (args[0]);
  char *format_start = SSDATA (args[0]);
  bool multibyte_format = STRING_MULTIBYTE (args[0]);
  ptrdiff_t formatlen = SBYTES (args[0]);

  /* Upper bound on number of format specs.  Each uses at least 2 chars.  */
  ptrdiff_t nspec_bound = SCHARS (args[0]) >> 1;

  /* Allocate the info and discarded tables.  */
  ptrdiff_t alloca_size;
  if (INT_MULTIPLY_WRAPV (nspec_bound, sizeof *info, &alloca_size)
      || INT_ADD_WRAPV (formatlen, alloca_size, &alloca_size)
      || SIZE_MAX < alloca_size)
    memory_full (SIZE_MAX);
  info = SAFE_ALLOCA (alloca_size);
  /* discarded[I] is 1 if byte I of the format
     string was not copied into the output.
     It is 2 if byte I was not the first byte of its character.  */
  char *discarded = (char *) &info[nspec_bound];
  memset (discarded, 0, formatlen);

  /* Try to determine whether the result should be multibyte.
     This is not always right; sometimes the result needs to be multibyte
     because of an object that we will pass through prin1.
     or because a grave accent or apostrophe is requoted,
     and in that case, we won't know it here.  */

  /* True if the output should be a multibyte string,
     which is true if any of the inputs is one.  */
  bool multibyte = multibyte_format;
  for (ptrdiff_t i = 1; !multibyte && i < nargs; i++)
    if (STRINGP (args[i]) && STRING_MULTIBYTE (args[i]))
      multibyte = true;

  int quoting_style = message ? text_quoting_style () : -1;

  ptrdiff_t ispec;
  ptrdiff_t nspec = 0;

  /* True if a string needs to be allocated to hold the result.  */
  bool new_result = false;

  /* If we start out planning a unibyte result,
     then discover it has to be multibyte, we jump back to retry.  */
 retry:

  p = buf;
  nchars = 0;

  /* N is the argument index, ISPEC is the specification index.  */
  n = 0;
  ispec = 0;

  /* Scan the format and store result in BUF.  */
  format = format_start;
  end = format + formatlen;
  maybe_combine_byte = false;

  while (format != end)
    {
      /* The values of N, ISPEC, and FORMAT when the loop body is
         entered.  */
      ptrdiff_t n0 = n;
      ptrdiff_t ispec0 = ispec;
      char *format0 = format;
      char const *convsrc = format;
      unsigned char format_char = *format++;

      /* Bytes needed to represent the output of this conversion.  */
      ptrdiff_t convbytes = 1;

      if (format_char == '%')
	{
	  /* General format specifications look like

	     '%' [field-number] [flags] [field-width] [precision] format

	     where

             field-number ::= [0-9]+ '$'
	     flags ::= [-+0# ]+
	     field-width ::= [0-9]+
	     precision ::= '.' [0-9]*

	     If present, a field-number specifies the argument number
	     to substitute.  Otherwise, the next argument is taken.

	     If a field-width is specified, it specifies to which width
	     the output should be padded with blanks, if the output
	     string is shorter than field-width.

	     If precision is specified, it specifies the number of
	     digits to print after the '.' for floats, or the max.
	     number of chars to print from a string.  */

	  ptrdiff_t num;
	  char *num_end;
	  if (c_isdigit (*format))
	    {
	      num = str2num (format, &num_end);
	      if (*num_end == '$')
		{
		  n = num - 1;
		  format = num_end + 1;
		}
	    }

	  bool minus_flag = false;
	  bool  plus_flag = false;
	  bool space_flag = false;
	  bool sharp_flag = false;
	  bool  zero_flag = false;

	  for (; ; format++)
	    {
	      switch (*format)
		{
		case '-': minus_flag = true; continue;
		case '+':  plus_flag = true; continue;
		case ' ': space_flag = true; continue;
		case '#': sharp_flag = true; continue;
		case '0':  zero_flag = true; continue;
		}
	      break;
	    }

	  /* Ignore flags when sprintf ignores them.  */
	  space_flag &= ! plus_flag;
	  zero_flag &= ! minus_flag;

	  num = str2num (format, &num_end);
	  if (max_bufsize <= num)
	    string_overflow ();
	  ptrdiff_t field_width = num;

	  bool precision_given = *num_end == '.';
	  ptrdiff_t precision = (precision_given
				 ? str2num (num_end + 1, &num_end)
				 : PTRDIFF_MAX);
	  format = num_end;

	  if (format == end)
	    error ("Format string ends in middle of format specifier");

	  char conversion = *format++;
	  memset (&discarded[format0 - format_start], 1,
		  format - format0 - (conversion == '%'));
	  if (conversion == '%')
	    {
	      new_result = true;
	      goto copy_char;
	    }

	  ++n;
	  if (! (n < nargs))
	    error ("Not enough arguments for format string");

	  struct info *spec = &info[ispec++];
	  if (nspec < ispec)
	    {
	      spec->argument = args[n];
	      spec->intervals = false;
	      nspec = ispec;
	    }
	  Lisp_Object arg = spec->argument;

	  /* For 'S', prin1 the argument, and then treat like 's'.
	     For 's', princ any argument that is not a string or
	     symbol.  But don't do this conversion twice, which might
	     happen after retrying.  */
	  if ((conversion == 'S'
	       || (conversion == 's'
		   && ! STRINGP (arg) && ! SYMBOLP (arg))))
	    {
	      if (EQ (arg, args[n]))
		{
		  Lisp_Object noescape = conversion == 'S' ? Qnil : Qt;
		  spec->argument = arg = Fprin1_to_string (arg, noescape);
		  if (STRING_MULTIBYTE (arg) && ! multibyte)
		    {
		      multibyte = true;
		      goto retry;
		    }
		}
	      conversion = 's';
	    }
	  else if (conversion == 'c')
	    {
	      if (INTEGERP (arg) && ! ASCII_CHAR_P (XINT (arg)))
		{
		  if (!multibyte)
		    {
		      multibyte = true;
		      goto retry;
		    }
		  spec->argument = arg = Fchar_to_string (arg);
		}

	      if (!EQ (arg, args[n]))
		conversion = 's';
	      zero_flag = false;
	    }

	  if (SYMBOLP (arg))
	    {
	      spec->argument = arg = SYMBOL_NAME (arg);
	      if (STRING_MULTIBYTE (arg) && ! multibyte)
		{
		  multibyte = true;
		  goto retry;
		}
	    }

	  bool float_conversion
	    = conversion == 'e' || conversion == 'f' || conversion == 'g';

	  if (conversion == 's')
	    {
	      if (format == end && format - format_start == 2
		  && ! string_intervals (args[0]))
		{
		  val = arg;
		  goto return_val;
		}

	      /* handle case (precision[n] >= 0) */

	      ptrdiff_t prec = -1;
	      if (precision_given)
		prec = precision;

	      /* lisp_string_width ignores a precision of 0, but GNU
		 libc functions print 0 characters when the precision
		 is 0.  Imitate libc behavior here.  Changing
		 lisp_string_width is the right thing, and will be
		 done, but meanwhile we work with it. */

	      ptrdiff_t width, nbytes;
	      ptrdiff_t nchars_string;
	      if (prec == 0)
		width = nchars_string = nbytes = 0;
	      else
		{
		  ptrdiff_t nch, nby;
		  width = lisp_string_width (arg, prec, &nch, &nby);
		  if (prec < 0)
		    {
		      nchars_string = SCHARS (arg);
		      nbytes = SBYTES (arg);
		    }
		  else
		    {
		      nchars_string = nch;
		      nbytes = nby;
		    }
		}

	      convbytes = nbytes;
	      if (convbytes && multibyte && ! STRING_MULTIBYTE (arg))
		convbytes = count_size_as_multibyte (SDATA (arg), nbytes);

	      ptrdiff_t padding
		= width < field_width ? field_width - width : 0;

	      if (max_bufsize - padding <= convbytes)
		string_overflow ();
	      convbytes += padding;
	      if (convbytes <= buf + bufsize - p)
		{
		  if (! minus_flag)
		    {
		      memset (p, ' ', padding);
		      p += padding;
		      nchars += padding;
		    }
		  spec->start = nchars;

		  if (p > buf
		      && multibyte
		      && !ASCII_CHAR_P (*((unsigned char *) p - 1))
		      && STRING_MULTIBYTE (arg)
		      && !CHAR_HEAD_P (SREF (arg, 0)))
		    maybe_combine_byte = true;

		  p += copy_text (SDATA (arg), (unsigned char *) p,
				  nbytes,
				  STRING_MULTIBYTE (arg), multibyte);

		  nchars += nchars_string;

		  if (minus_flag)
		    {
		      memset (p, ' ', padding);
		      p += padding;
		      nchars += padding;
		    }
		  spec->end = nchars;

		  /* If this argument has text properties, record where
		     in the result string it appears.  */
		  if (string_intervals (arg))
		    spec->intervals = arg_intervals = true;

		  new_result = true;
		  continue;
		}
	    }
	  else if (! (conversion == 'c' || conversion == 'd'
		      || float_conversion || conversion == 'i'
		      || conversion == 'o' || conversion == 'x'
		      || conversion == 'X'))
	    error ("Invalid format operation %%%c",
		   STRING_CHAR ((unsigned char *) format - 1));
	  else if (! (INTEGERP (arg) || (FLOATP (arg) && conversion != 'c')))
	    error ("Format specifier doesn't match argument type");
	  else
	    {
	      enum
	      {
		/* Lower bound on the number of bits per
		   base-FLT_RADIX digit.  */
		DIG_BITS_LBOUND = FLT_RADIX < 16 ? 1 : 4,

		/* 1 if integers should be formatted as long doubles,
		   because they may be so large that there is a rounding
		   error when converting them to double, and long doubles
		   are wider than doubles.  */
		INT_AS_LDBL = (DIG_BITS_LBOUND * DBL_MANT_DIG < FIXNUM_BITS - 1
			       && DBL_MANT_DIG < LDBL_MANT_DIG),

		/* Maximum precision for a %f conversion such that the
		   trailing output digit might be nonzero.  Any precision
		   larger than this will not yield useful information.  */
		USEFUL_PRECISION_MAX =
		  ((1 - LDBL_MIN_EXP)
		   * (FLT_RADIX == 2 || FLT_RADIX == 10 ? 1
		      : FLT_RADIX == 16 ? 4
		      : -1)),

		/* Maximum number of bytes generated by any format, if
		   precision is no more than USEFUL_PRECISION_MAX.
		   On all practical hosts, %f is the worst case.  */
		SPRINTF_BUFSIZE =
		  sizeof "-." + (LDBL_MAX_10_EXP + 1) + USEFUL_PRECISION_MAX,

		/* Length of pM (that is, of pMd without the
		   trailing "d").  */
		pMlen = sizeof pMd - 2
	      };
	      verify (USEFUL_PRECISION_MAX > 0);

	      /* Avoid undefined behavior in underlying sprintf.  */
	      if (conversion == 'd' || conversion == 'i')
		sharp_flag = false;

	      /* Create the copy of the conversion specification, with
		 any width and precision removed, with ".*" inserted,
		 with "L" possibly inserted for floating-point formats,
		 and with pM inserted for integer formats.
		 At most two flags F can be specified at once.  */
	      char convspec[sizeof "%FF.*d" + max (INT_AS_LDBL, pMlen)];
	      {
		char *f = convspec;
		*f++ = '%';
		/* MINUS_FLAG and ZERO_FLAG are dealt with later.  */
		*f = '+'; f +=  plus_flag;
		*f = ' '; f += space_flag;
		*f = '#'; f += sharp_flag;
                *f++ = '.';
                *f++ = '*';
		if (float_conversion)
		  {
		    if (INT_AS_LDBL)
		      {
			*f = 'L';
			f += INTEGERP (arg);
		      }
		  }
		else if (conversion != 'c')
		  {
		    memcpy (f, pMd, pMlen);
		    f += pMlen;
		    zero_flag &= ! precision_given;
		  }
		*f++ = conversion;
		*f = '\0';
	      }

	      int prec = -1;
	      if (precision_given)
		prec = min (precision, USEFUL_PRECISION_MAX);

	      /* Use sprintf to format this number into sprintf_buf.  Omit
		 padding and excess precision, though, because sprintf limits
		 output length to INT_MAX.

		 There are four types of conversion: double, unsigned
		 char (passed as int), wide signed int, and wide
		 unsigned int.  Treat them separately because the
		 sprintf ABI is sensitive to which type is passed.  Be
		 careful about integer overflow, NaNs, infinities, and
		 conversions; for example, the min and max macros are
		 not suitable here.  */
	      char sprintf_buf[SPRINTF_BUFSIZE];
	      ptrdiff_t sprintf_bytes;
	      if (float_conversion)
		{
		  if (INT_AS_LDBL && INTEGERP (arg))
		    {
		      /* Although long double may have a rounding error if
			 DIG_BITS_LBOUND * LDBL_MANT_DIG < FIXNUM_BITS - 1,
			 it is more accurate than plain 'double'.  */
		      long double x = XINT (arg);
		      sprintf_bytes = sprintf (sprintf_buf, convspec, prec, x);
		    }
		  else
		    sprintf_bytes = sprintf (sprintf_buf, convspec, prec,
					     XFLOATINT (arg));
		}
	      else if (conversion == 'c')
		{
		  /* Don't use sprintf here, as it might mishandle prec.  */
		  sprintf_buf[0] = XINT (arg);
		  sprintf_bytes = prec != 0;
		}
	      else if (conversion == 'd' || conversion == 'i')
		{
		  /* For float, maybe we should use "%1.0f"
		     instead so it also works for values outside
		     the integer range.  */
		  printmax_t x;
		  if (INTEGERP (arg))
		    x = XINT (arg);
		  else
		    {
		      double d = XFLOAT_DATA (arg);
		      if (d < 0)
			{
			  x = TYPE_MINIMUM (printmax_t);
			  if (x < d)
			    x = d;
			}
		      else
			{
			  x = TYPE_MAXIMUM (printmax_t);
			  if (d < x)
			    x = d;
			}
		    }
		  sprintf_bytes = sprintf (sprintf_buf, convspec, prec, x);
		}
	      else
		{
		  /* Don't sign-extend for octal or hex printing.  */
		  uprintmax_t x;
		  if (INTEGERP (arg))
		    x = XUINT (arg);
		  else
		    {
		      double d = XFLOAT_DATA (arg);
		      if (d < 0)
			x = 0;
		      else
			{
			  x = TYPE_MAXIMUM (uprintmax_t);
			  if (d < x)
			    x = d;
			}
		    }
		  sprintf_bytes = sprintf (sprintf_buf, convspec, prec, x);
		}

	      /* Now the length of the formatted item is known, except it omits
		 padding and excess precision.  Deal with excess precision
		 first.  This happens only when the format specifies
		 ridiculously large precision.  */
	      ptrdiff_t excess_precision
		= precision_given ? precision - prec : 0;
	      ptrdiff_t leading_zeros = 0, trailing_zeros = 0;
	      if (excess_precision)
		{
		  if (float_conversion)
		    {
		      if ((conversion == 'g' && ! sharp_flag)
			  || ! ('0' <= sprintf_buf[sprintf_bytes - 1]
				&& sprintf_buf[sprintf_bytes - 1] <= '9'))
			excess_precision = 0;
		      else
			{
			  if (conversion == 'g')
			    {
			      char *dot = strchr (sprintf_buf, '.');
			      if (!dot)
				excess_precision = 0;
			    }
			}
		      trailing_zeros = excess_precision;
		    }
		  else
		    leading_zeros = excess_precision;
		}

	      /* Compute the total bytes needed for this item, including
		 excess precision and padding.  */
	      ptrdiff_t numwidth;
	      if (INT_ADD_WRAPV (sprintf_bytes, excess_precision, &numwidth))
		numwidth = PTRDIFF_MAX;
	      ptrdiff_t padding
		= numwidth < field_width ? field_width - numwidth : 0;
	      if (max_bufsize - sprintf_bytes <= excess_precision
		  || max_bufsize - padding <= numwidth)
		string_overflow ();
	      convbytes = numwidth + padding;

	      if (convbytes <= buf + bufsize - p)
		{
		  /* Copy the formatted item from sprintf_buf into buf,
		     inserting padding and excess-precision zeros.  */

                  char *src = sprintf_buf;
		  char src0 = src[0];
		  int exponent_bytes = 0;
		  bool signedp = src0 == '-' || src0 == '+' || src0 == ' ';
		  unsigned char after_sign = src[signedp];
		  if (zero_flag && 0 <= char_hexdigit (after_sign))
		    {
		      leading_zeros += padding;
		      padding = 0;
		    }

		  if (excess_precision
		      && (conversion == 'e' || conversion == 'g'))
		    {
		      char *e = strchr (src, 'e');
		      if (e)
			exponent_bytes = src + sprintf_bytes - e;
		    }

		  spec->start = nchars;
		  if (! minus_flag)
		    {
		      memset (p, ' ', padding);
		      p += padding;
		      nchars += padding;
		    }

		  *p = src0;
		  src += signedp;
		  p += signedp;
		  memset (p, '0', leading_zeros);
		  p += leading_zeros;
		  int significand_bytes
		    = sprintf_bytes - signedp - exponent_bytes;
		  memcpy (p, src, significand_bytes);
                  p += significand_bytes;
		  src += significand_bytes;
		  memset (p, '0', trailing_zeros);
		  p += trailing_zeros;
		  memcpy (p, src, exponent_bytes);
		  p += exponent_bytes;

		  nchars += leading_zeros + sprintf_bytes + trailing_zeros;

		  if (minus_flag)
		    {
		      memset (p, ' ', padding);
		      p += padding;
		      nchars += padding;
		    }
		  spec->end = nchars;

		  new_result = true;
		  continue;
		}
	    }
	}
      else
	{
	  unsigned char str[MAX_MULTIBYTE_LENGTH];

	  if ((format_char == '`' || format_char == '\'')
	      && quoting_style == CURVE_QUOTING_STYLE)
	    {
	      if (! multibyte)
		{
		  multibyte = true;
		  goto retry;
		}
	      convsrc = format_char == '`' ? uLSQM : uRSQM;
	      convbytes = 3;
	      new_result = true;
	    }
	  else if (format_char == '`' && quoting_style == STRAIGHT_QUOTING_STYLE)
	    {
	      convsrc = "'";
	      new_result = true;
	    }
	  else
	    {
	      /* Copy a single character from format to buf.  */
	      if (multibyte_format)
		{
		  /* Copy a whole multibyte character.  */
		  if (p > buf
		      && !ASCII_CHAR_P (*((unsigned char *) p - 1))
		      && !CHAR_HEAD_P (format_char))
		    maybe_combine_byte = true;

		  while (! CHAR_HEAD_P (*format))
		    format++;

		  convbytes = format - format0;
		  memset (&discarded[format0 + 1 - format_start], 2,
			  convbytes - 1);
		}
	      else if (multibyte && !ASCII_CHAR_P (format_char))
		{
		  int c = BYTE8_TO_CHAR (format_char);
		  convbytes = CHAR_STRING (c, str);
		  convsrc = (char *) str;
		  new_result = true;
		}
	    }

	copy_char:
	  if (convbytes <= buf + bufsize - p)
	    {
	      memcpy (p, convsrc, convbytes);
	      p += convbytes;
	      nchars++;
	      continue;
	    }
	}

      /* There wasn't enough room to store this conversion or single
	 character.  CONVBYTES says how much room is needed.  Allocate
	 enough room (and then some) and do it again.  */

      ptrdiff_t used = p - buf;
      if (max_bufsize - used < convbytes)
	string_overflow ();
      bufsize = used + convbytes;
      bufsize = bufsize < max_bufsize / 2 ? bufsize * 2 : max_bufsize;

      if (buf == initial_buffer)
	{
	  buf = xmalloc (bufsize);
	  sa_must_free = true;
	  buf_save_value_index = SPECPDL_INDEX ();
	  record_unwind_protect_ptr (xfree, buf);
	  memcpy (buf, initial_buffer, used);
	}
      else
	{
	  buf = xrealloc (buf, bufsize);
	  set_unwind_protect_ptr (buf_save_value_index, xfree, buf);
	}

      p = buf + used;
      format = format0;
      n = n0;
      ispec = ispec0;
    }

  if (bufsize < p - buf)
    emacs_abort ();

  if (! new_result)
    {
      val = args[0];
      goto return_val;
    }

  if (maybe_combine_byte)
    nchars = multibyte_chars_in_text ((unsigned char *) buf, p - buf);
  val = make_specified_string (buf, nchars, p - buf, multibyte);

  /* If the format string has text properties, or any of the string
     arguments has text properties, set up text properties of the
     result string.  */

  if (string_intervals (args[0]) || arg_intervals)
    {
      /* Add text properties from the format string.  */
      Lisp_Object len = make_number (SCHARS (args[0]));
      Lisp_Object props = text_property_list (args[0], make_number (0),
					      len, Qnil);
      if (CONSP (props))
	{
	  ptrdiff_t bytepos = 0, position = 0, translated = 0;
	  ptrdiff_t fieldn = 0;

	  /* Adjust the bounds of each text property
	     to the proper start and end in the output string.  */

	  /* Put the positions in PROPS in increasing order, so that
	     we can do (effectively) one scan through the position
	     space of the format string.  */
	  props = Fnreverse (props);

	  /* BYTEPOS is the byte position in the format string,
	     POSITION is the untranslated char position in it,
	     TRANSLATED is the translated char position in BUF,
	     and ARGN is the number of the next arg we will come to.  */
	  for (Lisp_Object list = props; CONSP (list); list = XCDR (list))
	    {
	      Lisp_Object item = XCAR (list);

	      /* First adjust the property start position.  */
	      ptrdiff_t pos = XINT (XCAR (item));

	      /* Advance BYTEPOS, POSITION, TRANSLATED and ARGN
		 up to this position.  */
	      for (; position < pos; bytepos++)
		{
		  if (! discarded[bytepos])
		    position++, translated++;
		  else if (discarded[bytepos] == 1)
		    {
		      position++;
		      if (fieldn < nspec && translated == info[fieldn].start)
			{
			  translated += info[fieldn].end - info[fieldn].start;
			  fieldn++;
			}
		    }
		}

	      XSETCAR (item, make_number (translated));

	      /* Likewise adjust the property end position.  */
	      pos = XINT (XCAR (XCDR (item)));

	      for (; position < pos; bytepos++)
		{
		  if (! discarded[bytepos])
		    position++, translated++;
		  else if (discarded[bytepos] == 1)
		    {
		      position++;
		      if (fieldn < nspec && translated == info[fieldn].start)
			{
			  translated += info[fieldn].end - info[fieldn].start;
			  fieldn++;
			}
		    }
		}

	      XSETCAR (XCDR (item), make_number (translated));
	    }

	  add_text_properties_from_list (val, props, make_number (0));
	}

      /* Add text properties from arguments.  */
      if (arg_intervals)
	for (ptrdiff_t i = 0; i < nspec; i++)
	  if (info[i].intervals)
	    {
	      len = make_number (SCHARS (info[i].argument));
	      Lisp_Object new_len = make_number (info[i].end - info[i].start);
	      props = text_property_list (info[i].argument,
                                          make_number (0), len, Qnil);
	      props = extend_property_ranges (props, len, new_len);
	      /* If successive arguments have properties, be sure that
		 the value of `composition' property be the copy.  */
	      if (1 < i && info[i - 1].end)
		make_composition_value_copy (props);
	      add_text_properties_from_list (val, props,
					     make_number (info[i].start));
	    }
    }

 return_val:
  /* If we allocated BUF or INFO with malloc, free it too.  */
  SAFE_FREE ();

  return val;
}

/* Transpose the markers in two regions of the current buffer, and
   adjust the ones between them if necessary (i.e.: if the regions
   differ in size).

   START1, END1 are the character positions of the first region.
   START1_BYTE, END1_BYTE are the byte positions.
   START2, END2 are the character positions of the second region.
   START2_BYTE, END2_BYTE are the byte positions.

   Traverses the entire marker list of the buffer to do so, adding an
   appropriate amount to some, subtracting from some, and leaving the
   rest untouched.  Most of this is copied from adjust_markers in insdel.c.

   It's the caller's job to ensure that START1 <= END1 <= START2 <= END2.  */

static void
transpose_markers (ptrdiff_t start1, ptrdiff_t end1,
		   ptrdiff_t start2, ptrdiff_t end2,
		   ptrdiff_t start1_byte, ptrdiff_t end1_byte,
		   ptrdiff_t start2_byte, ptrdiff_t end2_byte)
{
  register ptrdiff_t amt1, amt1_byte, amt2, amt2_byte, diff, diff_byte, mpos;
  register struct Lisp_Marker *marker;

  /* Update point as if it were a marker.  */
  if (PT < start1)
    ;
  else if (PT < end1)
    TEMP_SET_PT_BOTH (PT + (end2 - end1),
		      PT_BYTE + (end2_byte - end1_byte));
  else if (PT < start2)
    TEMP_SET_PT_BOTH (PT + (end2 - start2) - (end1 - start1),
		      (PT_BYTE + (end2_byte - start2_byte)
		       - (end1_byte - start1_byte)));
  else if (PT < end2)
    TEMP_SET_PT_BOTH (PT - (start2 - start1),
		      PT_BYTE - (start2_byte - start1_byte));

  /* We used to adjust the endpoints here to account for the gap, but that
     isn't good enough.  Even if we assume the caller has tried to move the
     gap out of our way, it might still be at start1 exactly, for example;
     and that places it `inside' the interval, for our purposes.  The amount
     of adjustment is nontrivial if there's a `denormalized' marker whose
     position is between GPT and GPT + GAP_SIZE, so it's simpler to leave
     the dirty work to Fmarker_position, below.  */

  /* The difference between the region's lengths */
  diff = (end2 - start2) - (end1 - start1);
  diff_byte = (end2_byte - start2_byte) - (end1_byte - start1_byte);

  /* For shifting each marker in a region by the length of the other
     region plus the distance between the regions.  */
  amt1 = (end2 - start2) + (start2 - end1);
  amt2 = (end1 - start1) + (start2 - end1);
  amt1_byte = (end2_byte - start2_byte) + (start2_byte - end1_byte);
  amt2_byte = (end1_byte - start1_byte) + (start2_byte - end1_byte);

  for (marker = BUF_MARKERS (current_buffer); marker; marker = marker->next)
    {
      mpos = marker->bytepos;
      if (mpos >= start1_byte && mpos < end2_byte)
	{
	  if (mpos < end1_byte)
	    mpos += amt1_byte;
	  else if (mpos < start2_byte)
	    mpos += diff_byte;
	  else
	    mpos -= amt2_byte;
	  marker->bytepos = mpos;
	}
      mpos = marker->charpos;
      if (mpos >= start1 && mpos < end2)
	{
	  if (mpos < end1)
	    mpos += amt1;
	  else if (mpos < start2)
	    mpos += diff;
	  else
	    mpos -= amt2;
	}
      marker->charpos = mpos;
    }
}

DEFUN ("transpose-regions", Ftranspose_regions, Stranspose_regions, 4, 5, 0,
       doc: /* Transpose region STARTR1 to ENDR1 with STARTR2 to ENDR2.
The regions should not be overlapping, because the size of the buffer is
never changed in a transposition.

Optional fifth arg LEAVE-MARKERS, if non-nil, means don't update
any markers that happen to be located in the regions.

Transposing beyond buffer boundaries is an error.  */)
  (Lisp_Object startr1, Lisp_Object endr1, Lisp_Object startr2, Lisp_Object endr2, Lisp_Object leave_markers)
{
  register ptrdiff_t start1, end1, start2, end2;
  ptrdiff_t start1_byte, start2_byte, len1_byte, len2_byte, end2_byte;
  ptrdiff_t gap, len1, len_mid, len2;
  unsigned char *start1_addr, *start2_addr, *temp;

  INTERVAL cur_intv, tmp_interval1, tmp_interval_mid, tmp_interval2, tmp_interval3;
  Lisp_Object buf;

  XSETBUFFER (buf, current_buffer);
  cur_intv = buffer_intervals (current_buffer);

  validate_region (&startr1, &endr1);
  validate_region (&startr2, &endr2);

  start1 = XFASTINT (startr1);
  end1 = XFASTINT (endr1);
  start2 = XFASTINT (startr2);
  end2 = XFASTINT (endr2);
  gap = GPT;

  /* Swap the regions if they're reversed.  */
  if (start2 < end1)
    {
      register ptrdiff_t glumph = start1;
      start1 = start2;
      start2 = glumph;
      glumph = end1;
      end1 = end2;
      end2 = glumph;
    }

  len1 = end1 - start1;
  len2 = end2 - start2;

  if (start2 < end1)
    error ("Transposed regions overlap");
  /* Nothing to change for adjacent regions with one being empty */
  else if ((start1 == end1 || start2 == end2) && end1 == start2)
    return Qnil;

  /* The possibilities are:
     1. Adjacent (contiguous) regions, or separate but equal regions
     (no, really equal, in this case!), or
     2. Separate regions of unequal size.

     The worst case is usually No. 2.  It means that (aside from
     potential need for getting the gap out of the way), there also
     needs to be a shifting of the text between the two regions.  So
     if they are spread far apart, we are that much slower... sigh.  */

  /* It must be pointed out that the really studly thing to do would
     be not to move the gap at all, but to leave it in place and work
     around it if necessary.  This would be extremely efficient,
     especially considering that people are likely to do
     transpositions near where they are working interactively, which
     is exactly where the gap would be found.  However, such code
     would be much harder to write and to read.  So, if you are
     reading this comment and are feeling squirrely, by all means have
     a go!  I just didn't feel like doing it, so I will simply move
     the gap the minimum distance to get it out of the way, and then
     deal with an unbroken array.  */

  start1_byte = CHAR_TO_BYTE (start1);
  end2_byte = CHAR_TO_BYTE (end2);

  /* Make sure the gap won't interfere, by moving it out of the text
     we will operate on.  */
  if (start1 < gap && gap < end2)
    {
      if (gap - start1 < end2 - gap)
	move_gap_both (start1, start1_byte);
      else
	move_gap_both (end2, end2_byte);
    }

  start2_byte = CHAR_TO_BYTE (start2);
  len1_byte = CHAR_TO_BYTE (end1) - start1_byte;
  len2_byte = end2_byte - start2_byte;

#ifdef BYTE_COMBINING_DEBUG
  if (end1 == start2)
    {
      if (count_combining_before (BYTE_POS_ADDR (start2_byte),
				  len2_byte, start1, start1_byte)
	  || count_combining_before (BYTE_POS_ADDR (start1_byte),
				     len1_byte, end2, start2_byte + len2_byte)
	  || count_combining_after (BYTE_POS_ADDR (start1_byte),
				    len1_byte, end2, start2_byte + len2_byte))
	emacs_abort ();
    }
  else
    {
      if (count_combining_before (BYTE_POS_ADDR (start2_byte),
				  len2_byte, start1, start1_byte)
	  || count_combining_before (BYTE_POS_ADDR (start1_byte),
				     len1_byte, start2, start2_byte)
	  || count_combining_after (BYTE_POS_ADDR (start2_byte),
				    len2_byte, end1, start1_byte + len1_byte)
	  || count_combining_after (BYTE_POS_ADDR (start1_byte),
				    len1_byte, end2, start2_byte + len2_byte))
	emacs_abort ();
    }
#endif

  /* Hmmm... how about checking to see if the gap is large
     enough to use as the temporary storage?  That would avoid an
     allocation... interesting.  Later, don't fool with it now.  */

  /* Working without memmove, for portability (sigh), so must be
     careful of overlapping subsections of the array...  */

  if (end1 == start2)		/* adjacent regions */
    {
      modify_text (start1, end2);
      record_change (start1, len1 + len2);

      tmp_interval1 = copy_intervals (cur_intv, start1, len1);
      tmp_interval2 = copy_intervals (cur_intv, start2, len2);
      /* Don't use Fset_text_properties: that can cause GC, which can
	 clobber objects stored in the tmp_intervals.  */
      tmp_interval3 = validate_interval_range (buf, &startr1, &endr2, 0);
      if (tmp_interval3)
	set_text_properties_1 (startr1, endr2, Qnil, buf, tmp_interval3);

      USE_SAFE_ALLOCA;

      /* First region smaller than second.  */
      if (len1_byte < len2_byte)
        {
	  temp = SAFE_ALLOCA (len2_byte);

	  /* Don't precompute these addresses.  We have to compute them
	     at the last minute, because the relocating allocator might
	     have moved the buffer around during the xmalloc.  */
	  start1_addr = BYTE_POS_ADDR (start1_byte);
	  start2_addr = BYTE_POS_ADDR (start2_byte);

          memcpy (temp, start2_addr, len2_byte);
          memcpy (start1_addr + len2_byte, start1_addr, len1_byte);
          memcpy (start1_addr, temp, len2_byte);
        }
      else
	/* First region not smaller than second.  */
        {
	  temp = SAFE_ALLOCA (len1_byte);
	  start1_addr = BYTE_POS_ADDR (start1_byte);
	  start2_addr = BYTE_POS_ADDR (start2_byte);
          memcpy (temp, start1_addr, len1_byte);
          memcpy (start1_addr, start2_addr, len2_byte);
          memcpy (start1_addr + len2_byte, temp, len1_byte);
        }

      SAFE_FREE ();
      graft_intervals_into_buffer (tmp_interval1, start1 + len2,
                                   len1, current_buffer, 0);
      graft_intervals_into_buffer (tmp_interval2, start1,
                                   len2, current_buffer, 0);
      update_compositions (start1, start1 + len2, CHECK_BORDER);
      update_compositions (start1 + len2, end2, CHECK_TAIL);
    }
  /* Non-adjacent regions, because end1 != start2, bleagh...  */
  else
    {
      len_mid = start2_byte - (start1_byte + len1_byte);

      if (len1_byte == len2_byte)
	/* Regions are same size, though, how nice.  */
        {
	  USE_SAFE_ALLOCA;

          modify_text (start1, end1);
          modify_text (start2, end2);
          record_change (start1, len1);
          record_change (start2, len2);
          tmp_interval1 = copy_intervals (cur_intv, start1, len1);
          tmp_interval2 = copy_intervals (cur_intv, start2, len2);

	  tmp_interval3 = validate_interval_range (buf, &startr1, &endr1, 0);
	  if (tmp_interval3)
	    set_text_properties_1 (startr1, endr1, Qnil, buf, tmp_interval3);

	  tmp_interval3 = validate_interval_range (buf, &startr2, &endr2, 0);
	  if (tmp_interval3)
	    set_text_properties_1 (startr2, endr2, Qnil, buf, tmp_interval3);

	  temp = SAFE_ALLOCA (len1_byte);
	  start1_addr = BYTE_POS_ADDR (start1_byte);
	  start2_addr = BYTE_POS_ADDR (start2_byte);
          memcpy (temp, start1_addr, len1_byte);
          memcpy (start1_addr, start2_addr, len2_byte);
          memcpy (start2_addr, temp, len1_byte);
	  SAFE_FREE ();

          graft_intervals_into_buffer (tmp_interval1, start2,
                                       len1, current_buffer, 0);
          graft_intervals_into_buffer (tmp_interval2, start1,
                                       len2, current_buffer, 0);
        }

      else if (len1_byte < len2_byte)	/* Second region larger than first */
        /* Non-adjacent & unequal size, area between must also be shifted.  */
        {
	  USE_SAFE_ALLOCA;

          modify_text (start1, end2);
          record_change (start1, (end2 - start1));
          tmp_interval1 = copy_intervals (cur_intv, start1, len1);
          tmp_interval_mid = copy_intervals (cur_intv, end1, len_mid);
          tmp_interval2 = copy_intervals (cur_intv, start2, len2);

	  tmp_interval3 = validate_interval_range (buf, &startr1, &endr2, 0);
	  if (tmp_interval3)
	    set_text_properties_1 (startr1, endr2, Qnil, buf, tmp_interval3);

	  /* holds region 2 */
	  temp = SAFE_ALLOCA (len2_byte);
	  start1_addr = BYTE_POS_ADDR (start1_byte);
	  start2_addr = BYTE_POS_ADDR (start2_byte);
          memcpy (temp, start2_addr, len2_byte);
          memcpy (start1_addr + len_mid + len2_byte, start1_addr, len1_byte);
          memmove (start1_addr + len2_byte, start1_addr + len1_byte, len_mid);
          memcpy (start1_addr, temp, len2_byte);
	  SAFE_FREE ();

          graft_intervals_into_buffer (tmp_interval1, end2 - len1,
                                       len1, current_buffer, 0);
          graft_intervals_into_buffer (tmp_interval_mid, start1 + len2,
                                       len_mid, current_buffer, 0);
          graft_intervals_into_buffer (tmp_interval2, start1,
                                       len2, current_buffer, 0);
        }
      else
	/* Second region smaller than first.  */
        {
	  USE_SAFE_ALLOCA;

          record_change (start1, (end2 - start1));
          modify_text (start1, end2);

          tmp_interval1 = copy_intervals (cur_intv, start1, len1);
          tmp_interval_mid = copy_intervals (cur_intv, end1, len_mid);
          tmp_interval2 = copy_intervals (cur_intv, start2, len2);

	  tmp_interval3 = validate_interval_range (buf, &startr1, &endr2, 0);
	  if (tmp_interval3)
	    set_text_properties_1 (startr1, endr2, Qnil, buf, tmp_interval3);

	  /* holds region 1 */
	  temp = SAFE_ALLOCA (len1_byte);
	  start1_addr = BYTE_POS_ADDR (start1_byte);
	  start2_addr = BYTE_POS_ADDR (start2_byte);
          memcpy (temp, start1_addr, len1_byte);
          memcpy (start1_addr, start2_addr, len2_byte);
          memmove (start1_addr + len2_byte, start1_addr + len1_byte, len_mid);
          memcpy (start1_addr + len2_byte + len_mid, temp, len1_byte);
	  SAFE_FREE ();

          graft_intervals_into_buffer (tmp_interval1, end2 - len1,
                                       len1, current_buffer, 0);
          graft_intervals_into_buffer (tmp_interval_mid, start1 + len2,
                                       len_mid, current_buffer, 0);
          graft_intervals_into_buffer (tmp_interval2, start1,
                                       len2, current_buffer, 0);
        }

      update_compositions (start1, start1 + len2, CHECK_BORDER);
      update_compositions (end2 - len1, end2, CHECK_BORDER);
    }

  /* When doing multiple transpositions, it might be nice
     to optimize this.  Perhaps the markers in any one buffer
     should be organized in some sorted data tree.  */
  if (NILP (leave_markers))
    {
      transpose_markers (start1, end1, start2, end2,
			 start1_byte, start1_byte + len1_byte,
			 start2_byte, start2_byte + len2_byte);
      fix_start_end_in_overlays (start1, end2);
    }
  else
    {
      /* The character positions of the markers remain intact, but we
	 still need to update their byte positions, because the
	 transposed regions might include multibyte sequences which
	 make some original byte positions of the markers invalid.  */
      adjust_markers_bytepos (start1, start1_byte, end2, end2_byte, 0);
    }

  signal_after_change (start1, end2 - start1, end2 - start1);
  return Qnil;
}


void
syms_of_editfns (void)
{
  DEFSYM (Qbuffer_access_fontify_functions, "buffer-access-fontify-functions");
  DEFSYM (Qwall, "wall");

  DEFVAR_LISP ("inhibit-field-text-motion", Vinhibit_field_text_motion,
	       doc: /* Non-nil means text motion commands don't notice fields.  */);
  Vinhibit_field_text_motion = Qnil;

  DEFVAR_LISP ("buffer-access-fontify-functions",
	       Vbuffer_access_fontify_functions,
	       doc: /* List of functions called by `buffer-substring' to fontify if necessary.
Each function is called with two arguments which specify the range
of the buffer being accessed.  */);
  Vbuffer_access_fontify_functions = Qnil;

  {
    Lisp_Object obuf;
    obuf = Fcurrent_buffer ();
    /* Do this here, because init_buffer_once is too early--it won't work.  */
    Fset_buffer (Vprin1_to_string_buffer);
    /* Make sure buffer-access-fontify-functions is nil in this buffer.  */
    Fset (Fmake_local_variable (Qbuffer_access_fontify_functions), Qnil);
    Fset_buffer (obuf);
  }

  DEFVAR_LISP ("buffer-access-fontified-property",
	       Vbuffer_access_fontified_property,
	       doc: /* Property which (if non-nil) indicates text has been fontified.
`buffer-substring' need not call the `buffer-access-fontify-functions'
functions if all the text being accessed has this property.  */);
  Vbuffer_access_fontified_property = Qnil;

  DEFVAR_LISP ("system-name", Vsystem_name,
	       doc: /* The host name of the machine Emacs is running on.  */);
  Vsystem_name = cached_system_name = Qnil;

  DEFVAR_LISP ("user-full-name", Vuser_full_name,
	       doc: /* The full name of the user logged in.  */);

  DEFVAR_LISP ("user-login-name", Vuser_login_name,
	       doc: /* The user's name, taken from environment variables if possible.  */);
  Vuser_login_name = Qnil;

  DEFVAR_LISP ("user-real-login-name", Vuser_real_login_name,
	       doc: /* The user's name, based upon the real uid only.  */);

  DEFVAR_LISP ("operating-system-release", Voperating_system_release,
	       doc: /* The release of the operating system Emacs is running on.  */);

  defsubr (&Sget_pos_property);

  /* Symbol for the text property used to mark fields.  */
  DEFSYM (Qfield, "field");

  /* A special value for Qfield properties.  */
  DEFSYM (Qboundary, "boundary");

  defsubr (&Sinsert);
  defsubr (&Sinsert_before_markers);
  defsubr (&Sinsert_and_inherit);
  defsubr (&Sinsert_and_inherit_before_markers);

  defsubr (&Suser_login_name);
  defsubr (&Suser_real_login_name);
  defsubr (&Suser_full_name);
  defsubr (&Stime_add);
  defsubr (&Stime_subtract);
  defsubr (&Stime_less_p);
  defsubr (&Sget_internal_run_time);
  defsubr (&Sformat_time_string);
  defsubr (&Sdecode_time);
  defsubr (&Sencode_time);
  defsubr (&Scurrent_time_string);
  defsubr (&Scurrent_time_zone);
  defsubr (&Sset_time_zone_rule);
  defsubr (&Ssystem_name);

  defsubr (&Scompare_buffer_substrings);
  defsubr (&Sreplace_buffer_contents);
  defsubr (&Ssubst_char_in_region);
  defsubr (&Stranslate_region_internal);
  defsubr (&Sdelete_region);
  defsubr (&Sdelete_and_extract_region);
  defsubr (&Swiden);
  defsubr (&Snarrow_to_region);
  defsubr (&Stranspose_regions);
}<|MERGE_RESOLUTION|>--- conflicted
+++ resolved
@@ -461,46 +461,6 @@
 
  
-<<<<<<< HEAD
-DEFUN ("delete-field", Fdelete_field, Sdelete_field, 0, 1, 0,
-       doc: /* Delete the field surrounding POS.
-A field is a region of text with the same `field' property.
-If POS is nil, the value of point is used for POS.  */)
-  (Lisp_Object pos)
-{
-  ptrdiff_t beg, end;
-  find_field (pos, Qnil, Qnil, &beg, Qnil, &end);
-  if (beg != end)
-    del_range (beg, end);
-  return Qnil;
-}
-
-DEFUN ("field-string", Ffield_string, Sfield_string, 0, 1, 0,
-       doc: /* Return the contents of the field surrounding POS as a string.
-A field is a region of text with the same `field' property.
-If POS is nil, the value of point is used for POS.  */)
-  (Lisp_Object pos)
-{
-  ptrdiff_t beg, end;
-  find_field (pos, Qnil, Qnil, &beg, Qnil, &end);
-  return make_buffer_string (beg, end, 1);
-}
-
-DEFUN ("field-string-no-properties", Ffield_string_no_properties, Sfield_string_no_properties, 0, 1, 0,
-       doc: /* Return the contents of the field around POS, without text properties.
-A field is a region of text with the same `field' property.
-If POS is nil, the value of point is used for POS.  */)
-  (Lisp_Object pos)
-{
-  ptrdiff_t beg, end;
-  find_field (pos, Qnil, Qnil, &beg, Qnil, &end);
-  return make_buffer_string (beg, end, 0);
-}
-
-=======
--
->>>>>>> 165e8190
 /* Restore saved buffer before leaving `save-excursion' special form.  */
 
 void
