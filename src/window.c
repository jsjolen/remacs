--- conflicted
+++ resolved
@@ -37,13 +37,10 @@
 #ifdef HAVE_WINDOW_SYSTEM
 #include TERM_HEADER
 #endif /* HAVE_WINDOW_SYSTEM */
-<<<<<<< HEAD
-=======
 #ifdef MSDOS
 #include "msdos.h"
 #endif
 #include "pdumper.h"
->>>>>>> 3bce7ec3
 
 static ptrdiff_t count_windows (struct window *);
 static ptrdiff_t get_leaf_windows (struct window *, struct window **,
@@ -60,26 +57,15 @@
 static void window_resize_apply (struct window *, bool);
 static void select_window_1 (Lisp_Object, bool);
 
-<<<<<<< HEAD
-=======
 static struct window *set_window_fringes (struct window *, Lisp_Object,
 					  Lisp_Object, Lisp_Object,
 					  Lisp_Object);
->>>>>>> 3bce7ec3
 static struct window *set_window_margins (struct window *, Lisp_Object,
 					  Lisp_Object);
 static struct window *set_window_scroll_bars (struct window *, Lisp_Object,
 					      Lisp_Object, Lisp_Object,
-<<<<<<< HEAD
-					      Lisp_Object);
-
-void wset_window_parameters (struct window *, Lisp_Object);
-void wset_update_mode_line (struct window *);
-Lisp_Object set_window_hscroll (struct window *, EMACS_INT);
-=======
 					      Lisp_Object, Lisp_Object);
 static void apply_window_adjustment (struct window *);
->>>>>>> 3bce7ec3
 
 /* This is the window in which the terminal's cursor should
    be left when nothing is being done with it.  This must
@@ -226,15 +212,10 @@
 struct glyph_matrix*
 wget_current_matrix(const struct window *w)
 {
-<<<<<<< HEAD
-  return w->current_matrix;
-}
-=======
   /* If this window is the selected window on its frame, set the
      global variable update_mode_lines, so that gui_consider_frame_title
      will consider this frame's title for redisplay.  */
   Lisp_Object fselected_window = XFRAME (WINDOW_FRAME (w))->selected_window;
->>>>>>> 3bce7ec3
 
 int
 wget_mode_line_height(const struct window *w)
@@ -350,8 +331,6 @@
   adjust_window_count (w, 1);
 }
 
-<<<<<<< HEAD
-=======
 static void
 wset_old_buffer (struct window *w, Lisp_Object val)
 {
@@ -546,7 +525,6 @@
   return old_selected_window;
 }
 
->>>>>>> 3bce7ec3
 EMACS_INT window_select_count;
 
 /* If select_window is called with inhibit_point_swap true it will
@@ -646,8 +624,6 @@
 
  
-<<<<<<< HEAD
-=======
 DEFUN ("window-buffer", Fwindow_buffer, Swindow_buffer, 0, 1, 0,
        doc: /* Return the buffer displayed in window WINDOW.
 If WINDOW is omitted or nil, it defaults to the selected window.
@@ -703,7 +679,6 @@
   return WINDOW_VERTICAL_COMBINATION_P (w) ? w->contents : Qnil;
 }
 
->>>>>>> 3bce7ec3
 DEFUN ("window-left-child", Fwindow_left_child, Swindow_left_child, 0, 1, 0,
        doc: /* Return the leftmost child window of window WINDOW.
 WINDOW must be a valid window and defaults to the selected one.
@@ -716,8 +691,6 @@
   return WINDOW_HORIZONTAL_COMBINATION_P (w) ? w->contents : Qnil;
 }
 
-<<<<<<< HEAD
-=======
 DEFUN ("window-next-sibling", Fwindow_next_sibling, Swindow_next_sibling, 0, 1, 0,
        doc: /* Return the next sibling window of window WINDOW.
 WINDOW must be a valid window and defaults to the selected one.
@@ -1136,7 +1109,6 @@
 	  (decode_live_window (window)->old_body_pixel_height));
 }
 
->>>>>>> 3bce7ec3
 DEFUN ("window-mode-line-height", Fwindow_mode_line_height,
        Swindow_mode_line_height, 0, 1, 0,
        doc: /* Return the height in pixels of WINDOW's mode-line.
@@ -1182,8 +1154,6 @@
   return make_fixnum (WINDOW_BOTTOM_DIVIDER_WIDTH (decode_live_window (window)));
 }
 
-<<<<<<< HEAD
-=======
 DEFUN ("window-scroll-bar-width", Fwindow_scroll_bar_width,
        Swindow_scroll_bar_width, 0, 1, 0,
        doc: /* Return the width in pixels of WINDOW's vertical scrollbar.
@@ -1273,7 +1243,6 @@
   return value;
 }
 
->>>>>>> 3bce7ec3
 /* Test if the character at column X, row Y is within window W.
    If it is not, return ON_NOTHING;
    if it is on the window's vertical divider, return
@@ -1699,8 +1668,6 @@
 				  0, false, false);
 }
 
-<<<<<<< HEAD
-=======
 DEFUN ("window-point", Fwindow_point, Swindow_point, 0, 1, 0,
        doc: /* Return current value of point in WINDOW.
 WINDOW must be a live window and defaults to the selected one.
@@ -1739,7 +1706,6 @@
   return Fmarker_position (decode_live_window (window)->start);
 }
 
->>>>>>> 3bce7ec3
 /* This is text temporarily removed from the doc string below.
 
 This function returns nil if the position is not currently known.
@@ -1821,8 +1787,6 @@
   return value;
 }
 
-<<<<<<< HEAD
-=======
 DEFUN ("set-window-point", Fset_window_point, Sset_window_point, 2, 2, 0,
        doc: /* Make point value in WINDOW be at position POS in WINDOW's buffer.
 WINDOW must be a live window and defaults to the selected one.
@@ -1886,7 +1850,6 @@
   return pos;
 }
 
->>>>>>> 3bce7ec3
 DEFUN ("pos-visible-in-window-p", Fpos_visible_in_window_p,
        Spos_visible_in_window_p, 0, 3, 0,
        doc: /* Return non-nil if position POS is currently on the frame in WINDOW.
@@ -2003,8 +1966,6 @@
       || b->prevent_redisplay_optimizations_p
       || window_outdated (w))
     return Qnil;
-<<<<<<< HEAD
-=======
 
   if (NILP (line))
     {
@@ -2292,7 +2253,6 @@
   wset_next_buffers (decode_live_window (window), next_buffers);
   return next_buffers;
 }
->>>>>>> 3bce7ec3
 
   if (NILP (line))
     {
@@ -3428,9 +3388,6 @@
     Fselect_frame (frame, Qt);
 }
 
-<<<<<<< HEAD
-void
-=======
 /**
  * run_window_configuration_change_hook:
  *
@@ -3441,7 +3398,6 @@
  * the selected window's buffer current.
  */
 static void
->>>>>>> 3bce7ec3
 run_window_configuration_change_hook (struct frame *f)
 {
   ptrdiff_t count = SPECPDL_INDEX ();
@@ -3491,8 +3447,6 @@
   unbind_to (count, Qnil);
 }
 
-<<<<<<< HEAD
-=======
 DEFUN ("run-window-configuration-change-hook", Frun_window_configuration_change_hook,
        Srun_window_configuration_change_hook, 0, 1, 0,
        doc: /* Run `window-configuration-change-hook' for FRAME.
@@ -3506,7 +3460,6 @@
   return Qnil;
 }
 
->>>>>>> 3bce7ec3
 DEFUN ("run-window-scroll-functions", Frun_window_scroll_functions,
        Srun_window_scroll_functions, 0, 1, 0,
        doc: /* Run `window-scroll-functions' for WINDOW.
@@ -4312,8 +4265,6 @@
   return w->new_pixel;
 }
 
-<<<<<<< HEAD
-=======
 DEFUN ("set-window-new-total", Fset_window_new_total, Sset_window_new_total, 2, 3, 0,
        doc: /* Set new total size of WINDOW to SIZE.
 WINDOW must be a valid window and defaults to the selected one.
@@ -4339,7 +4290,6 @@
 
   return w->new_total;
 }
->>>>>>> 3bce7ec3
 
 DEFUN ("set-window-new-normal", Fset_window_new_normal, Sset_window_new_normal, 1, 2, 0,
        doc: /* Set new normal size of WINDOW to SIZE.
@@ -5318,8 +5268,6 @@
     }
 }
 
-<<<<<<< HEAD
-=======
 
 /**
  * window_wants_mode_line:
@@ -5436,7 +5384,6 @@
   return ht;
 }
 
->>>>>>> 3bce7ec3
  
 /************************************************************************
@@ -6129,8 +6076,6 @@
 		  : Fmarker_position (w->pointm)),
 		 w->contents);
 }
-<<<<<<< HEAD
-=======
 
 
 /* Scroll WINDOW up or down.  If N is nil, scroll upward by a
@@ -6216,7 +6161,6 @@
   scroll_command (selected_window, arg, -1);
   return Qnil;
 }
->>>>>>> 3bce7ec3
  
 DEFUN ("other-window-for-scrolling", Fother_window_for_scrolling, Sother_window_for_scrolling, 0, 0, 0,
@@ -6292,8 +6236,6 @@
 }
  
-<<<<<<< HEAD
-=======
 DEFUN ("scroll-left", Fscroll_left, Sscroll_left, 0, 2, "^P\np",
        doc: /* Scroll selected window display ARG columns left.
 Default for ARG is window width minus 2.
@@ -6357,7 +6299,6 @@
   return Qnil;
 }
 
->>>>>>> 3bce7ec3
 /* Value is the number of lines actually displayed in window W,
    as opposed to its height.  */
 
@@ -6750,8 +6691,6 @@
 
  
-<<<<<<< HEAD
-=======
 /***********************************************************************
 			 Window Configuration
  ***********************************************************************/
@@ -6806,7 +6745,6 @@
   Lisp_Object combination_limit, window_parameters;
 };
 
->>>>>>> 3bce7ec3
 #define SAVED_WINDOW_N(swv,n) \
   ((struct saved_window *) (XVECTOR ((swv)->contents[(n)])))
 
@@ -6989,15 +6927,6 @@
 	  wset_normal_lines (w, p->normal_lines);
 	  w->hscroll = XFIXNAT (p->hscroll);
 	  w->suspend_auto_hscroll = !NILP (p->suspend_auto_hscroll);
-<<<<<<< HEAD
-	  w->min_hscroll = XFASTINT (p->min_hscroll);
-	  w->hscroll_whole = XFASTINT (p->hscroll_whole);
-	  w->display_table = p->display_table;
-	  w->left_margin_cols = XINT (p->left_margin_cols);
-	  w->right_margin_cols = XINT (p->right_margin_cols);
-	  w->left_fringe_width = XINT (p->left_fringe_width);
-	  w->right_fringe_width = XINT (p->right_fringe_width);
-=======
 	  w->min_hscroll = XFIXNAT (p->min_hscroll);
 	  w->hscroll_whole = XFIXNAT (p->hscroll_whole);
 	  wset_display_table (w, p->display_table);
@@ -7005,7 +6934,6 @@
 	  w->right_margin_cols = XFIXNUM (p->right_margin_cols);
 	  w->left_fringe_width = XFIXNUM (p->left_fringe_width);
 	  w->right_fringe_width = XFIXNUM (p->right_fringe_width);
->>>>>>> 3bce7ec3
 	  w->fringes_outside_margins = !NILP (p->fringes_outside_margins);
 	  w->fringes_persistent = !NILP (p->fringes_persistent);
 	  w->scroll_bar_width = XFIXNUM (p->scroll_bar_width);
@@ -7551,8 +7479,6 @@
 }
 
 
-<<<<<<< HEAD
-=======
 DEFUN ("window-margins", Fwindow_margins, Swindow_margins,
        0, 1, 0,
        doc: /* Get width of marginal areas of window WINDOW.
@@ -7571,23 +7497,16 @@
 }
 
 
->>>>>>> 3bce7ec3
  
 /***********************************************************************
 			    Fringes
  ***********************************************************************/
 
-<<<<<<< HEAD
-struct window *
-set_window_fringes (struct window *w, Lisp_Object left_width,
-		    Lisp_Object right_width, Lisp_Object outside_margins)
-=======
 static struct window *
 set_window_fringes (struct window *w,
 		    Lisp_Object left_width, Lisp_Object right_width,
 		    Lisp_Object outside_margins, Lisp_Object persistent)
->>>>>>> 3bce7ec3
 {
   /* Do nothing on a tty.  */
   if (!FRAME_WINDOW_P (WINDOW_XFRAME (w)))
@@ -7646,8 +7565,6 @@
     }
 }
 
-<<<<<<< HEAD
-=======
 DEFUN ("set-window-fringes", Fset_window_fringes, Sset_window_fringes,
        2, 5, 0,
        doc: /* Set fringes of specified WINDOW.
@@ -7699,7 +7616,6 @@
 		w->fringes_persistent ? Qt : Qnil);
 }
 
->>>>>>> 3bce7ec3
 
  
@@ -7977,8 +7893,6 @@
 			    Initialization
  ***********************************************************************/
 
-<<<<<<< HEAD
-=======
 /* Return true if window configurations CONFIGURATION1 and CONFIGURATION2
    describe the same state of affairs.  This is used by Fequal.
 
@@ -8081,7 +7995,6 @@
     return Qt;
   return Qnil;
 }
->>>>>>> 3bce7ec3
  
 
@@ -8161,15 +8074,12 @@
   Fput (Qscroll_up, Qscroll_command, Qt);
   Fput (Qscroll_down, Qscroll_command, Qt);
 
-<<<<<<< HEAD
-=======
   DEFSYM (Qwindow_configuration_change_hook, "window-configuration-change-hook");
   DEFSYM (Qwindow_state_change_hook, "window-state-change-hook");
   DEFSYM (Qwindow_state_change_functions, "window-state-change-functions");
   DEFSYM (Qwindow_size_change_functions, "window-size-change-functions");
   DEFSYM (Qwindow_buffer_change_functions, "window-buffer-change-functions");
   DEFSYM (Qwindow_selection_change_functions, "window-selection-change-functions");
->>>>>>> 3bce7ec3
   DEFSYM (Qwindowp, "windowp");
   DEFSYM (Qwindow_configuration_p, "window-configuration-p");
   DEFSYM (Qwindow_live_p, "window-live-p");
@@ -8244,11 +8154,6 @@
   DEFVAR_LISP ("window-point-insertion-type", Vwindow_point_insertion_type,
 	       doc: /* Type of marker to use for `window-point'.  */);
   Vwindow_point_insertion_type = Qnil;
-<<<<<<< HEAD
-  DEFSYM (Qwindow_point_insertion_type, "window_point_insertion_type");
-
-  rust_syms_of_window();
-=======
   DEFSYM (Qwindow_point_insertion_type, "window-point-insertion-type");
 
   DEFVAR_LISP ("window-buffer-change-functions", Vwindow_buffer_change_functions,
@@ -8265,7 +8170,6 @@
 its buffer since the last redisplay.  In this case the frame is passed
 as argument.  */);
   Vwindow_buffer_change_functions = Qnil;
->>>>>>> 3bce7ec3
 
   DEFVAR_LISP ("window-size-change-functions", Vwindow_size_change_functions,
 	       doc: /* Functions called during redisplay when window sizes have changed.
@@ -8452,11 +8356,6 @@
 displayed after a scrolling operation to be somewhat inaccurate.  */);
   Vfast_but_imprecise_scrolling = false;
 
-<<<<<<< HEAD
-  defsubr (&Spos_visible_in_window_p);
-  defsubr (&Swindow_line_height);
-  defsubr (&Swindow_left_child);
-=======
   defsubr (&Sselected_window);
   defsubr (&Sold_selected_window);
   defsubr (&Sminibuffer_window);
@@ -8498,7 +8397,6 @@
   defsubr (&Swindow_pixel_top);
   defsubr (&Swindow_left_column);
   defsubr (&Swindow_top_line);
->>>>>>> 3bce7ec3
   defsubr (&Sset_window_new_pixel);
   defsubr (&Sset_window_new_normal);
   defsubr (&Swindow_resize_apply);
@@ -8523,11 +8421,8 @@
   defsubr (&Ssplit_window_internal);
   defsubr (&Sother_window_for_scrolling);
   defsubr (&Sscroll_other_window);
-<<<<<<< HEAD
-=======
   defsubr (&Sscroll_other_window_down);
   defsubr (&Sminibuffer_selected_window);
->>>>>>> 3bce7ec3
   defsubr (&Srecenter);
   defsubr (&Swindow_text_width);
   defsubr (&Swindow_text_height);
