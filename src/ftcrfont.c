--- conflicted
+++ resolved
@@ -156,14 +156,16 @@
   unblock_input ();
 
   font_object = font_build_object (VECSIZE (struct font_info),
-<<<<<<< HEAD
 				   AREF (entity, FONT_TYPE_INDEX),
 				   entity, size);
-=======
-				   Qftcr, entity, size);
   ASET (font_object, FONT_FILE_INDEX, filename);
   font = XFONT_OBJECT (font_object);
   font->pixel_size = size;
+#ifdef HAVE_HARFBUZZ
+  if (EQ (AREF (font_object, FONT_TYPE_INDEX), Qftcrhb))
+    font->driver = &ftcrhbfont_driver;
+  else
+#endif	/* HAVE_HARFBUZZ */
   font->driver = &ftcrfont_driver;
   font->encoding_charset = font->repertory_charset = -1;
 
@@ -183,44 +185,12 @@
   ftcrfont_info->metrics = NULL;
   ftcrfont_info->metrics_nrows = 0;
 
->>>>>>> 03feb937
   block_input ();
   cairo_glyph_t stack_glyph;
   int n = 0;
   font->min_width = font->average_width = font->space_width = 0;
   for (char c = 32; c < 127; c++)
     {
-<<<<<<< HEAD
-      struct font *font = XFONT_OBJECT (font_object);
-      struct font_info *ftcrfont_info = (struct font_info *) font;
-      FT_Face ft_face = ftcrfont_info->ft_size->face;
-
-#ifdef HAVE_HARFBUZZ
-      if (EQ (AREF (font_object, FONT_TYPE_INDEX), Qftcrhb))
-	font->driver = &ftcrhbfont_driver;
-      else
-#endif	/* HAVE_HARFBUZZ */
-      font->driver = &ftcrfont_driver;
-      FT_New_Size (ft_face, &ftcrfont_info->ft_size_draw);
-      FT_Activate_Size (ftcrfont_info->ft_size_draw);
-      if (ftcrfont_info->bitmap_strike_index < 0)
-	FT_Set_Pixel_Sizes (ft_face, 0, font->pixel_size);
-      else
-	FT_Select_Size (ft_face, ftcrfont_info->bitmap_strike_index);
-      cairo_font_face_t *font_face =
-	cairo_ft_font_face_create_for_ft_face (ft_face, 0);
-      cairo_matrix_t font_matrix, ctm;
-      cairo_matrix_init_scale (&font_matrix, pixel_size, pixel_size);
-      cairo_matrix_init_identity (&ctm);
-      cairo_font_options_t *options = cairo_font_options_create ();
-      ftcrfont_info->cr_scaled_font =
-	cairo_scaled_font_create (font_face, &font_matrix, &ctm, options);
-      cairo_font_face_destroy (font_face);
-      cairo_font_options_destroy (options);
-      ftcrfont_info->metrics = NULL;
-      ftcrfont_info->metrics_nrows = 0;
-      if (ftcrfont_info->bitmap_strike_index >= 0)
-=======
       cairo_glyph_t *glyphs = &stack_glyph;
       int num_glyphs = 1;
       cairo_status_t status =
@@ -229,7 +199,6 @@
 					  NULL, NULL, NULL);
 
       if (status == CAIRO_STATUS_SUCCESS)
->>>>>>> 03feb937
 	{
 	  if (glyphs != &stack_glyph)
 	    cairo_glyph_free (glyphs);
@@ -285,6 +254,9 @@
   ftcrfont_info->maybe_otf = (ft_face->face_flags & FT_FACE_FLAG_SFNT) != 0;
   ftcrfont_info->otf = NULL;
 #endif	/* HAVE_LIBOTF */
+#ifdef HAVE_HARFBUZZ
+  ftcrfont_info->hb_font = NULL;
+#endif	/* HAVE_HARFBUZZ */
   if (ft_face->units_per_EM)
     ftcrfont_info->bitmap_position_unit = 0;
   else
@@ -316,6 +288,13 @@
     {
       OTF_close (ftcrfont_info->otf);
       ftcrfont_info->otf = NULL;
+    }
+#endif
+#ifdef HAVE_HARFBUZZ
+  if (ftcrfont_info->hb_font)
+    {
+      hb_font_destroy (ftcrfont_info->hb_font);
+      ftcrfont_info->hb_font = NULL;
     }
 #endif
   for (int i = 0; i < ftcrfont_info->metrics_nrows; i++)
@@ -439,11 +418,7 @@
 
 #ifdef HAVE_LIBOTF
 static Lisp_Object
-<<<<<<< HEAD
-ftcrfont_shape (Lisp_Object lgstring, Lisp_Object direction)
-=======
 ftcrfont_otf_capability (struct font *font)
->>>>>>> 03feb937
 {
   struct font_info *ftcrfont_info = (struct font_info *) font;
   cairo_scaled_font_t *scaled_font = ftcrfont_info->cr_scaled_font;
@@ -460,15 +435,11 @@
 
 #if defined HAVE_M17N_FLT && defined HAVE_LIBOTF
 static Lisp_Object
-ftcrfont_shape (Lisp_Object lgstring)
+ftcrfont_shape (Lisp_Object lgstring, Lisp_Object direction)
 {
   struct font *font = CHECK_FONT_GET_OBJECT (LGSTRING_FONT (lgstring));
   struct font_info *ftcrfont_info = (struct font_info *) font;
 
-<<<<<<< HEAD
-  if (ftcrfont_info->bitmap_strike_index < 0)
-    return ftfont_shape (lgstring, direction);
-=======
   if (ftcrfont_info->bitmap_position_unit)
     return make_fixnum (0);
 
@@ -476,13 +447,12 @@
   FT_Face ft_face = cairo_ft_scaled_font_lock_face (scaled_font);
 
   ftcrfont_info->ft_size = ft_face->size;
-  Lisp_Object result = ftfont_shape (lgstring);
+  Lisp_Object result = ftfont_shape (lgstring, direction);
   cairo_ft_scaled_font_unlock_face (scaled_font);
   ftcrfont_info->ft_size = NULL;
 
   return result;
 }
->>>>>>> 03feb937
 #endif
 
 #ifdef HAVE_OTF_GET_VARIATION_GLYPHS
@@ -566,18 +536,25 @@
 ftcrhbfont_begin_hb_font (struct font *font, double *position_unit)
 {
   struct font_info *ftcrfont_info = (struct font_info *) font;
-
-  FT_Activate_Size (ftcrfont_info->ft_size_draw);
+  cairo_scaled_font_t *scaled_font = ftcrfont_info->cr_scaled_font;
+  FT_Face ft_face = cairo_ft_scaled_font_lock_face (scaled_font);
+
+  ftcrfont_info->ft_size = ft_face->size;
   hb_font_t *hb_font = fthbfont_begin_hb_font (font, position_unit);
-  int i = ftcrfont_info->bitmap_strike_index;
-  if (i >= 0)
-    {
-      FT_Face ft_face = ftcrfont_info->ft_size_draw->face;
-      *position_unit = ((double) font->height
-			/ ft_face->available_sizes[i].height) / (1 << 6);
-    }
+  if (ftcrfont_info->bitmap_position_unit)
+    *position_unit = ftcrfont_info->bitmap_position_unit;
 
   return hb_font;
+}
+
+static void
+ftcrhbfont_end_hb_font (struct font *font, hb_font_t *hb_font)
+{
+  struct font_info *ftcrfont_info = (struct font_info *) font;
+  cairo_scaled_font_t *scaled_font = ftcrfont_info->cr_scaled_font;
+
+  cairo_ft_scaled_font_unlock_face (scaled_font);
+  ftcrfont_info->ft_size = NULL;
 }
 
 #endif	/* HAVE_HARFBUZZ */
@@ -639,6 +616,7 @@
   ftcrhbfont_driver.shape = fthbfont_shape;
   ftcrhbfont_driver.combining_capability = fthbfont_combining_capability;
   ftcrhbfont_driver.begin_hb_font = ftcrhbfont_begin_hb_font;
+  ftcrhbfont_driver.end_hb_font = ftcrhbfont_end_hb_font;
   register_font_driver (&ftcrhbfont_driver, NULL);
 #endif	/* HAVE_HARFBUZZ */
 }