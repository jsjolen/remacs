--- conflicted
+++ resolved
@@ -763,11 +763,6 @@
 window_menu_bar_p(struct window *W);
 #define WINDOW_MENU_BAR_P(W) window_menu_bar_p(W)
 
-<<<<<<< HEAD
-bool
-window_tool_bar_p(struct window *W);
-#define WINDOW_TOOL_BAR_P(W) window_tool_bar_p(W)
-=======
 /* True if W is a tab bar window.  */
 #if defined (HAVE_WINDOW_SYSTEM)
 # define WINDOW_TAB_BAR_P(W) \
@@ -785,7 +780,6 @@
 #else
 #define WINDOW_TOOL_BAR_P(W) false
 #endif
->>>>>>> 3bce7ec3
 
 /* Return the frame y-position at which window W starts.  */
 #define WINDOW_TOP_EDGE_Y(W) \
