--- conflicted
+++ resolved
@@ -103,11 +103,7 @@
     // Same as CHECK_TYPE macro,
     // order of arguments changed
     #[inline]
-<<<<<<< HEAD
     pub fn check_type_or_error(self, ok: bool, predicate: CLisp_Object) -> () {
-=======
-    fn check_type_or_error(self, ok: bool, predicate: Lisp_Object) -> () {
->>>>>>> 0b634651
         if !ok {
             unsafe {
                 wrong_type_argument(predicate, self.to_raw());
