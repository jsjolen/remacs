--- conflicted
+++ resolved
@@ -221,26 +221,16 @@
 /// Return value of point, as a marker object.
 #[lisp_fn]
 pub fn point_marker() -> LispObject {
-<<<<<<< HEAD
     let mut cur_buf = ThreadState::current_buffer_unchecked();
-    unsafe { build_marker(cur_buf.as_mut(), cur_buf.pt, cur_buf.pt_byte) }
-=======
-    let mut cur_buf = ThreadState::current_buffer();
     build_marker(cur_buf.as_mut(), cur_buf.pt, cur_buf.pt_byte)
->>>>>>> fc30af78
 }
 
 /// Return a marker to the minimum permissible value of point in this buffer.
 /// This is the beginning, unless narrowing (a buffer restriction) is in effect.
 #[lisp_fn]
 pub fn point_min_marker() -> LispObject {
-<<<<<<< HEAD
     let mut cur_buf = ThreadState::current_buffer_unchecked();
-    unsafe { build_marker(cur_buf.as_mut(), cur_buf.begv, cur_buf.begv_byte) }
-=======
-    let mut cur_buf = ThreadState::current_buffer();
     build_marker(cur_buf.as_mut(), cur_buf.begv, cur_buf.begv_byte)
->>>>>>> fc30af78
 }
 
 /// Return a marker to the maximum permissible value of point in this buffer.
@@ -248,13 +238,8 @@
 /// is in effect, in which case it is less.
 #[lisp_fn]
 pub fn point_max_marker() -> LispObject {
-<<<<<<< HEAD
     let mut cur_buf = ThreadState::current_buffer_unchecked();
-    unsafe { build_marker(cur_buf.as_mut(), cur_buf.zv, cur_buf.zv_byte) }
-=======
-    let mut cur_buf = ThreadState::current_buffer();
     build_marker(cur_buf.as_mut(), cur_buf.zv, cur_buf.zv_byte)
->>>>>>> fc30af78
 }
 
 /// Set PT from MARKER's clipped position.
