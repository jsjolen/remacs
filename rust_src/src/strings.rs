use std::ptr;

use libc;

use lisp::{LispObject, Qnil, SBYTES, SSDATA, STRING_MULTIBYTE, STRINGP, CHECK_STRING};
use lists::NILP;
use remacs_sys::Lisp_Object;

extern "C" {
<<<<<<< HEAD
    fn make_unibyte_string(s: *const libc::c_char, length: libc::ptrdiff_t) -> Lisp_Object;
=======
    fn make_string(s: *const libc::c_char, length: libc::ptrdiff_t) -> LispObject;
>>>>>>> f6309fc2
    fn base64_encode_1(from: *const libc::c_char,
                       to: *mut libc::c_char,
                       length: libc::ptrdiff_t,
                       line_break: bool,
                       multibyte: bool)
                       -> libc::ptrdiff_t;
    fn base64_decode_1(from: *const libc::c_char,
                       to: *mut libc::c_char,
                       length: libc::ptrdiff_t,
                       multibyte: bool,
                       nchars_return: *mut libc::ptrdiff_t)
                       -> libc::ptrdiff_t;
    fn error(m: *const u8, ...);
}

pub static MIME_LINE_LENGTH: isize = 76;

fn stringp(object: LispObject) -> LispObject {
    LispObject::from_bool(object.is_string())
}

defun!("stringp",
       Fstringp(object),
       Sstringp,
       stringp,
       1,
       1,
       ptr::null(),
       "Return t if OBJECT is a string.

(fn OBJECT)");

fn eq(firstObject: LispObject, secondObject: LispObject) -> LispObject {
    LispObject::from_bool(firstObject == secondObject)
}

defun!("eq",
       Feq(firstObject, secondObject),
       Seq,
       eq,
       2,
       2,
       ptr::null(),
       "Return t if the two args are the same Lisp object.

(fn OBJECT OBJECT)");

fn null(object: LispObject) -> LispObject {
    LispObject::from_bool(object == Qnil)
}

defun!("null",
       Fnull(object),
       Snull,
       null,
       1,
       1,
       ptr::null(),
       "Return t if OBJECT is nil, and return nil otherwise.

(fn OBJECT)");


fn base64_encode_string(string: LispObject, noLineBreak: LispObject) -> LispObject {
    CHECK_STRING(string.to_raw());

    // We need to allocate enough room for the encoded text
    // We will need 33 1/3% more space, plus a newline every 76 characters(MIME_LINE_LENGTH)
    // and then round up
    let length = SBYTES(string);
    let mut allength: libc::ptrdiff_t = length + length / 3 + 1;
    allength += allength / MIME_LINE_LENGTH + 1 + 6;

    // This function uses SAFE_ALLOCA in the c layer, however I cannot find an equivalent
    // for rust. Instead, we will use a Vec to store the temporary char buffer.
    let mut buffer: Vec<libc::c_char> = Vec::with_capacity(allength as usize);
    unsafe {
        let encoded = buffer.as_mut_ptr();
        let encodedLength = base64_encode_1(SSDATA(string.to_raw()),
                                            encoded,
                                            length,
                                            NILP(noLineBreak),
                                            STRING_MULTIBYTE(string.to_raw()));

        if encodedLength > allength {
            panic!("base64 encoded length is larger then allocated buffer");
        }

        if encodedLength < 0 {
            error("Multibyte character in data for base64 encoding\0".as_ptr());
        }

<<<<<<< HEAD
        LispObject::from_raw(make_unibyte_string(encoded, encodedLength))
=======
        make_string(encoded, encodedLength)
>>>>>>> f6309fc2
    }
}

defun!("base64-encode-string",
       Fbase64_encode_string(string, noLineBreak),
       Sbase64_encode_string,
       base64_encode_string,
       1,
       2,
       ptr::null(),
       "Base64-encode STRING and return the result.
       Optional second argument NO-LINE-BREAK means do not break long lines
       into shorter lines.

(fn STRING &optional NO-LINE-BREAK)");

fn base64_decode_string(string: LispObject) -> LispObject {
    CHECK_STRING(string.to_raw());

    let length = SBYTES(string);
    let mut buffer: Vec<libc::c_char> = Vec::with_capacity(length as usize);
    let mut decoded_string: LispObject = LispObject::constant_nil();

    unsafe {
        let decoded = buffer.as_mut_ptr();
<<<<<<< HEAD
        let decoded_length = base64_decode_1(SSDATA(string.to_raw()),
                                             decoded,
                                             length,
                                             false,
                                             ptr::null_mut());
=======
        let decoded_length =
            base64_decode_1(SSDATA(string), decoded, length, false, ptr::null_mut());
>>>>>>> f6309fc2

        if decoded_length > length {
            panic!("Decoded length is above length");
        } else if decoded_length >= 0 {
<<<<<<< HEAD
            decoded_string = LispObject::from_raw(make_unibyte_string(decoded, decoded_length));
=======
            decoded_string = make_string(decoded, decoded_length);
>>>>>>> f6309fc2
        }

        if !STRINGP(decoded_string) {
            error("Invalid base64 data\0".as_ptr());
        }

        decoded_string
    }
}

defun!("base64-decode-string",
       Fbase64_decode_string(string),
       Sbase64_decode_string,
       base64_decode_string,
       1,
       1,
       ptr::null(),
       "Base64-decode STRING and return the result.

(fn STRING)");<|MERGE_RESOLUTION|>--- conflicted
+++ resolved
@@ -7,11 +7,8 @@
 use remacs_sys::Lisp_Object;
 
 extern "C" {
-<<<<<<< HEAD
     fn make_unibyte_string(s: *const libc::c_char, length: libc::ptrdiff_t) -> Lisp_Object;
-=======
-    fn make_string(s: *const libc::c_char, length: libc::ptrdiff_t) -> LispObject;
->>>>>>> f6309fc2
+    fn make_string(s: *const libc::c_char, length: libc::ptrdiff_t) -> Lisp_Object;
     fn base64_encode_1(from: *const libc::c_char,
                        to: *mut libc::c_char,
                        length: libc::ptrdiff_t,
@@ -104,11 +101,7 @@
             error("Multibyte character in data for base64 encoding\0".as_ptr());
         }
 
-<<<<<<< HEAD
-        LispObject::from_raw(make_unibyte_string(encoded, encodedLength))
-=======
-        make_string(encoded, encodedLength)
->>>>>>> f6309fc2
+        LispObject::from_raw(make_string(encoded, encodedLength))
     }
 }
 
@@ -134,25 +127,16 @@
 
     unsafe {
         let decoded = buffer.as_mut_ptr();
-<<<<<<< HEAD
         let decoded_length = base64_decode_1(SSDATA(string.to_raw()),
                                              decoded,
                                              length,
                                              false,
                                              ptr::null_mut());
-=======
-        let decoded_length =
-            base64_decode_1(SSDATA(string), decoded, length, false, ptr::null_mut());
->>>>>>> f6309fc2
 
         if decoded_length > length {
             panic!("Decoded length is above length");
         } else if decoded_length >= 0 {
-<<<<<<< HEAD
-            decoded_string = LispObject::from_raw(make_unibyte_string(decoded, decoded_length));
-=======
-            decoded_string = make_string(decoded, decoded_length);
->>>>>>> f6309fc2
+            decoded_string = LispObject::from_raw(make_string(decoded, decoded_length));
         }
 
         if !STRINGP(decoded_string) {
