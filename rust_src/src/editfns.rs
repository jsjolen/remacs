--- conflicted
+++ resolved
@@ -105,15 +105,9 @@
 /// If there is no region active, signal an error.
 fn region_limit(beginningp: bool) -> EmacsInt {
     let current_buf = ThreadState::current_buffer();
-<<<<<<< HEAD
-    if LispObject::from_raw(unsafe { globals.Vtransient_mark_mode }).is_not_nil()
-        && LispObject::from_raw(unsafe { globals.Vmark_even_if_inactive }).is_nil()
-        && current_buf.mark_active().is_nil()
-=======
-    if unsafe { globals.f_Vtransient_mark_mode }.is_not_nil() && unsafe {
-        globals.f_Vmark_even_if_inactive
+    if unsafe { globals.Vtransient_mark_mode }.is_not_nil() && unsafe {
+        globals.Vmark_even_if_inactive
     }.is_nil() && current_buf.mark_active().is_nil()
->>>>>>> 0f752cb2
     {
         xsignal!(Qmark_inactive);
     }
