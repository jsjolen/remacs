--- conflicted
+++ resolved
@@ -91,14 +91,10 @@
 # endif
 #endif
 
-<<<<<<< HEAD
-#if (@GNULIB_GETSUBOPT@ || defined GNULIB_POSIXCHECK) && ! defined __GLIBC__ && !((defined _WIN32 || defined __WIN32__) && ! defined __CYGWIN__)
-=======
 #if (@GNULIB_MKSTEMP@ || @GNULIB_MKSTEMPS@ || @GNULIB_MKOSTEMP@ || @GNULIB_MKOSTEMPS@ || @GNULIB_GETSUBOPT@ || defined GNULIB_POSIXCHECK) && ! defined __GLIBC__ && !(defined _WIN32 && ! defined __CYGWIN__)
 /* On Mac OS X 10.3, only <unistd.h> declares mkstemp.  */
 /* On Mac OS X 10.5, only <unistd.h> declares mkstemps.  */
 /* On Mac OS X 10.13, only <unistd.h> declares mkostemp and mkostemps.  */
->>>>>>> 3bce7ec3
 /* On Cygwin 1.7.1, only <unistd.h> declares getsubopt.  */
 /* But avoid namespace pollution on glibc systems and native Windows.  */
 # include <unistd.h>
