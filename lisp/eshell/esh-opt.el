;;; esh-opt.el --- command options processing  -*- lexical-binding:t -*-

;; Copyright (C) 1999-2018 Free Software Foundation, Inc.

;; Author: John Wiegley <johnw@gnu.org>

;; This file is part of GNU Emacs.

;; GNU Emacs is free software: you can redistribute it and/or modify
;; it under the terms of the GNU General Public License as published by
;; the Free Software Foundation, either version 3 of the License, or
;; (at your option) any later version.

;; GNU Emacs is distributed in the hope that it will be useful,
;; but WITHOUT ANY WARRANTY; without even the implied warranty of
;; MERCHANTABILITY or FITNESS FOR A PARTICULAR PURPOSE.  See the
;; GNU General Public License for more details.

;; You should have received a copy of the GNU General Public License
;; along with GNU Emacs.  If not, see <https://www.gnu.org/licenses/>.

;;; Commentary:

;;; Code:

(provide 'esh-opt)

(require 'esh-ext)

;; Unused.
;; (defgroup eshell-opt nil
;;   "The options processing code handles command argument parsing for
;; Eshell commands implemented in Lisp."
;;   :tag "Command options processing"
;;   :group 'eshell)

;;; User Functions:

(defmacro eshell-eval-using-options (name macro-args options &rest body-forms)
  "Process NAME's MACRO-ARGS using a set of command line OPTIONS.
After doing so, stores settings in local symbols as declared by OPTIONS;
then evaluates BODY-FORMS -- assuming all was OK.

OPTIONS is a list, beginning with one or more elements of the form:
\(SHORT LONG VALUE SYMBOL HELP-STRING)
Each of these elements represents a particular command-line switch.

SHORT is either nil, or a character that can be used as a switch -SHORT.
LONG is either nil, or a string that can be used as a switch --LONG.
At least one of SHORT and LONG must be non-nil.
VALUE is the value associated with the option.  It can be either:
  t   - the option needs a value to be specified after the switch;
  nil - the option is given the value t;
  anything else - specifies the actual value for the option.
SYMBOL is either nil, or the name of the Lisp symbol that will be bound
to VALUE.  A nil SYMBOL calls `eshell-show-usage', and so is appropriate
for a \"--help\" type option.
HELP-STRING is a documentation string for the option.

Any remaining elements of OPTIONS are :KEYWORD arguments.  Some take
arguments, some do not.  The recognized :KEYWORDS are:

:external STRING
  STRING is an external command to run if there are unknown switches.

:usage STRING
  STRING is the initial part of the command's documentation string.
  It appears before the options are listed.

:post-usage STRING
  STRING is an optional trailing part of the command's documentation string.
  It appears after the options, but before the final part of the
  documentation about the associated external command (if there is one).

:show-usage
  If present, then show the usage message if the command is called with no
  arguments.

:preserve-args
  If present, do not pass MACRO-ARGS through `eshell-flatten-list'
and `eshell-stringify-list'.

For example, OPTIONS might look like:

   ((?C  nil         nil multi-column    \"multi-column display\")
    (nil \"help\"      nil nil             \"show this usage display\")
    (?r  \"reverse\"   nil reverse-list    \"reverse order while sorting\")
    :external \"ls\"
    :usage \"[OPTION]... [FILE]...
  List information about the FILEs (the current directory by default).
  Sort entries alphabetically across.\")

`eshell-eval-using-options' returns the value of the last form in
BODY-FORMS.  If instead an external command is run (because of
an unknown option), the tag `eshell-external' will be thrown with
the new process for its value.

Lastly, any remaining arguments will be available in the locally
let-bound variable `args'."
  (declare (debug (form form sexp body)))
  `(let* ((temp-args
           ,(if (memq ':preserve-args (cadr options))
                macro-args
              (list 'eshell-stringify-list
                    (list 'eshell-flatten-list macro-args))))
          (processed-args (eshell--do-opts ,name ,options temp-args))
          ,@(delete-dups
             (delq nil (mapcar (lambda (opt)
                                 (and (listp opt) (nth 3 opt)
                                      `(,(nth 3 opt) (pop processed-args))))
                               ;; `options' is of the form (quote OPTS).
                               (cadr options))))
          (args processed-args))
<<<<<<< HEAD
     ;; Silence unused lexical variable warning if body does not use `args'.
     (ignore args)
=======
     ;; Unused lexical variable warning if body does not use `args'.
>>>>>>> 76778016
     ,@body-forms))

;;; Internal Functions:

;; Documented part of the interface; see eshell-eval-using-options.
(defvar eshell--args)

(defun eshell--do-opts (name options args)
  "Helper function for `eshell-eval-using-options'.
This code doesn't really need to be macro expanded everywhere."
  (let ((ext-command
         (catch 'eshell-ext-command
           (let ((usage-msg
                  (catch 'eshell-usage
                    (if (and (= (length args) 0)
                             (memq ':show-usage options))
                        (eshell-show-usage name options)
                      (setq args (eshell--process-args name args options))
                      nil))))
             (when usage-msg
               (error "%s" usage-msg))))))
    (if ext-command
        (throw 'eshell-external
               (eshell-external-command ext-command args))
      args)))

(defun eshell-show-usage (name options)
  "Display the usage message for NAME, using OPTIONS."
  (let ((usage (format "usage: %s %s\n\n" name
		       (cadr (memq ':usage options))))
	(extcmd (memq ':external options))
	(post-usage (memq ':post-usage options))
	had-option)
    (while options
      (when (listp (car options))
	(let ((opt (car options)))
	  (setq had-option t)
	  (cond ((and (nth 0 opt)
		      (nth 1 opt))
		 (setq usage
		       (concat usage
			       (format "    %-20s %s\n"
				       (format "-%c, --%s" (nth 0 opt)
					       (nth 1 opt))
				       (nth 4 opt)))))
		((nth 0 opt)
		 (setq usage
		       (concat usage
			       (format "    %-20s %s\n"
				       (format "-%c" (nth 0 opt))
				       (nth 4 opt)))))
		((nth 1 opt)
		 (setq usage
		       (concat usage
			       (format "    %-20s %s\n"
				       (format "    --%s" (nth 1 opt))
				       (nth 4 opt)))))
		(t (setq had-option nil)))))
      (setq options (cdr options)))
    (if post-usage
	(setq usage (concat usage (and had-option "\n")
			    (cadr post-usage))))
    (when extcmd
      (setq extcmd (eshell-search-path (cadr extcmd)))
      (if extcmd
	  (setq usage
		(concat usage
			(format-message "
This command is implemented in Lisp.  If an unrecognized option is
passed to this command, the external version `%s'
will be called instead." extcmd)))))
    (throw 'eshell-usage usage)))

(defun eshell--set-option (name ai opt options opt-vals)
  "Using NAME's remaining args (index AI), set the OPT within OPTIONS.
If the option consumes an argument for its value, the argument list
will be modified."
  (if (not (nth 3 opt))
      (eshell-show-usage name options)
    (setcdr (assq (nth 3 opt) opt-vals)
            (if (eq (nth 2 opt) t)
                (if (> ai (length eshell--args))
                    (error "%s: missing option argument" name)
                  (prog1 (nth ai eshell--args)
                    (if (> ai 0)
                        (setcdr (nthcdr (1- ai) eshell--args)
                                (nthcdr (1+ ai) eshell--args))
                      (setq eshell--args (cdr eshell--args)))))
              (or (nth 2 opt) t)))))

(defun eshell--process-option (name switch kind ai options opt-vals)
  "For NAME, process SWITCH (of type KIND), from args at index AI.
The SWITCH will be looked up in the set of OPTIONS.

SWITCH should be either a string or character.  KIND should be the
integer 0 if it's a character, or 1 if it's a string.

The SWITCH is then be matched against OPTIONS.  If no matching handler
is found, and an :external command is defined (and available), it will
be called; otherwise, an error will be triggered to say that the
switch is unrecognized."
  (let* ((opts options)
	 found)
    (while opts
      (if (and (listp (car opts))
               (nth kind (car opts))
               (equal switch (nth kind (car opts))))
	  (progn
	    (eshell--set-option name ai (car opts) options opt-vals)
	    (setq found t opts nil))
	(setq opts (cdr opts))))
    (unless found
      (let ((extcmd (memq ':external options)))
	(when extcmd
	  (setq extcmd (eshell-search-path (cadr extcmd)))
	  (if extcmd
	      (throw 'eshell-ext-command extcmd)
            (error (if (characterp switch) "%s: unrecognized option -%c"
                     "%s: unrecognized option --%s")
                   name switch)))))))

(defun eshell--process-args (name args options)
  "Process the given ARGS using OPTIONS."
  (let* ((seen ())
         (opt-vals (delq nil (mapcar (lambda (opt)
                                       (when (listp opt)
                                         (let ((sym (nth 3 opt)))
                                           (when (and sym (not (memq sym seen)))
					     (push sym seen)
                                             (list sym)))))
				     options)))
         (ai 0) arg
         (eshell--args args))
    (while (< ai (length args))
      (setq arg (nth ai args))
      (if (not (and (stringp arg)
		    (string-match "^-\\(-\\)?\\(.*\\)" arg)))
	  (setq ai (1+ ai))
	(let* ((dash (match-string 1 arg))
	       (switch (match-string 2 arg)))
	  (if (= ai 0)
	      (setq args (cdr args))
	    (setcdr (nthcdr (1- ai) args) (nthcdr (1+ ai) args)))
	  (if dash
	      (if (> (length switch) 0)
		  (eshell--process-option name switch 1 ai options opt-vals)
		(setq ai (length args)))
	    (let ((len (length switch))
		  (index 0))
	      (while (< index len)
		(eshell--process-option name (aref switch index)
                                        0 ai options opt-vals)
		(setq index (1+ index))))))))
    (nconc (mapcar #'cdr opt-vals) args)))

;;; esh-opt.el ends here<|MERGE_RESOLUTION|>--- conflicted
+++ resolved
@@ -111,12 +111,7 @@
                                ;; `options' is of the form (quote OPTS).
                                (cadr options))))
           (args processed-args))
-<<<<<<< HEAD
-     ;; Silence unused lexical variable warning if body does not use `args'.
-     (ignore args)
-=======
      ;; Unused lexical variable warning if body does not use `args'.
->>>>>>> 76778016
      ,@body-forms))
 
 ;;; Internal Functions:
