--- conflicted
+++ resolved
@@ -711,7 +711,8 @@
 	  (put symbol 'risky-local-variable (cadr prop)))
       (if (setq prop (memq :set rest))
 	  (put symbol 'custom-set (cadr prop)))
-<<<<<<< HEAD
+      ;; This is used by describe-variable.
+      (if version (put symbol 'custom-version version))
       ;; Don't re-add to custom-delayed-init-variables post-startup.
       (unless after-init-time
 	;; Note this is the _only_ initialize property we handle.
@@ -721,17 +722,6 @@
 	    ;; to the end of custom-delayed-init-variables.  Otherwise,
 	    ;; auto-save-file-name-transforms will appear in customize-rogue.
 	    (add-to-list 'custom-delayed-init-variables symbol 'append)))
-=======
-      ;; This is used by describe-variable.
-      (if version (put symbol 'custom-version version))
-      ;; Note this is the _only_ initialize property we handle.
-      (if (eq (cadr (memq :initialize rest)) 'custom-initialize-delay)
-          ;; These vars are defined early and should hence be initialized
-          ;; early, even if this file happens to be loaded late.  so add them
-          ;; to the end of custom-delayed-init-variables.  Otherwise,
-          ;; auto-save-file-name-transforms will appear in M-x customize-rogue.
-	  (add-to-list 'custom-delayed-init-variables symbol 'append))
->>>>>>> 7efcdf7b
       ;; If this is NOT while dumping Emacs, set up the rest of the
       ;; customization info.  This is the stuff that is not needed
       ;; until someone does M-x customize etc.
