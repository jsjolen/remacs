;;; startup.el --- process Emacs shell arguments  -*- lexical-binding: t -*-

;; Copyright (C) 1985-1986, 1992, 1994-2017 Free Software Foundation,
;; Inc.

;; Maintainer: emacs-devel@gnu.org
;; Keywords: internal
;; Package: emacs

;; This file is part of GNU Emacs.

;; GNU Emacs is free software: you can redistribute it and/or modify
;; it under the terms of the GNU General Public License as published by
;; the Free Software Foundation, either version 3 of the License, or
;; (at your option) any later version.

;; GNU Emacs is distributed in the hope that it will be useful,
;; but WITHOUT ANY WARRANTY; without even the implied warranty of
;; MERCHANTABILITY or FITNESS FOR A PARTICULAR PURPOSE.  See the
;; GNU General Public License for more details.

;; You should have received a copy of the GNU General Public License
;; along with GNU Emacs.  If not, see <https://www.gnu.org/licenses/>.

;;; Commentary:

;; This file parses the command line and gets Emacs running.  Options
;; on the command line are handled in precedence order.  For priorities
;; see the structure standard_args in the emacs.c file.

;;; Code:

(setq top-level '(normal-top-level))

(defvar command-line-processed nil
  "Non-nil once command line has been processed.")

(defgroup initialization nil
  "Emacs start-up procedure."
  :group 'environment)

(defcustom initial-buffer-choice nil
  "Buffer to show after starting Emacs.
If the value is nil and `inhibit-startup-screen' is nil, show the
startup screen.  If the value is a string, switch to a buffer
visiting the file or directory that the string specifies.  If the
value is a function, call it with no arguments and switch to the buffer
that it returns.  If t, open the `*scratch*' buffer.

When `initial-buffer-choice' is non-nil, the startup screen is
inhibited.

If you use `emacsclient' with no target file, then it obeys any
string or function value that this variable has."
  :type '(choice
	  (const     :tag "Startup screen" nil)
	  (directory :tag "Directory" :value "~/")
	  (file      :tag "File" :value "~/.emacs")
	  ;; Note sure about hard-coding this as an option...
	  (const     :tag "Remember Mode notes buffer" remember-notes)
	  (function  :tag "Function")
	  (const     :tag "Lisp scratch buffer" t))
  :version "23.1"
  :group 'initialization)

(defcustom inhibit-startup-screen nil
  "Non-nil inhibits the startup screen.

This is for use in your personal init file (but NOT site-start.el),
once you are familiar with the contents of the startup screen."
  :type 'boolean
  :group 'initialization)

(defvaralias 'inhibit-splash-screen 'inhibit-startup-screen)
(defvaralias 'inhibit-startup-message 'inhibit-startup-screen)

(defvar startup-screen-inhibit-startup-screen nil)

;; The mechanism used to ensure that only end users can disable this
;; message is not complex.  Clearly, it is possible for a determined
;; system administrator to inhibit this message anyway, but at least
;; they will do so with knowledge of why the Emacs developers think
;; this is a bad idea.
(defcustom inhibit-startup-echo-area-message nil
  "Non-nil inhibits the initial startup echo area message.

The startup message is in the echo area as it provides information
about GNU Emacs and the GNU system in general, which we want all
users to see.  As this is the least intrusive startup message,
this variable gets specialized treatment to prevent the message
from being disabled site-wide by systems administrators, while
still allowing individual users to do so.

Setting this variable takes effect only if you do it with the
customization buffer or if your init file contains a line of this
form:
 (setq inhibit-startup-echo-area-message \"YOUR-USER-NAME\")
If your init file is byte-compiled, use the following form
instead:
 (eval \\='(setq inhibit-startup-echo-area-message \"YOUR-USER-NAME\"))
Thus, someone else using a copy of your init file will see the
startup message unless he personally acts to inhibit it."
  :type '(choice (const :tag "Don't inhibit")
		 (string :tag "Enter your user name, to inhibit"))
  :group 'initialization)

(defcustom inhibit-default-init nil
  "Non-nil inhibits loading the `default' library."
  :type 'boolean
  :group 'initialization)

(defcustom inhibit-startup-buffer-menu nil
  "Non-nil inhibits display of buffer list when more than 2 files are loaded."
  :type 'boolean
  :group 'initialization)

(defvar command-switch-alist nil
  "Alist of command-line switches.
Elements look like (SWITCH-STRING . HANDLER-FUNCTION).
HANDLER-FUNCTION receives the switch string as its sole argument;
the remaining command-line args are in the variable `command-line-args-left'.")

(defvar command-line-args-left nil
  "List of command-line args not yet processed.")

(defvaralias 'argv 'command-line-args-left
  "List of command-line args not yet processed.
This is a convenience alias, so that one can write \(pop argv)
inside of --eval command line arguments in order to access
following arguments.")
(internal-make-var-non-special 'argv)

(defvar argi nil
  "Current command-line argument.")
(internal-make-var-non-special 'argi)

(defvar command-line-functions nil    ;; lrs 7/31/89
  "List of functions to process unrecognized command-line arguments.
Each function should access the dynamically bound variables
`argi' (the current argument) and `command-line-args-left' (the remaining
arguments).  The function should return non-nil only if it recognizes and
processes `argi'.  If it does so, it may consume successive arguments by
altering `command-line-args-left' to remove them.")

(defvar command-line-default-directory nil
  "Default directory to use for command line arguments.
This is normally copied from `default-directory' when Emacs starts.")

;; This is here, rather than in x-win.el, so that we can ignore these
;; options when we are not using X.
(defconst command-line-x-option-alist
  '(("-bw" 1 x-handle-numeric-switch border-width)
    ("-d" 1 x-handle-display)
    ("-display" 1 x-handle-display)
    ("-name" 1 x-handle-name-switch)
    ("-title" 1 x-handle-switch title)
    ("-T" 1 x-handle-switch title)
    ("-r" 0 x-handle-switch reverse t)
    ("-rv" 0 x-handle-switch reverse t)
    ("-reverse" 0 x-handle-switch reverse t)
    ("-reverse-video" 0 x-handle-switch reverse t)
    ("-fn" 1 x-handle-switch font)
    ("-font" 1 x-handle-switch font)
    ("-fs" 0 x-handle-initial-switch fullscreen fullboth)
    ("-fw" 0 x-handle-initial-switch fullscreen fullwidth)
    ("-fh" 0 x-handle-initial-switch fullscreen fullheight)
    ("-mm" 0 x-handle-initial-switch fullscreen maximized)
    ("-ib" 1 x-handle-numeric-switch internal-border-width)
    ("-g" 1 x-handle-geometry)
    ("-lsp" 1 x-handle-numeric-switch line-spacing)
    ("-geometry" 1 x-handle-geometry)
    ("-fg" 1 x-handle-switch foreground-color)
    ("-foreground" 1 x-handle-switch foreground-color)
    ("-bg" 1 x-handle-switch background-color)
    ("-background" 1 x-handle-switch background-color)
    ("-ms" 1 x-handle-switch mouse-color)
    ("-nbi" 0 x-handle-switch icon-type nil)
    ("-iconic" 0 x-handle-iconic)
    ("-xrm" 1 x-handle-xrm-switch)
    ("-cr" 1 x-handle-switch cursor-color)
    ("-vb" 0 x-handle-switch vertical-scroll-bars t)
    ("-hb" 0 x-handle-switch horizontal-scroll-bars t)
    ("-bd" 1 x-handle-switch)
    ("--border-width" 1 x-handle-numeric-switch border-width)
    ("--display" 1 x-handle-display)
    ("--name" 1 x-handle-name-switch)
    ("--title" 1 x-handle-switch title)
    ("--reverse-video" 0 x-handle-switch reverse t)
    ("--font" 1 x-handle-switch font)
    ("--fullscreen" 0 x-handle-initial-switch fullscreen fullboth)
    ("--fullwidth" 0 x-handle-initial-switch fullscreen fullwidth)
    ("--fullheight" 0 x-handle-initial-switch fullscreen fullheight)
    ("--maximized" 0 x-handle-initial-switch fullscreen maximized)
    ("--internal-border" 1 x-handle-numeric-switch internal-border-width)
    ("--geometry" 1 x-handle-geometry)
    ("--foreground-color" 1 x-handle-switch foreground-color)
    ("--background-color" 1 x-handle-switch background-color)
    ("--mouse-color" 1 x-handle-switch mouse-color)
    ("--no-bitmap-icon" 0 x-handle-no-bitmap-icon)
    ("--iconic" 0 x-handle-iconic)
    ("--xrm" 1 x-handle-xrm-switch)
    ("--cursor-color" 1 x-handle-switch cursor-color)
    ("--vertical-scroll-bars" 0 x-handle-switch vertical-scroll-bars t)
    ("--line-spacing" 1 x-handle-numeric-switch line-spacing)
    ("--border-color" 1 x-handle-switch border-color)
    ("--smid" 1 x-handle-smid)
    ("--parent-id" 1 x-handle-parent-id))
  "Alist of X Windows options.
Each element has the form
  (NAME NUMARGS HANDLER FRAME-PARAM VALUE)
where NAME is the option name string, NUMARGS is the number of arguments
that the option accepts, HANDLER is a function to call to handle the option.
FRAME-PARAM (optional) is the frame parameter this option specifies,
and VALUE is the value which is given to that frame parameter
\(most options use the argument for this, so VALUE is not present).")

(defconst command-line-ns-option-alist
  '(("-NSAutoLaunch" 1 ns-ignore-1-arg)
    ("-NXAutoLaunch" 1 ns-ignore-1-arg)
    ("-macosx" 0 ignore)
    ("-NSHost" 1 ns-ignore-1-arg)
    ("-_NSMachLaunch" 1 ns-ignore-1-arg)
    ("-MachLaunch" 1 ns-ignore-1-arg)
    ("-NXOpen" 1 ns-ignore-1-arg)
    ("-NSOpen" 1 ns-handle-nxopen)
    ("-NXOpenTemp" 1 ns-ignore-1-arg)
    ("-NSOpenTemp" 1 ns-handle-nxopentemp)
    ("-GSFilePath" 1 ns-handle-nxopen)
    ;;("-bw" .              x-handle-numeric-switch)
    ;;("-d" .               x-handle-display)
    ;;("-display" .         x-handle-display)
    ("-name" 1 x-handle-name-switch)
    ("-title" 1 x-handle-switch title)
    ("-T" 1 x-handle-switch title)
    ("-r" 0 x-handle-switch reverse t)
    ("-rv" 0 x-handle-switch reverse t)
    ("-reverse" 0 x-handle-switch reverse t)
    ("-fn" 1 x-handle-switch font)
    ("-font" 1 x-handle-switch font)
    ("-ib" 1 x-handle-numeric-switch internal-border-width)
    ("-g" 1 x-handle-geometry)
    ("-geometry" 1 x-handle-geometry)
    ("-fg" 1 x-handle-switch foreground-color)
    ("-foreground" 1 x-handle-switch foreground-color)
    ("-bg" 1 x-handle-switch background-color)
    ("-background" 1 x-handle-switch background-color)
;    ("-ms" 1 x-handle-switch mouse-color)
    ("-itype" 0 x-handle-switch icon-type t)
    ("-i" 0 x-handle-switch icon-type t)
    ("-iconic" 0 x-handle-iconic icon-type t)
    ;;("-xrm" .             x-handle-xrm-switch)
    ("-cr" 1 x-handle-switch cursor-color)
    ("-vb" 0 x-handle-switch vertical-scroll-bars t)
    ("-hb" 0 x-handle-switch horizontal-scroll-bars t)
    ("-bd" 1 x-handle-switch)
    ;; ("--border-width" 1 x-handle-numeric-switch border-width)
    ;; ("--display" 1 ns-handle-display)
    ("--name" 1 x-handle-name-switch)
    ("--title" 1 x-handle-switch title)
    ("--reverse-video" 0 x-handle-switch reverse t)
    ("--font" 1 x-handle-switch font)
    ("--internal-border" 1 x-handle-numeric-switch internal-border-width)
    ;; ("--geometry" 1 ns-handle-geometry)
    ("--foreground-color" 1 x-handle-switch foreground-color)
    ("--background-color" 1 x-handle-switch background-color)
    ("--mouse-color" 1 x-handle-switch mouse-color)
    ("--icon-type" 0 x-handle-switch icon-type t)
    ("--iconic" 0 x-handle-iconic)
    ;; ("--xrm" 1 ns-handle-xrm-switch)
    ("--cursor-color" 1 x-handle-switch cursor-color)
    ("--vertical-scroll-bars" 0 x-handle-switch vertical-scroll-bars t)
    ("--border-color" 1 x-handle-switch border-width))
  "Alist of NS options.
Each element has the form
  (NAME NUMARGS HANDLER FRAME-PARAM VALUE)
where NAME is the option name string, NUMARGS is the number of arguments
that the option accepts, HANDLER is a function to call to handle the option.
FRAME-PARAM (optional) is the frame parameter this option specifies,
and VALUE is the value which is given to that frame parameter
\(most options use the argument for this, so VALUE is not present).")


(defvar before-init-hook nil
  "Normal hook run after handling urgent options but before loading init files.")

(defvar after-init-hook nil
  "Normal hook run after initializing the Emacs session.
It is run after Emacs loads the init file, `default' library, the
abbrevs file, and additional Lisp packages (if any), and setting
the value of `after-init-time'.

There is no `condition-case' around the running of this hook;
therefore, if `debug-on-error' is non-nil, an error in one of
these functions will invoke the debugger.")

(defvar emacs-startup-hook nil
  "Normal hook run after loading init files and handling the command line.")

(defvar term-setup-hook nil
  "Normal hook run immediately after `emacs-startup-hook'.
In new code, there is no reason to use this instead of `emacs-startup-hook'.
If you want to execute terminal-specific Lisp code, for example
to override the definitions made by the terminal-specific file,
see `tty-setup-hook'.")

(make-obsolete-variable 'term-setup-hook
			"use either `emacs-startup-hook' or \
`tty-setup-hook' instead." "24.4")

(defvar inhibit-startup-hooks nil
  "Non-nil means don't run some startup hooks, because we already did.
Currently this applies to: `emacs-startup-hook', `term-setup-hook',
and `window-setup-hook'.")

(defvar keyboard-type nil
  "The brand of keyboard you are using.
This variable is used to define the proper function and keypad
keys for use under X.  It is used in a fashion analogous to the
environment variable TERM.")

(defvar window-setup-hook nil
  "Normal hook run after loading init files and handling the command line.
This is very similar to `emacs-startup-hook'.  The only difference
is that this hook runs after frame parameters have been set up in
response to any settings from your init file.  Unless this matters
to you, use `emacs-startup-hook' instead.  (The name of this hook
is due to historical reasons, and does not reflect its purpose very well.)")

(defcustom initial-major-mode 'lisp-interaction-mode
  "Major mode command symbol to use for the initial `*scratch*' buffer."
  :type 'function
  :group 'initialization)

(defvar init-file-user nil
  "Identity of user whose init file is or was read.
The value is nil if `-q' or `--no-init-file' was specified,
meaning do not load any init file.

Otherwise, the value may be an empty string, meaning
use the init file for the user who originally logged in,
or it may be a string containing a user's name meaning
use that person's init file.

In either of the latter cases, `(concat \"~\" init-file-user \"/\")'
evaluates to the name of the directory where the init file was
looked for.

Setting `init-file-user' does not prevent Emacs from loading
`site-start.el'.  The only way to do that is to use `--no-site-file'.")

(defcustom site-run-file (purecopy "site-start")
  "File containing site-wide run-time initializations.
This file is loaded at run-time before `~/.emacs'.  It contains inits
that need to be in place for the entire site, but which, due to their
higher incidence of change, don't make sense to load into Emacs's
dumped image.  Thus, the run-time load order is: 1. file described in
this variable, if non-nil; 2. `~/.emacs'; 3. `default.el'.

Don't use the `site-start.el' file for things some users may not like.
Put them in `default.el' instead, so that users can more easily
override them.  Users can prevent loading `default.el' with the `-q'
option or by setting `inhibit-default-init' in their own init files,
but inhibiting `site-start.el' requires `--no-site-file', which
is less convenient.

This variable is defined for customization so as to make
it visible in the relevant context.  However, actually customizing it
is not allowed, since it would not work anyway.  The only way to set
this variable usefully is to set it while building and dumping Emacs."
  :type '(choice (const :tag "none" nil) string)
  :group 'initialization
  :initialize #'custom-initialize-default
  :set (lambda (_variable _value)
	  (error "Customizing `site-run-file' does not work")))

(make-obsolete-variable 'system-name "use (system-name) instead" "25.1")

(defcustom mail-host-address nil
  "The name of this machine, for use in constructing email addresses.
If this is nil, Emacs uses `system-name'."
  :type '(choice (const nil) string)
  :group 'mail)

(defcustom user-mail-address
  (or (getenv "EMAIL")
      (concat (user-login-name) "@" (or mail-host-address (system-name))))
  "The email address of the current user.
This defaults to either: the value of EMAIL environment variable; or
user@host, using `user-login-name' and `mail-host-address' (or `system-name')."
  :initialize 'custom-initialize-delay
  :set-after '(mail-host-address)
  :type 'string
  :group 'mail)

(defcustom auto-save-list-file-prefix
  (cond ((eq system-type 'ms-dos)
	 ;; MS-DOS cannot have initial dot, and allows only 8.3 names
	 (concat user-emacs-directory "auto-save.list/_s"))
	(t
	 (concat user-emacs-directory "auto-save-list/.saves-")))
  "Prefix for generating `auto-save-list-file-name'.
This is used after reading your init file to initialize
`auto-save-list-file-name', by appending Emacs's pid and the system name,
if you have not already set `auto-save-list-file-name' yourself.
Directories in the prefix will be created if necessary.
Set this to nil if you want to prevent `auto-save-list-file-name'
from being initialized."
  :type '(choice (const :tag "Don't record a session's auto save list" nil)
		 string)
  :group 'auto-save)

(defvar emacs-basic-display nil)

(defvar init-file-debug nil)

(defvar init-file-had-error nil
  "Non-nil if there was an error loading the user's init file.")

(defvar normal-top-level-add-subdirs-inode-list nil)

(defvar no-blinking-cursor nil)

(defvar pure-space-overflow nil
  "Non-nil if building Emacs overflowed pure space.")

(defvar pure-space-overflow-message (purecopy "\
Warning Warning!!!  Pure space overflow    !!!Warning Warning
\(See the node Pure Storage in the Lisp manual for details.)\n"))

(defcustom tutorial-directory
  (file-name-as-directory (expand-file-name "tutorials" data-directory))
  "Directory containing the Emacs TUTORIAL files."
  :group 'installation
  :type 'directory
  :initialize #'custom-initialize-delay)

(defun normal-top-level-add-subdirs-to-load-path ()
  "Recursively add all subdirectories of `default-directory' to `load-path'.
More precisely, this uses only the subdirectories whose names
start with letters or digits; it excludes any subdirectory named `RCS'
or `CVS', and any subdirectory that contains a file named `.nosearch'."
  (let (dirs
	attrs
	(pending (list default-directory)))
    ;; This loop does a breadth-first tree walk on DIR's subtree,
    ;; putting each subdir into DIRS as its contents are examined.
    (while pending
      (push (pop pending) dirs)
      (let* ((this-dir (car dirs))
	     (contents (directory-files this-dir))
	     (default-directory this-dir)
	     (canonicalized (if (fboundp 'w32-untranslated-canonical-name)
				(w32-untranslated-canonical-name this-dir))))
	;; The Windows version doesn't report meaningful inode numbers, so
	;; use the canonicalized absolute file name of the directory instead.
	(setq attrs (or canonicalized
			(nthcdr 10 (file-attributes this-dir))))
	(unless (member attrs normal-top-level-add-subdirs-inode-list)
	  (push attrs normal-top-level-add-subdirs-inode-list)
	  (dolist (file contents)
	    (and (string-match "\\`[[:alnum:]]" file)
		 ;; The lower-case variants of RCS and CVS are for DOS/Windows.
		 (not (member file '("RCS" "CVS" "rcs" "cvs")))
		 ;; Avoid doing a `stat' when it isn't necessary because
		 ;; that can cause trouble when an NFS server is down.
		 (not (string-match "\\.elc?\\'" file))
		 (file-directory-p file)
		 (let ((expanded (expand-file-name file)))
		   (or (file-exists-p (expand-file-name ".nosearch" expanded))
		       (setq pending (nconc pending (list expanded))))))))))
    (normal-top-level-add-to-load-path (cdr (nreverse dirs)))))

(defun normal-top-level-add-to-load-path (dirs)
  "This function is called from a subdirs.el file.
It assumes that `default-directory' is the directory in which the
subdirs.el file exists, and it adds to `load-path' the subdirs of
that directory as specified in DIRS.  Normally the elements of
DIRS are relative."
  (let ((tail load-path)
	(thisdir (directory-file-name default-directory)))
    (while (and tail
		;;Don't go all the way to the nil terminator.
		(cdr tail)
		(not (equal thisdir (car tail)))
		(not (and (memq system-type '(ms-dos windows-nt))
			  (equal (downcase thisdir) (downcase (car tail))))))
      (setq tail (cdr tail)))
    ;;Splice the new section in.
    (when tail
      (setcdr tail (append (mapcar 'expand-file-name dirs) (cdr tail))))))

(defun normal-top-level ()
  "Emacs calls this function when it first starts up.
It sets `command-line-processed', processes the command-line,
reads the initialization files, etc.
It is the default value of the variable `top-level'."
  (if command-line-processed
      (message internal--top-level-message)
    (setq command-line-processed t)

    ;; Look in each dir in load-path for a subdirs.el file.  If we
    ;; find one, load it, which will add the appropriate subdirs of
    ;; that dir into load-path.  This needs to be done before setting
    ;; the locale environment, because the latter might need to load
    ;; some support files.
    ;; Look for a leim-list.el file too.  Loading it will register
    ;; available input methods.
    (let ((tail load-path)
          (lispdir (expand-file-name "../lisp" data-directory))
          dir)
      (while tail
        (setq dir (car tail))
        (let ((default-directory dir))
          (load (expand-file-name "subdirs.el") t t t))
        ;; Do not scan standard directories that won't contain a leim-list.el.
        ;; http://lists.gnu.org/archive/html/emacs-devel/2009-10/msg00502.html
        ;; (Except the preloaded one in lisp/leim.)
        (or (string-prefix-p lispdir dir)
            (let ((default-directory dir))
              (load (expand-file-name "leim-list.el") t t t)))
        ;; We don't use a dolist loop and we put this "setq-cdr" command at
        ;; the end, because the subdirs.el files may add elements to the end
        ;; of load-path and we want to take it into account.
        (setq tail (cdr tail))))

    ;; Set the default strings to display in mode line for end-of-line
    ;; formats that aren't native to this platform.  This should be
    ;; done before calling set-locale-environment, as the latter might
    ;; use these mnemonics.
    (cond
     ((memq system-type '(ms-dos windows-nt))
      (setq eol-mnemonic-unix "(Unix)"
	    eol-mnemonic-mac  "(Mac)"))
     (t                                   ; this is for Unix/GNU/Linux systems
      (setq eol-mnemonic-dos  "(DOS)"
	    eol-mnemonic-mac  "(Mac)")))

    (set-locale-environment nil)
    ;; Decode all default-directory's (probably, only *scratch* exists
    ;; at this point).  default-directory of *scratch* is the basis
    ;; for many other file-name variables and directory lists, so it
    ;; is important to decode it ASAP.
    (when locale-coding-system
      (let ((coding (if (eq system-type 'windows-nt)
			;; MS-Windows build converts all file names to
			;; UTF-8 during startup.
			'utf-8
		      locale-coding-system)))
	(save-excursion
	  (dolist (elt (buffer-list))
	    (set-buffer elt)
	    (if default-directory
		(setq default-directory
                      (if (eq system-type 'windows-nt)
                          ;; Convert backslashes to forward slashes.
                          (expand-file-name
                           (decode-coding-string default-directory coding t))
                        (decode-coding-string default-directory coding t))))))

	;; Decode all the important variables and directory lists, now
	;; that we know the locale's encoding.  This is because the
	;; values of these variables are until here unibyte undecoded
	;; strings created by build_unibyte_string.  data-directory in
	;; particular is used to construct many other standard
	;; directory names, so it must be decoded ASAP.  Note that
	;; charset-map-path cannot be decoded here, since we could
	;; then be trapped in infinite recursion below, when we load
	;; subdirs.el, because encoding a directory name might need to
	;; load a charset map, which will want to encode
	;; charset-map-path, which will want to load the same charset
	;; map...  So decoding of charset-map-path is delayed until
	;; further down below.
	(dolist (pathsym '(load-path exec-path))
	  (let ((path (symbol-value pathsym)))
	    (if (listp path)
		(set pathsym (mapcar (lambda (dir)
				       (decode-coding-string dir coding t))
				     path)))))
	(dolist (filesym '(data-directory doc-directory exec-directory
					  installation-directory
					  invocation-directory invocation-name
					  source-directory
					  shared-game-score-directory))
	  (let ((file (symbol-value filesym)))
	    (if (stringp file)
		(set filesym (decode-coding-string file coding t)))))))

    (let ((dir default-directory))
      (with-current-buffer "*Messages*"
        (messages-buffer-mode)
        ;; Make it easy to do like "tail -f".
        (set (make-local-variable 'window-point-insertion-type) t)
        ;; Give *Messages* the same default-directory as *scratch*,
        ;; just to keep things predictable.
	(setq default-directory (or dir (expand-file-name "~/")))))
    ;; `user-full-name' is now known; reset its standard-value here.
    (put 'user-full-name 'standard-value
	 (list (default-value 'user-full-name)))
    ;; If the PWD environment variable isn't accurate, delete it.
    (let ((pwd (getenv "PWD")))
      (and (stringp pwd)
	   ;; Use FOO/., so that if FOO is a symlink, file-attributes
	   ;; describes the directory linked to, not FOO itself.
	   (or (and default-directory
		    (equal (file-attributes
		       (concat (file-name-as-directory pwd) "."))
		      (file-attributes
		       (concat (file-name-as-directory default-directory)
			       "."))))
	       (setq process-environment
		     (delete (concat "PWD=" pwd)
			     process-environment)))))
    ;; Now, that other directories were searched, and any charsets we
    ;; need for encoding them are already loaded, we are ready to
    ;; decode charset-map-path.
    (if (listp charset-map-path)
	(let ((coding (if (eq system-type 'windows-nt)
			  'utf-8
			locale-coding-system)))
	  (setq charset-map-path
		(mapcar (lambda (dir)
			  (decode-coding-string dir coding t))
			charset-map-path))))
    (if default-directory
	(setq default-directory (abbreviate-file-name default-directory))
      (display-warning 'initialization "Error setting default-directory"))
    (let ((old-face-font-rescale-alist face-font-rescale-alist))
      (unwind-protect
	  (command-line)
	;; Do this again, in case .emacs defined more abbreviations.
	(if default-directory
	    (setq default-directory (abbreviate-file-name default-directory)))
	;; Specify the file for recording all the auto save files of this session.
	;; This is used by recover-session.
	(or auto-save-list-file-name
	    (and auto-save-list-file-prefix
		 (setq auto-save-list-file-name
		       ;; Under MS-DOS our PID is almost always reused between
		       ;; Emacs invocations.  We need something more unique.
		       (cond ((eq system-type 'ms-dos)
			      ;; We are going to access the auto-save
			      ;; directory, so make sure it exists.
			      (make-directory
			       (file-name-directory auto-save-list-file-prefix)
			       t)
			      (concat
			       (make-temp-name
				(expand-file-name
				 auto-save-list-file-prefix))
			       "~"))
			     (t
			      (expand-file-name
			       (format "%s%d-%s~"
				       auto-save-list-file-prefix
				       (emacs-pid)
				       (system-name))))))))
	(unless inhibit-startup-hooks
	  (run-hooks 'emacs-startup-hook 'term-setup-hook))

	;; Don't do this if we failed to create the initial frame,
	;; for instance due to a dense colormap.
	(when (or frame-initial-frame
		  ;; If frame-initial-frame has no meaning, do this anyway.
		  (not (and initial-window-system
			    (not noninteractive)
			    (not (eq initial-window-system 'pc)))))

	  ;; FIXME: The user's init file may change
	  ;; face-font-rescale-alist.  However, the default face
	  ;; already has an assigned font object, which does not take
	  ;; face-font-rescale-alist into account.  For such
	  ;; situations, we ought to have a way to find all font
	  ;; objects and regenerate them; currently we do not.  As a
	  ;; workaround, we specifically reset te default face's :font
	  ;; attribute here.  See bug#1785.
	  (unless (eq face-font-rescale-alist
		      old-face-font-rescale-alist)
	    (set-face-attribute 'default nil :font (font-spec)))

	  ;; Modify the initial frame based on what .emacs puts into
	  ;; ...-frame-alist.
	  (if (fboundp 'frame-notice-user-settings)
	      (frame-notice-user-settings))
	  ;; Set the faces for the initial background mode even if
	  ;; frame-notice-user-settings didn't (such as on a tty).
	  ;; frame-set-background-mode is idempotent, so it won't
	  ;; cause any harm if it's already been done.
	  (if (fboundp 'frame-set-background-mode)
	      (frame-set-background-mode (selected-frame))))

	;; Now we know the user's default font, so add it to the menu.
	(if (fboundp 'font-menu-add-default)
	    (font-menu-add-default))
	(unless inhibit-startup-hooks
	  (run-hooks 'window-setup-hook))))
    ;; Subprocesses of Emacs do not have direct access to the terminal, so
    ;; unless told otherwise they should only assume a dumb terminal.
    ;; We are careful to do it late (after term-setup-hook), although the
    ;; new multi-tty code does not use $TERM any more there anyway.
    (setenv "TERM" "dumb")
    ;; Remove DISPLAY from the process-environment as well.  This allows
    ;; `callproc.c' to give it a useful adaptive default which is either
    ;; the value of the `display' frame-parameter or the DISPLAY value
    ;; from initial-environment.
    (let ((display (frame-parameter nil 'display)))
      ;; Be careful which DISPLAY to remove from process-environment: follow
      ;; the logic of `callproc.c'.
      (if (stringp display) (setq display (concat "DISPLAY=" display))
        (dolist (varval initial-environment)
          (if (string-match "\\`DISPLAY=" varval)
              (setq display varval))))
      (when display
        (delete display process-environment)))))

;; Precompute the keyboard equivalents in the menu bar items.
;; Command-line options supported by tty's:
(defconst tty-long-option-alist
  '(("--name"		  . "-name")
    ("--title"		  . "-T")
    ("--reverse-video"	  . "-reverse")
    ("--foreground-color" . "-fg")
    ("--background-color" . "-bg")
    ("--color"		  . "-color")))

(defconst tool-bar-images-pixel-height 24
  "Height in pixels of images in the tool-bar.")

(cl-defgeneric handle-args-function (args)
  "Method for processing window-system dependent command-line arguments.
Window system startup files should add their own function to this
method, which should parse the command line arguments.  Those
pertaining to the window system should be processed and removed
from the returned command line.")
(cl-defmethod handle-args-function (args &context (window-system nil))
  (tty-handle-args args))

(cl-defgeneric window-system-initialization (&optional _display)
  "Method for window-system initialization.
Window-system startup files should add their own implementation
to this method.  The function should initialize the window system environment
to prepare for opening the first frame (e.g. open a connection to an X server)."
  nil)

(defun tty-handle-args (args)
  "Handle the X-like command-line arguments \"-fg\", \"-bg\", \"-name\", etc."
  (let (rest)
    (while (and args
		(not (equal (car args) "--")))
      (let* ((argi (pop args))
	     (orig-argi argi)
	     argval completion)
	;; Check for long options with attached arguments
	;; and separate out the attached option argument into argval.
	(when (string-match "^\\(--[^=]*\\)=" argi)
          (setq argval (substring argi (match-end 0))
                argi (match-string 1 argi)))
	(when (string-match "^--" argi)
	  (setq completion (try-completion argi tty-long-option-alist))
	  (if (eq completion t)
	      ;; Exact match for long option.
	      (setq argi (cdr (assoc argi tty-long-option-alist)))
	    (if (stringp completion)
		(let ((elt (assoc completion tty-long-option-alist)))
		  ;; Check for abbreviated long option.
		  (or elt
		      (error "Option `%s' is ambiguous" argi))
		  (setq argi (cdr elt)))
	      ;; Check for a short option.
	      (setq argval nil
                    argi orig-argi))))
	(cond ((member argi '("-fg" "-foreground"))
	       (push (cons 'foreground-color (or argval (pop args)))
                     default-frame-alist))
	      ((member argi '("-bg" "-background"))
	       (push (cons 'background-color (or argval (pop args)))
                     default-frame-alist))
	      ((member argi '("-T" "-name"))
	       (unless argval (setq argval (pop args)))
	       (push (cons 'title
                           (if (stringp argval)
                               argval
                             (let ((case-fold-search t)
                                   i)
                               (setq argval (invocation-name))

                               ;; Change any . or * characters in name to
                               ;; hyphens, so as to emulate behavior on X.
                               (while
                                   (setq i (string-match "[.*]" argval))
                                 (aset argval i ?-))
                               argval)))
                     default-frame-alist))
	      ((member argi '("-r" "-rv" "-reverse"))
	       (push '(reverse . t)
                     default-frame-alist))
	      ((equal argi "-color")
	       (unless argval (setq argval 8)) ; default --color means 8 ANSI colors
	       (push (cons 'tty-color-mode
                           (cond
                            ((numberp argval) argval)
                            ((string-match "-?[0-9]+" argval)
                             (string-to-number argval))
                            (t (intern argval))))
                     default-frame-alist))
	      (t
               (push argi rest)))))
    (nconc (nreverse rest) args)))

(declare-function x-get-resource "frame.c"
		  (attribute class &optional component subclass))
(declare-function tool-bar-mode "tool-bar" (&optional arg))
(declare-function tool-bar-setup "tool-bar")

(defvar server-name)
(defvar server-process)

(defun startup--setup-quote-display (&optional style)
  "If needed, display ASCII approximations to curved quotes.
Do this by modifying `standard-display-table'.  Optional STYLE
specifies the desired quoting style, as in `text-quoting-style'.
If STYLE is nil, display appropriately for the terminal."
  (let ((repls (let ((style-repls (assq style '((grave . "`'\"\"")
                                                (straight . "''\"\"")))))
                 (if style-repls (cdr style-repls) (make-vector 4 nil))))
        glyph-count)
    ;; REPLS is a sequence of the four replacements for "‘’“”", respectively.
    ;; If STYLE is nil, infer REPLS from terminal characteristics.
    (unless style
      ;; On a terminal that supports glyph codes,
      ;; GLYPH-COUNT[i] is the number of times that glyph code I
      ;; represents either an ASCII character or one of the 4
      ;; quote characters.  This assumes glyph codes are valid
      ;; Elisp characters, which is a safe assumption in practice.
      (when (integerp (internal-char-font nil (max-char)))
        (setq glyph-count (make-char-table nil 0))
        (dotimes (i 132)
          (let ((glyph (internal-char-font
                        nil (if (< i 128) i (aref "‘’“”" (- i 128))))))
            (when (<= 0 glyph)
              (aset glyph-count glyph (1+ (aref glyph-count glyph)))))))
      (dotimes (i 2)
        (let ((lq (aref "‘“" i)) (rq (aref "’”" i))
              (lr (aref "`\"" i)) (rr (aref "'\"" i))
              (i2 (* i 2)))
          (unless (if glyph-count
                      ;; On a terminal that supports glyph codes, use
                      ;; ASCII replacements unless both quotes are displayable.
                      ;; If not using ASCII replacements, highlight
                      ;; quotes unless they are both unique among the
                      ;; 128 + 4 characters of concern.
                      (let ((lglyph (internal-char-font nil lq))
                            (rglyph (internal-char-font nil rq)))
                        (when (and (<= 0 lglyph) (<= 0 rglyph))
                          (setq lr lq rr rq)
                          (and (= 1 (aref glyph-count lglyph))
                               (= 1 (aref glyph-count rglyph)))))
                    ;; On a terminal that does not support glyph codes, use
                    ;; ASCII replacements unless both quotes are displayable.
                    (and (char-displayable-p lq)
                         (char-displayable-p rq)))
            (aset repls i2 lr)
            (aset repls (1+ i2) rr)))))
    (dotimes (i 4)
      (let ((char (aref "‘’“”" i))
            (repl (aref repls i)))
        (if repl
            (aset (or standard-display-table
                      (setq standard-display-table (make-display-table)))
                  char (vector (make-glyph-code repl 'homoglyph)))
          (when standard-display-table
            (aset standard-display-table char nil)))))))

(defun command-line ()
  "A subroutine of `normal-top-level'.
Amongst another things, it parses the command-line arguments."
  (setq before-init-time (current-time)
	after-init-time nil
        command-line-default-directory default-directory)

  ;; Force recomputation, in case it was computed during the dump.
  (setq abbreviated-home-dir nil)

  ;; See if we should import version-control from the environment variable.
  (let ((vc (getenv "VERSION_CONTROL")))
    (cond ((eq vc nil))			;don't do anything if not set
	  ((member vc '("t" "numbered"))
	   (setq version-control t))
	  ((member vc '("nil" "existing"))
	   (setq version-control nil))
	  ((member vc '("never" "simple"))
	   (setq version-control 'never))))

  ;;! This has been commented out; I currently find the behavior when
  ;;! split-window-keep-point is nil disturbing, but if I can get used
  ;;! to it, then it would be better to eliminate the option.
  ;;! ;; Choose a good default value for split-window-keep-point.
  ;;! (setq split-window-keep-point (> baud-rate 2400))

  ;; Convert preloaded file names in load-history to absolute.
  (let ((simple-file-name
	 ;; Look for simple.el or simple.elc and use their directory
	 ;; as the place where all Lisp files live.
	 (locate-file "simple" load-path (get-load-suffixes)))
	lisp-dir)
    ;; Don't abort if simple.el cannot be found, but print a warning.
    ;; Although in most usage we are going to cryptically abort a moment
    ;; later anyway, due to missing required bidi data files (eg bug#13430).
    (if (null simple-file-name)
	(let ((standard-output 'external-debugging-output)
	      (lispdir (expand-file-name "../lisp" data-directory)))
	  (princ "Warning: Could not find simple.el or simple.elc")
	  (terpri)
	  (when (getenv "EMACSLOADPATH")
	    (princ "The EMACSLOADPATH environment variable is set, \
please check its value")
	    (terpri))
	  (unless (file-readable-p lispdir)
	    (princ (format "Lisp directory %s not readable?" lispdir))
	    (terpri)))
      (setq lisp-dir (file-truename (file-name-directory simple-file-name)))
      (setq load-history
	    (mapcar (lambda (elt)
		      (if (and (stringp (car elt))
			       (not (file-name-absolute-p (car elt))))
			  (cons (concat lisp-dir
					(car elt))
				(cdr elt))
			elt))
		    load-history))))

  ;; Convert the arguments to Emacs internal representation.
  (let ((args command-line-args))
    (while args
      (setcar args
	      (decode-coding-string (car args) locale-coding-system t))
      (pop args)))

  (let ((done nil)
	(args (cdr command-line-args))
	display-arg)

    ;; Figure out which user's init file to load,
    ;; either from the environment or from the options.
    (setq init-file-user (if noninteractive nil (user-login-name)))
    ;; If user has not done su, use current $HOME to find .emacs.
    (and init-file-user
         (equal init-file-user (user-real-login-name))
	 (setq init-file-user ""))

    ;; Process the command-line args, and delete the arguments
    ;; processed.  This is consistent with the way main in emacs.c
    ;; does things.
    (while (and (not done) args)
      (let* ((longopts '(("--no-init-file") ("--no-site-file")
                         ("--no-x-resources") ("--debug-init")
                         ("--user") ("--iconic") ("--icon-type") ("--quick")
			 ("--no-blinking-cursor") ("--basic-display")))
             (argi (pop args))
             (orig-argi argi)
             argval)
	;; Handle --OPTION=VALUE format.
	(when (string-match "\\`\\(--[^=]*\\)=" argi)
	  (setq argval (substring argi (match-end 0))
                argi (match-string 1 argi)))
	(when (string-match "\\`--." orig-argi)
	  (let ((completion (try-completion argi longopts)))
	    (cond ((eq completion t)
		   (setq argi (substring argi 1)))
		  ((stringp completion)
		   (let ((elt (assoc completion longopts)))
		     (unless elt
		       (error "Option `%s' is ambiguous" argi))
		     (setq argi (substring (car elt) 1))))
		  (t
		   (setq argval nil
			 argi orig-argi)))))
	(cond
	 ;; The --display arg is handled partly in C, partly in Lisp.
	 ;; When it shows up here, we just put it back to be handled
	 ;; by `command-line-1'.
	 ((member argi '("-d" "-display"))
	  (setq display-arg (list argi (pop args))))
	 ((member argi '("-Q" "-quick"))
	  (setq init-file-user nil
		site-run-file nil
		inhibit-x-resources t)
	  ;; Stop it showing up in emacs -Q's customize-rogue.
	  (put 'site-run-file 'standard-value '(nil)))
         ((member argi '("-no-x-resources"))
          (setq inhibit-x-resources t))
	 ((member argi '("-D" "-basic-display"))
	  (setq no-blinking-cursor t
		emacs-basic-display t)
	  (push '(vertical-scroll-bars . nil) initial-frame-alist))
	 ((member argi '("-q" "-no-init-file"))
	  (setq init-file-user nil))
	 ((member argi '("-u" "-user"))
	  (setq init-file-user (or argval (pop args))
		argval nil))
	 ((equal argi "-no-site-file")
	  (setq site-run-file nil)
	  (put 'site-run-file 'standard-value '(nil)))
	 ((equal argi "-debug-init")
	  (setq init-file-debug t))
	 ((equal argi "-iconic")
	  (push '(visibility . icon) initial-frame-alist))
	 ((member argi '("-nbc" "-no-blinking-cursor"))
	  (setq no-blinking-cursor t))
	 ;; Push the popped arg back on the list of arguments.
	 (t
          (push argi args)
          (setq done t)))
	;; Was argval set but not used?
	(and argval
	     (error "Option `%s' doesn't allow an argument" argi))))

    ;; Re-attach the --display arg.
    (and display-arg (setq args (append display-arg args)))

    ;; Re-attach the program name to the front of the arg list.
    (and command-line-args
         (setcdr command-line-args args)))

  ;; Make sure window system's init file was loaded in loadup.el if
  ;; using a window system.
  ;; Initialize the window-system only after processing the command-line
  ;; args so that -Q can influence this initialization.
  (condition-case error
    (unless noninteractive
      (if (and initial-window-system
	       (not (featurep
		     (intern
		      (concat (symbol-name initial-window-system) "-win")))))
	  (error "Unsupported window system `%s'" initial-window-system))
      ;; Process window-system specific command line parameters.
      (setq command-line-args
            (let ((window-system initial-window-system)) ;Hack attack!
              (handle-args-function command-line-args)))
      ;; Initialize the window system. (Open connection, etc.)
      (let ((window-system initial-window-system)) ;Hack attack!
        (window-system-initialization))
      (put initial-window-system 'window-system-initialized t))
    ;; If there was an error, print the error message and exit.
    (error
     (princ
      (if (eq (car error) 'error)
	  (apply 'concat (cdr error))
	(if (memq 'file-error (get (car error) 'error-conditions))
	    (format "%s: %s"
                    (nth 1 error)
                    (mapconcat (lambda (obj) (prin1-to-string obj t))
                               (cdr (cdr error)) ", "))
	  (format "%s: %s"
                  (get (car error) 'error-message)
                  (mapconcat (lambda (obj) (prin1-to-string obj t))
                             (cdr error) ", "))))
      'external-debugging-output)
     (terpri 'external-debugging-output)
     (setq initial-window-system nil)
     (kill-emacs)))

  (run-hooks 'before-init-hook)

  ;; Under X, create the X frame and delete the terminal frame.
  (unless (daemonp)
    (if (or noninteractive emacs-basic-display)
	(setq menu-bar-mode nil
	      tool-bar-mode nil
	      no-blinking-cursor t))
    (frame-initialize))

  (when (fboundp 'x-create-frame)
    ;; Set up the tool-bar (even in tty frames, since Emacs might open a
    ;; graphical frame later).
    (unless noninteractive
      (tool-bar-setup)))

  ;; Turn off blinking cursor if so specified in X resources.  This is here
  ;; only because all other settings of no-blinking-cursor are here.
  (unless (or noninteractive
	      emacs-basic-display
	      (and (memq window-system '(x w32 ns))
		   (not (member (x-get-resource "cursorBlink" "CursorBlink")
				'("no" "off" "false" "0")))))
    (setq no-blinking-cursor t))

  (unless noninteractive
    (startup--setup-quote-display)
    (setq internal--text-quoting-flag t))

  ;; Re-evaluate predefined variables whose initial value depends on
  ;; the runtime context.
  (mapc 'custom-reevaluate-setting
        ;; Initialize them in the same order they were loaded, in case there
        ;; are dependencies between them.
        (prog1 (nreverse custom-delayed-init-variables)
          (setq custom-delayed-init-variables nil)))

  (normal-erase-is-backspace-setup-frame)

  ;; Register default TTY colors for the case the terminal hasn't a
  ;; terminal init file.  We do this regardless of whether the terminal
  ;; supports colors or not and regardless the current display type,
  ;; since users can connect to color-capable terminals and also
  ;; switch color support on or off in mid-session by setting the
  ;; tty-color-mode frame parameter.
  ;; Exception: the `pc' ``window system'' has only 16 fixed colors,
  ;; and they are already set at this point by a suitable method of
  ;; window-system-initialization.
  (or (eq initial-window-system 'pc)
      (tty-register-default-colors))

  (let ((old-scalable-fonts-allowed scalable-fonts-allowed)
	(old-face-ignored-fonts face-ignored-fonts))

    ;; Run the site-start library if it exists.  The point of this file is
    ;; that it is run before .emacs.  There is no point in doing this after
    ;; .emacs; that is useless.
    ;; Note that user-init-file is nil at this point.  Code that might
    ;; be loaded from site-run-file and wants to test if -q was given
    ;; should check init-file-user instead, since that is already set.
    ;; See cus-edit.el for an example.
    (if site-run-file
	(load site-run-file t t))

    ;; Sites should not disable this.  Only individuals should disable
    ;; the startup screen.
    (setq inhibit-startup-screen nil)

    ;; Warn for invalid user name.
    (when init-file-user
      (if (string-match "[~/:\n]" init-file-user)
	  (display-warning 'initialization
			   (format "Invalid user name %s"
				   init-file-user)
			   :error)
	(if (file-directory-p (expand-file-name
			       ;; We don't support ~USER on MS-Windows
			       ;; and MS-DOS except for the current
			       ;; user, and always load .emacs from
			       ;; the current user's home directory
			       ;; (see below).  So always check "~",
			       ;; even if invoked with "-u USER", or
			       ;; if $USER or $LOGNAME are set to
			       ;; something different.
			       (if (memq system-type '(windows-nt ms-dos))
				   "~"
				 (concat "~" init-file-user))))
	    nil
	  (display-warning 'initialization
			   (format "User %s has no home directory"
				   (if (equal init-file-user "")
				       (user-real-login-name)
				     init-file-user))
			   :error))))

    ;; Load that user's init file, or the default one, or none.
    (let (debug-on-error-from-init-file
	  debug-on-error-should-be-set
	  (debug-on-error-initial
	   (if (eq init-file-debug t) 'startup init-file-debug))
	  (orig-enable-multibyte (default-value 'enable-multibyte-characters)))
      (let ((debug-on-error debug-on-error-initial)
	    ;; This function actually reads the init files.
	    (inner
	     (function
	      (lambda ()
		(if init-file-user
		    (let ((user-init-file-1
			   (cond
			     ((eq system-type 'ms-dos)
			      (concat "~" init-file-user "/_emacs"))
			     ((not (eq system-type 'windows-nt))
			      (concat "~" init-file-user "/.emacs"))
			     ;; Else deal with the Windows situation
			     ((directory-files "~" nil "^\\.emacs\\(\\.elc?\\)?$")
			      ;; Prefer .emacs on Windows.
			      "~/.emacs")
			     ((directory-files "~" nil "^_emacs\\(\\.elc?\\)?$")
			      ;; Also support _emacs for compatibility, but warn about it.
			      (push `(initialization
				      ,(format-message
					"`_emacs' init file is deprecated, please use `.emacs'"))
				    delayed-warnings-list)
			      "~/_emacs")
			     (t ;; But default to .emacs if _emacs does not exist.
			      "~/.emacs"))))
		      ;; This tells `load' to store the file name found
		      ;; into user-init-file.
		      (setq user-init-file t)
		      (load user-init-file-1 t t)

		      (when (eq user-init-file t)
			;; If we did not find ~/.emacs, try
			;; ~/.emacs.d/init.el.
			(let ((otherfile
			       (expand-file-name
				"init"
				(file-name-as-directory
				 (concat "~" init-file-user "/.emacs.d")))))
			  (load otherfile t t)

			  ;; If we did not find the user's init file,
			  ;; set user-init-file conclusively.
			  ;; Don't let it be set from default.el.
			  (when (eq user-init-file t)
			    (setq user-init-file user-init-file-1))))

		      ;; If we loaded a compiled file, set
		      ;; `user-init-file' to the source version if that
		      ;; exists.
		      (when (and user-init-file
				 (equal (file-name-extension user-init-file)
					"elc"))
			(let* ((source (file-name-sans-extension user-init-file))
			       (alt (concat source ".el")))
			  (setq source (cond ((file-exists-p alt) alt)
					     ((file-exists-p source) source)
					     (t nil)))
			  (when source
			    (when (file-newer-than-file-p source user-init-file)
			      (message "Warning: %s is newer than %s"
				       source user-init-file)
			      (sit-for 1))
			    (setq user-init-file source))))

		      (unless inhibit-default-init
                        (let ((inhibit-startup-screen nil))
                          ;; Users are supposed to be told their rights.
                          ;; (Plus how to get help and how to undo.)
                          ;; Don't you dare turn this off for anyone
                          ;; except yourself.
                          (load "default" t t)))))))))
	(if init-file-debug
	    ;; Do this without a condition-case if the user wants to debug.
	    (funcall inner)
	  (condition-case error
	      (progn
		(funcall inner)
		(setq init-file-had-error nil))
	    (error
	     (display-warning
	      'initialization
	      (format-message "\
An error occurred while loading `%s':\n\n%s%s%s\n\n\
To ensure normal operation, you should investigate and remove the
cause of the error in your initialization file.  Start Emacs with
the `--debug-init' option to view a complete error backtrace."
		      user-init-file
		      (get (car error) 'error-message)
		      (if (cdr error) ": " "")
		      (mapconcat (lambda (s) (prin1-to-string s t))
				 (cdr error) ", "))
	      :warning)
	     (setq init-file-had-error t))))

      (if (and deactivate-mark transient-mark-mode)
	    (with-current-buffer (window-buffer)
	      (deactivate-mark)))

	;; If the user has a file of abbrevs, read it (unless -batch).
	(when (and (not noninteractive)
		   (file-exists-p abbrev-file-name)
		   (file-readable-p abbrev-file-name))
	    (quietly-read-abbrev-file abbrev-file-name))

	;; If the abbrevs came entirely from the init file or the
	;; abbrevs file, they do not need saving.
	(setq abbrevs-changed nil)

	;; If we can tell that the init file altered debug-on-error,
	;; arrange to preserve the value that it set up.
	(or (eq debug-on-error debug-on-error-initial)
	    (setq debug-on-error-should-be-set t
		  debug-on-error-from-init-file debug-on-error)))
      (if debug-on-error-should-be-set
	  (setq debug-on-error debug-on-error-from-init-file))
      (unless (or (default-value 'enable-multibyte-characters)
		  (eq orig-enable-multibyte (default-value
					      'enable-multibyte-characters)))
	;; Init file changed to unibyte.  Reset existing multibyte
	;; buffers (probably *scratch*, *Messages*, *Minibuf-0*).
	;; Arguably this should only be done if they're free of
	;; multibyte characters.
	(mapc (lambda (buffer)
		(with-current-buffer buffer
		  (if enable-multibyte-characters
		      (set-buffer-multibyte nil))))
	      (buffer-list))
	;; Also re-set the language environment in case it was
	;; originally done before unibyte was set and is sensitive to
	;; unibyte (display table, terminal coding system &c).
	(set-language-environment current-language-environment)))

    ;; Do this here in case the init file sets mail-host-address.
    (and mail-host-address
	 ;; Check that user-mail-address has not been set by hand.
	 ;; Yes, this is ugly, but slightly less so than leaving
	 ;; user-mail-address uninitialized during init file processing.
	 ;; Perhaps we should make :set-after do something like this?
	 ;; Ie, extend it to also mean (re)initialize-after.  See etc/TODO.
	 (equal user-mail-address
		(let (mail-host-address)
		  (ignore-errors
		    (eval (car (get 'user-mail-address 'standard-value))))))
	 (custom-reevaluate-setting 'user-mail-address))

    ;; If parameter have been changed in the init file which influence
    ;; face realization, clear the face cache so that new faces will
    ;; be realized.
    (unless (and (eq scalable-fonts-allowed old-scalable-fonts-allowed)
		 (eq face-ignored-fonts old-face-ignored-fonts))
      (clear-face-cache)))

  ;; If any package directory exists, initialize the package system.
  (and user-init-file
       package-enable-at-startup
       (catch 'package-dir-found
	 (let (dirs)
	   (if (boundp 'package-directory-list)
	       (setq dirs package-directory-list)
	     (dolist (f load-path)
	       (and (stringp f)
		    (equal (file-name-nondirectory f) "site-lisp")
		    (push (expand-file-name "elpa" f) dirs))))
	   (push (if (boundp 'package-user-dir)
		     package-user-dir
		   (locate-user-emacs-file "elpa"))
		 dirs)
	   (dolist (dir dirs)
	     (when (file-directory-p dir)
	       (dolist (subdir (directory-files dir))
		 (when (let ((subdir (expand-file-name subdir dir)))
                         (and (file-directory-p subdir)
                              (file-exists-p
                               (expand-file-name
                                (package--description-file subdir)
                                subdir))))
		   (throw 'package-dir-found t)))))))
       (package-initialize))

  (setq after-init-time (current-time))
  ;; Display any accumulated warnings after all functions in
  ;; `after-init-hook' like `desktop-read' have finalized possible
  ;; changes in the window configuration.
  (run-hooks 'after-init-hook 'delayed-warnings-hook)

  ;; If *scratch* exists and init file didn't change its mode, initialize it.
  (if (get-buffer "*scratch*")
      (with-current-buffer "*scratch*"
	(if (eq major-mode 'fundamental-mode)
	    (funcall initial-major-mode))))

  ;; Load library for our terminal type.
  ;; User init file can set term-file-prefix to nil to prevent this.
  (unless (or noninteractive
              initial-window-system
              (daemonp))
    (tty-run-terminal-initialization (selected-frame) nil t))

  ;; Update the out-of-memory error message based on user's key bindings
  ;; for save-some-buffers.
  (setq memory-signal-data
	(list 'error
	      (substitute-command-keys "Memory exhausted--use \\[save-some-buffers] then exit and restart Emacs")))

  ;; Process the remaining args.
  (command-line-1 (cdr command-line-args))

  ;; This is a problem because, e.g. if emacs.d/gnus.el exists,
  ;; trying to load gnus could load the wrong file.
  ;; OK, it would not matter if .emacs.d were at the end of load-path.
  ;; but for the sake of simplicity, we discourage it full-stop.
  ;; Ref eg http://lists.gnu.org/archive/html/emacs-devel/2012-03/msg00056.html
  ;;
  ;; A bad element could come from user-emacs-file, the command line,
  ;; or EMACSLOADPATH, so we basically always have to check.
  (let (warned)
    (dolist (dir load-path)
      (and (not warned)
	   (stringp dir)
	   (string-equal (file-name-as-directory (expand-file-name dir))
			 (expand-file-name user-emacs-directory))
	   (setq warned t)
	   (display-warning 'initialization
			    (format-message "\
Your `load-path' seems to contain\n\
your `.emacs.d' directory: %s\n\
This is likely to cause problems...\n\
Consider using a subdirectory instead, e.g.: %s"
                                    dir (expand-file-name
                                         "lisp" user-emacs-directory))
                            :warning))))

  ;; If -batch, terminate after processing the command options.
  (if noninteractive (kill-emacs t))

  ;; In daemon mode, start the server to allow clients to connect.
  ;; This is done after loading the user's init file and after
  ;; processing all command line arguments to allow e.g. `server-name'
  ;; to be changed before the server starts.
  (let ((dn (daemonp)))
    (when dn
      (when (stringp dn) (setq server-name dn))
      (server-start)
      (if server-process
	  (daemon-initialized)
	(if (stringp dn)
	    (message
	     "Unable to start daemon: Emacs server named %S already running"
	     server-name)
	  (message "Unable to start the daemon.\nAnother instance of Emacs is running the server, either as daemon or interactively.\nYou can use emacsclient to connect to that Emacs process."))
	(kill-emacs 1))))

  ;; Run emacs-session-restore (session management) if started by
  ;; the session manager and we have a session manager connection.
  (if (and (boundp 'x-session-previous-id)
           (stringp x-session-previous-id))
      (with-no-warnings
	(emacs-session-restore x-session-previous-id))))

(defun x-apply-session-resources ()
  "Apply X resources which specify initial values for Emacs variables.
This is called from a window-system initialization function, such
as `x-initialize-window-system' for X, either at startup (prior
to reading the init file), or afterwards when the user first
opens a graphical frame.

This can set the values of `menu-bar-mode', `tool-bar-mode', and
`no-blinking-cursor', as well as the `cursor' face.  Changed
settings will be marked as \"CHANGED outside of Customize\"."
  (let ((no-vals  '("no" "off" "false" "0"))
	(settings '(("menuBar" "MenuBar" menu-bar-mode nil)
		    ("toolBar" "ToolBar" tool-bar-mode nil)
		    ("scrollBar" "ScrollBar" scroll-bar-mode nil)
		    ("cursorBlink" "CursorBlink" no-blinking-cursor t))))
    (dolist (x settings)
      (if (member (x-get-resource (nth 0 x) (nth 1 x)) no-vals)
	  (set (nth 2 x) (nth 3 x)))))
  (let ((color (x-get-resource "cursorColor" "Foreground")))
    (when color
      (put 'cursor 'theme-face
	   `((changed ((t :background ,color)))))
      (put 'cursor 'face-modified t))))

(defcustom initial-scratch-message (purecopy "\
;; This buffer is for text that is not saved, and for Lisp evaluation.
;; To create a file, visit it with \\[find-file] and enter text in its buffer.

")
  "Initial documentation displayed in *scratch* buffer at startup.
If this is nil, no message will be displayed."
  :type '(choice (text :tag "Message")
		 (const :tag "none" nil))
  :group 'initialization)


;;;;;;;;;;;;;;;;;;;;;;;;;;;;;;;;;;;;;;;;;;;;;;;;;;;;;;;;;;;;;;;;;;;;;;;;
;;; Fancy splash screen
;;;;;;;;;;;;;;;;;;;;;;;;;;;;;;;;;;;;;;;;;;;;;;;;;;;;;;;;;;;;;;;;;;;;;;;;

(defconst fancy-startup-text
  `((:face (variable-pitch font-lock-comment-face)
     "Welcome to "
<<<<<<< HEAD
     :link ("Remacs"
	    ,(lambda (_button) (browse-url "https://github.com/Wilfred/remacs/"))
	    "Browse https://github.com/Wilfred/remacs/")
=======
     :link ("GNU Emacs"
	    ,(lambda (_button) (browse-url "https://www.gnu.org/software/emacs/"))
	    "Browse https://www.gnu.org/software/emacs/")
>>>>>>> c0af83b6
     ", one component of the "
     :link
     ,(lambda ()
       (if (eq system-type 'gnu/linux)
            `("GNU/Linux"
              ,(lambda (_button) (browse-url "https://www.gnu.org/gnu/linux-and-gnu.html"))
	     "Browse https://www.gnu.org/gnu/linux-and-gnu.html")
          `("GNU" ,(lambda (_button)
		     (browse-url "https://www.gnu.org/gnu/thegnuproject.html"))
	    "Browse https://www.gnu.org/gnu/thegnuproject.html")))
     " operating system.\n\n"
     :face variable-pitch
     :link ("Emacs Tutorial" ,(lambda (_button) (help-with-tutorial)))
     "\tLearn basic keystroke commands"
     ,(lambda ()
       (let* ((en "TUTORIAL")
	      (tut (or (get-language-info current-language-environment
					  'tutorial)
		       en))
	      (title (with-temp-buffer
		       (insert-file-contents
			(expand-file-name tut tutorial-directory)
			;; We used to read only the first 256 bytes of
			;; the tutorial, but that prevents the coding:
			;; setting, if any, in file-local variables
			;; section to be seen by insert-file-contents,
			;; and results in gibberish when the language
			;; environment's preferred encoding is
			;; different from what the file-local variable
			;; says.  One case in point is Hebrew.
			nil)
		       (search-forward ".")
		       (buffer-substring (point-min) (1- (point))))))
	 ;; If there is a specific tutorial for the current language
	 ;; environment and it is not English, append its title.
	 (if (string= en tut)
	     ""
	   (concat " (" title ")"))))
     "\n"
     :link ("Emacs Guided Tour"
	    ,(lambda (_button)
               (browse-url "https://www.gnu.org/software/emacs/tour/"))
	    "Browse https://www.gnu.org/software/emacs/tour/")
     "\tOverview of Emacs features at gnu.org\n"
     :link ("View Emacs Manual" ,(lambda (_button) (info-emacs-manual)))
     "\tView the Emacs manual using Info\n"
     :link ("Absence of Warranty" ,(lambda (_button) (describe-no-warranty)))
     "\tGNU Emacs comes with "
     :face (variable-pitch (:slant oblique))
     "ABSOLUTELY NO WARRANTY\n"
     :face variable-pitch
     :link ("Copying Conditions" ,(lambda (_button) (describe-copying)))
     "\tConditions for redistributing and changing Emacs\n"
     :link ("Ordering Manuals" ,(lambda (_button) (view-order-manuals)))
     "\tPurchasing printed copies of manuals\n"
     "\n"))
  "A list of texts to show in the middle part of splash screens.
Each element in the list should be a list of strings or pairs
`:face FACE', like `fancy-splash-insert' accepts them.")

(defconst fancy-about-text
  `((:face (variable-pitch font-lock-comment-face)
     "This is "
     :link ("GNU Emacs"
	    ,(lambda (_button) (browse-url "https://www.gnu.org/software/emacs/"))
	    "Browse https://www.gnu.org/software/emacs/")
     ", one component of the "
     :link
     ,(lambda ()
       (if (eq system-type 'gnu/linux)
	   `("GNU/Linux"
	     ,(lambda (_button)
                (browse-url "https://www.gnu.org/gnu/linux-and-gnu.html"))
	     "Browse https://www.gnu.org/gnu/linux-and-gnu.html")
	 `("GNU" ,(lambda (_button) (describe-gnu-project))
	   "Display info on the GNU project.")))
     " operating system.\n"
     :face (variable-pitch font-lock-builtin-face)
     "\n"
     ,(lambda () (emacs-version))
     "\n"
     :face (variable-pitch (:height 0.8))
     ,(lambda () emacs-copyright)
     "\n\n"
     :face variable-pitch
     :link ("Authors"
	    ,(lambda (_button)
	      (view-file (expand-file-name "AUTHORS" data-directory))
	      (goto-char (point-min))))
     "\tMany people have contributed code included in GNU Emacs\n"
     :link ("Contributing"
	    ,(lambda (_button) (info "(emacs)Contributing")))
     "\tHow to contribute improvements to Emacs\n"
     "\n"
     :link ("GNU and Freedom" ,(lambda (_button) (describe-gnu-project)))
     "\tWhy we developed GNU Emacs, and the GNU operating system\n"
     :link ("Absence of Warranty" ,(lambda (_button) (describe-no-warranty)))
     "\tGNU Emacs comes with "
     :face (variable-pitch (:slant oblique))
     "ABSOLUTELY NO WARRANTY\n"
     :face variable-pitch
     :link ("Copying Conditions" ,(lambda (_button) (describe-copying)))
     "\tConditions for redistributing and changing Emacs\n"
     :link ("Getting New Versions" ,(lambda (_button) (describe-distribution)))
     "\tHow to obtain the latest version of Emacs\n"
     :link ("Ordering Manuals" ,(lambda (_button) (view-order-manuals)))
     "\tBuying printed manuals from the FSF\n"
     "\n"
     :link ("Emacs Tutorial" ,(lambda (_button) (help-with-tutorial)))
     "\tLearn basic Emacs keystroke commands"
     ,(lambda ()
       (let* ((en "TUTORIAL")
	      (tut (or (get-language-info current-language-environment
					  'tutorial)
		       en))
	      (title (with-temp-buffer
		       (insert-file-contents
			(expand-file-name tut tutorial-directory)
			;; Read the entire file, to make sure any
			;; coding cookies and other local variables
			;; get acted upon.
			nil)
		       (search-forward ".")
		       (buffer-substring (point-min) (1- (point))))))
	 ;; If there is a specific tutorial for the current language
	 ;; environment and it is not English, append its title.
	 (if (string= en tut)
	     ""
	   (concat " (" title ")"))))
     "\n"
     :link ("Emacs Guided Tour"
	    ,(lambda (_button)
               (browse-url "https://www.gnu.org/software/emacs/tour/"))
	    "Browse https://www.gnu.org/software/emacs/tour/")
     "\tSee an overview of Emacs features at gnu.org"))
  "A list of texts to show in the middle part of the About screen.
Each element in the list should be a list of strings or pairs
`:face FACE', like `fancy-splash-insert' accepts them.")


(defgroup fancy-splash-screen ()
  "Fancy splash screen when Emacs starts."
  :version "21.1"
  :group 'initialization)

(defcustom fancy-splash-image nil
  "The image to show in the splash screens, or nil for defaults."
  :group 'fancy-splash-screen
  :type '(choice (const :tag "Default" nil)
		 (file :tag "File")))


(defvar splash-screen-keymap
  (let ((map (make-sparse-keymap)))
    (suppress-keymap map)
    (set-keymap-parent map button-buffer-map)
    (define-key map "\C-?" 'scroll-down-command)
    (define-key map [?\S-\ ] 'scroll-down-command)
    (define-key map " " 'scroll-up-command)
    (define-key map "q" 'exit-splash-screen)
    map)
  "Keymap for splash screen buffer.")

;; These are temporary storage areas for the splash screen display.

(defun fancy-splash-insert (&rest args)
  "Insert text into the current buffer, with faces.
Arguments from ARGS should be either strings; functions called
with no args that return a string; pairs `:face FACE', where FACE
is a face specification usable with `put-text-property'; or pairs
`:link LINK' where LINK is a list of arguments to pass to
`insert-button', of the form (LABEL ACTION [HELP-ECHO]), which
specifies the button's label, `action' property and help-echo string.
FACE and LINK can also be functions, which are evaluated to obtain
a face or button specification."
  (let ((current-face nil))
    (while args
      (cond ((eq (car args) :face)
	     (setq args (cdr args) current-face (car args))
	     (if (functionp current-face)
		 (setq current-face (funcall current-face))))
	    ((eq (car args) :link)
	     (setq args (cdr args))
	     (let ((spec (car args)))
	       (if (functionp spec)
		   (setq spec (funcall spec)))
	       (insert-button (car spec)
			      'face (list 'link current-face)
			      'action (cadr spec)
			      'help-echo (concat "mouse-2, RET: "
						 (or (nth 2 spec)
						     "Follow this link"))
			      'follow-link t)))
	    (t (insert (propertize (let ((it (car args)))
				     (if (functionp it)
					 (funcall it)
				       it))
				   'face current-face
				   'help-echo (startup-echo-area-message)))))
      (setq args (cdr args)))))

(declare-function image-size "image.c" (spec &optional pixels frame))

(defun fancy-splash-image-file ()
  (cond ((stringp fancy-splash-image) fancy-splash-image)
	((display-color-p)
	 (cond ((<= (display-planes) 8)
		(if (image-type-available-p 'xpm)
		    "splash.xpm"
		  "splash.pbm"))
	       ((or (image-type-available-p 'svg)
		    (image-type-available-p 'imagemagick))
		"splash.svg")
	       ((image-type-available-p 'png)
		"splash.png")
	       ((image-type-available-p 'xpm)
		"splash.xpm")
	       (t "splash.pbm")))
	(t "splash.pbm")))

(defun fancy-splash-head ()
  "Insert the head part of the splash screen into the current buffer."
  (let* ((image-file (fancy-splash-image-file))
	 (img (create-image image-file))
	 (image-width (and img (car (image-size img))))
	 (window-width (window-width)))
    (when img
      (when (> window-width image-width)
	;; Center the image in the window.
	(insert (propertize " " 'display
			    `(space :align-to (+ center (-0.5 . ,img)))))

	;; Change the color of the XPM version of the splash image
	;; so that it is visible with a dark frame background.
	(when (and (memq 'xpm img)
		   (eq (frame-parameter nil 'background-mode) 'dark))
	  (setq img (append img '(:color-symbols (("#000000" . "gray30"))))))

	;; Insert the image with a help-echo and a link.
	(make-button (prog1 (point) (insert-image img)) (point)
		     'face 'default
		     'help-echo "mouse-2, RET: Browse https://www.gnu.org/"
		     'action (lambda (_button) (browse-url "https://www.gnu.org/"))
		     'follow-link t)
	(insert "\n\n")))))

(defun fancy-startup-tail (&optional concise)
  "Insert the tail part of the splash screen into the current buffer."
  (unless concise
    (fancy-splash-insert
     :face 'variable-pitch
     "\nTo start...     "
     :link `("Open a File"
	     ,(lambda (_button) (call-interactively 'find-file))
	     "Specify a new file's name, to edit the file")
     "     "
     :link `("Open Home Directory"
	     ,(lambda (_button) (dired "~"))
	     "Open your home directory, to operate on its files")
     "     "
     :link `("Customize Startup"
	     ,(lambda (_button) (customize-group 'initialization))
	     "Change initialization settings including this screen")
     "\n"))
  (fancy-splash-insert
   :face 'variable-pitch "To quit a partially entered command, type "
   :face 'default "Control-g"
   :face 'variable-pitch ".\n")
  (fancy-splash-insert :face `(variable-pitch font-lock-builtin-face)
		       "\nThis is "
		       (emacs-version)
		       "\n"
		       :face '(variable-pitch (:height 0.8))
		       emacs-copyright
		       "\n")
  (when auto-save-list-file-prefix
    (let ((dir  (file-name-directory auto-save-list-file-prefix))
	  (name (file-name-nondirectory auto-save-list-file-prefix))
	  files)
      ;; Don't warn if the directory for auto-save-list files does not
      ;; yet exist.
      (and (file-directory-p dir)
	   (setq files (directory-files dir nil (concat "\\`" name) t))
	   (fancy-splash-insert :face '(variable-pitch font-lock-comment-face)
				(if (= (length files) 1)
				    "\nAn auto-save file list was found.  "
				  "\nAuto-save file lists were found.  ")
				"If an Emacs session crashed recently,\ntype "
				:link `("M-x recover-session RET"
					,(lambda (_button)
					   (call-interactively
					    'recover-session)))
				" to recover the files you were editing."))))

  (when concise
    (fancy-splash-insert
     :face 'variable-pitch "\n"
     :link `("Dismiss this startup screen"
	     ,(lambda (_button)
		(when startup-screen-inhibit-startup-screen
		  (customize-set-variable 'inhibit-startup-screen t)
		  (customize-mark-to-save 'inhibit-startup-screen)
		  (custom-save-all))
		(let ((w (get-buffer-window "*GNU Emacs*")))
		  (and w (not (one-window-p)) (delete-window w)))
		(kill-buffer "*GNU Emacs*")))
     "  ")
    (when (or user-init-file custom-file)
      (let ((checked (create-image "checked.xpm"
				   nil nil :ascent 'center))
	    (unchecked (create-image "unchecked.xpm"
				     nil nil :ascent 'center)))
	(insert-button
	 " "
	 :on-glyph checked
	 :off-glyph unchecked
	 'checked nil 'display unchecked 'follow-link t
	 'action (lambda (button)
		   (if (overlay-get button 'checked)
		       (progn (overlay-put button 'checked nil)
			      (overlay-put button 'display
					   (overlay-get button :off-glyph))
			      (setq startup-screen-inhibit-startup-screen
				    nil))
		     (overlay-put button 'checked t)
		     (overlay-put button 'display
				  (overlay-get button :on-glyph))
		     (setq startup-screen-inhibit-startup-screen t)))))
      (fancy-splash-insert :face '(variable-pitch (:height 0.9))
			   " Never show it again."))))

(defun exit-splash-screen ()
  "Stop displaying the splash screen buffer."
  (interactive)
  (quit-window t))

(defun fancy-startup-screen (&optional concise)
  "Display fancy startup screen.
If CONCISE is non-nil, display a concise version of the
splash screen in another window."
  (let ((splash-buffer (get-buffer-create "*GNU Emacs*")))
    (with-current-buffer splash-buffer
      (let ((inhibit-read-only t))
	(erase-buffer)
	(setq default-directory command-line-default-directory)
	(make-local-variable 'startup-screen-inhibit-startup-screen)
	(if pure-space-overflow
	    (insert pure-space-overflow-message))
	(unless concise
	  (fancy-splash-head))
	(dolist (text fancy-startup-text)
	  (apply #'fancy-splash-insert text)
	  (insert "\n"))
	(skip-chars-backward "\n")
	(delete-region (point) (point-max))
	(insert "\n")
	(fancy-startup-tail concise))
      (use-local-map splash-screen-keymap)
      (setq-local browse-url-browser-function 'eww-browse-url)
      (setq tab-width 22
	    buffer-read-only t)
      (set-buffer-modified-p nil)
      (if (and view-read-only (not view-mode))
	  (view-mode-enter nil 'kill-buffer))
      (goto-char (point-min))
      (forward-line (if concise 2 4)))
    (if concise
	(progn
	  (display-buffer splash-buffer)
	  ;; If the splash screen is in a split window, fit it.
	  (let ((window (get-buffer-window splash-buffer t)))
	    (or (null window)
		(eq window (selected-window))
		(eq window (next-window window))
		(fit-window-to-buffer window))))
      (switch-to-buffer splash-buffer))))

(defun fancy-about-screen ()
  "Display fancy About screen."
  (let ((frame (fancy-splash-frame)))
    (save-selected-window
      (select-frame frame)
      (switch-to-buffer "*About GNU Emacs*")
      (setq buffer-undo-list t)
      (let ((inhibit-read-only t))
	(erase-buffer)
	(if pure-space-overflow
	    (insert pure-space-overflow-message))
	(fancy-splash-head)
	(dolist (text fancy-about-text)
	  (apply #'fancy-splash-insert text)
	  (insert "\n"))
	(set-buffer-modified-p nil)
	(goto-char (point-min))
	(force-mode-line-update))
      (use-local-map splash-screen-keymap)
      (setq-local browse-url-browser-function 'eww-browse-url)
      (setq tab-width 22)
      (setq buffer-read-only t)
      (goto-char (point-min))
      (forward-line 3))))

(defun fancy-splash-frame ()
  "Return the frame to use for the fancy splash screen.
Returning non-nil does not mean we should necessarily
use the fancy splash screen, but if we do use it,
we put it on this frame."
  (let (chosen-frame)
    ;; MS-Windows needs this to have a chance to make the initial
    ;; frame visible.
    (if (eq (window-system) 'w32)
	(sit-for 0 t))
    (dolist (frame (append (frame-list) (list (selected-frame))))
      (if (and (frame-visible-p frame)
	       (not (window-minibuffer-p (frame-selected-window frame))))
	  (setq chosen-frame frame)))
    chosen-frame))

(defun use-fancy-splash-screens-p ()
  "Return t if fancy splash screens should be used."
  (when (and (display-graphic-p)
             (or (and (display-color-p)
		      (image-type-available-p 'xpm))
                 (image-type-available-p 'pbm)))
    (let ((frame (fancy-splash-frame)))
      (when frame
	(let* ((img (create-image (fancy-splash-image-file)))
	       (image-height (and img (cdr (image-size img nil frame))))
	       ;; We test frame-height and not window-height so that,
	       ;; if the frame is split by displaying a warning, that
	       ;; doesn't cause the normal splash screen to be used.
	       ;; We subtract 2 from frame-height to account for the
	       ;; echo area and the mode line.
	       (frame-height (- (frame-height frame) 2)))
	  (> frame-height (+ image-height 19)))))))


(defun normal-splash-screen (&optional startup concise)
  "Display non-graphic splash screen.
If optional argument STARTUP is non-nil, display the startup screen
after Emacs starts.  If STARTUP is nil, display the About screen.
If CONCISE is non-nil, display a concise version of the
splash screen in another window."
  (let ((splash-buffer (get-buffer-create "*About GNU Emacs*")))
    (with-current-buffer splash-buffer
      (setq buffer-read-only nil)
      (erase-buffer)
      (setq default-directory command-line-default-directory)
      (set (make-local-variable 'tab-width) 8)

      (if pure-space-overflow
	  (insert pure-space-overflow-message))

      ;; The convention for this piece of code is that
      ;; each piece of output starts with one or two newlines
      ;; and does not end with any newlines.
      (insert (if startup "Welcome to Remacs" "This is Remacs"))
      (insert
       (if (eq system-type 'gnu/linux)
	   ", one component of the GNU/Linux operating system.\n"
	 ", a part of the GNU operating system.\n"))

      (if startup
	  (if (display-mouse-p)
	      ;; The user can use the mouse to activate menus
	      ;; so give help in terms of menu items.
	      (normal-mouse-startup-screen)

	    ;; No mouse menus, so give help using kbd commands.
	    (normal-no-mouse-startup-screen))

	(normal-about-screen))

      ;; The rest of the startup screen is the same on all
      ;; kinds of terminals.

      ;; Give information on recovering, if there was a crash.
      (and startup
	   auto-save-list-file-prefix
	   ;; Don't signal an error if the
	   ;; directory for auto-save-list files
	   ;; does not yet exist.
	   (file-directory-p (file-name-directory
			      auto-save-list-file-prefix))
	   (directory-files
	    (file-name-directory auto-save-list-file-prefix)
	    nil
	    (concat "\\`"
		    (regexp-quote (file-name-nondirectory
				   auto-save-list-file-prefix)))
	    t)
	   (insert "\n\nIf an Emacs session crashed recently, "
		   "type M-x recover-session RET\nto recover"
		   " the files you were editing.\n"))

      (use-local-map splash-screen-keymap)

      ;; Display the input that we set up in the buffer.
      (set-buffer-modified-p nil)
      (setq buffer-read-only t)
      (if (and view-read-only (not view-mode))
	  (view-mode-enter nil 'kill-buffer))
      (if startup (rename-buffer "*GNU Emacs*" t))
      (goto-char (point-min)))
    (if concise
	(display-buffer splash-buffer)
      (switch-to-buffer splash-buffer))))

(defun normal-mouse-startup-screen ()
  ;; The user can use the mouse to activate menus
  ;; so give help in terms of menu items.
  (insert "\
To follow a link, click Mouse-1 on it, or move to it and type RET.
To quit a partially entered command, type Control-g.\n")

  (insert "\nImportant Help menu items:\n")
  (insert-button "Emacs Tutorial"
		 'action (lambda (_button) (help-with-tutorial))
		 'follow-link t)
  (insert "\t\tLearn basic Emacs keystroke commands\n")
  (insert-button "Read the Emacs Manual"
		 'action (lambda (_button) (info-emacs-manual))
		 'follow-link t)
  (insert "\tView the Emacs manual using Info\n")
  (insert-button "(Non)Warranty"
		 'action (lambda (_button) (describe-no-warranty))
		 'follow-link t)
  (insert "\t\tGNU Emacs comes with ABSOLUTELY NO WARRANTY\n")
  (insert-button "Copying Conditions"
		 'action (lambda (_button) (describe-copying))
		 'follow-link t)
  (insert "\tConditions for redistributing and changing Emacs\n")
  (insert-button "More Manuals / Ordering Manuals"
		 'action (lambda (_button) (view-order-manuals))
		 'follow-link t)
  (insert "  How to order printed manuals from the FSF\n")

  (insert "\nUseful tasks:\n")
  (insert-button "Visit New File"
		 'action (lambda (_button) (call-interactively 'find-file))
		 'follow-link t)
  (insert (substitute-command-keys
	   "\t\tSpecify a new file's name, to edit the file\n"))
  (insert-button "Open Home Directory"
		 'action (lambda (_button) (dired "~"))
		 'follow-link t)
  (insert "\tOpen your home directory, to operate on its files\n")
  (insert-button "Customize Startup"
		 'action (lambda (_button) (customize-group 'initialization))
		 'follow-link t)
  (insert "\tChange initialization settings including this screen\n")

  (insert "\n" (emacs-version)
	  "\n" emacs-copyright))

(defun normal-no-mouse-startup-screen ()
  "Show a splash screen suitable for displays without mouse support."
  (let* ((c-h-accessible
          ;; If normal-erase-is-backspace is used on a tty, there's
          ;; no way to invoke C-h and you have to use F1 instead.
          (or (not (char-table-p keyboard-translate-table))
              (eq (aref keyboard-translate-table ?\C-h) ?\C-h)))
         (minor-mode-overriding-map-alist
          (cons (cons (not c-h-accessible)
                      ;; If C-h can't be invoked, temporarily disable its
                      ;; binding, so where-is uses alternative bindings.
                      (let ((map (make-sparse-keymap)))
                        (define-key map [?\C-h] 'undefined)
                        map))
                minor-mode-overriding-map-alist)))

    (insert (format "\nGet help\t   %s\n"
                    (let ((where (where-is-internal 'help-command nil t)))
                      (cond
                       ((equal where [?\C-h])
                        "C-h  (Hold down CTRL and press h)")
                       (where (key-description where))
                       (t "M-x help")))))
    (insert-button "Emacs manual"
                   'action (lambda (_button) (info-emacs-manual))
                   'follow-link t)
    (insert (substitute-command-keys"\t   \\[info-emacs-manual]\t"))
    (insert-button "Browse manuals"
                   'action (lambda (_button) (Info-directory))
                   'follow-link t)
    (insert (substitute-command-keys "\t   \\[info]\n"))
    (insert-button "Emacs tutorial"
                   'action (lambda (_button) (help-with-tutorial))
                   'follow-link t)
    (insert (substitute-command-keys
             "\t   \\[help-with-tutorial]\tUndo changes\t   \\[undo]\n"))
    (insert-button "Buy manuals"
                   'action (lambda (_button) (view-order-manuals))
                   'follow-link t)
    (insert (substitute-command-keys
             "\t   \\[view-order-manuals]\tExit Emacs\t   \\[save-buffers-kill-terminal]")))

  ;; Say how to use the menu bar with the keyboard.
  (insert "\n")
  (insert-button "Activate menubar"
		 'action (lambda (_button) (tmm-menubar))
		 'follow-link t)
  (if (and (eq (key-binding "\M-`") 'tmm-menubar)
	   (eq (key-binding [f10]) 'tmm-menubar))
      (insert "   F10  or  ESC `  or   M-`")
    (insert (substitute-command-keys "   \\[tmm-menubar]")))

  ;; Many users seem to have problems with these.
  (insert (substitute-command-keys "
\(`C-' means use the CTRL key.  `M-' means use the Meta (or Alt) key.
If you have no Meta key, you may instead type ESC followed by the character.)"))

  ;; Insert links to useful tasks
  (insert "\nUseful tasks:\n")

  (insert-button "Visit New File"
		 'action (lambda (_button) (call-interactively 'find-file))
		 'follow-link t)
  (insert "\t\t\t")
  (insert-button "Open Home Directory"
		 'action (lambda (_button) (dired "~"))
		 'follow-link t)
  (insert "\n")

  (insert-button "Customize Startup"
		 'action (lambda (_button) (customize-group 'initialization))
		 'follow-link t)
  (insert "\t\t")
  (insert-button "Open *scratch* buffer"
		 'action (lambda (_button) (switch-to-buffer
                                       (get-buffer-create "*scratch*")))
		 'follow-link t)
  (insert "\n")
  (insert "\n" (emacs-version) "\n" emacs-copyright "\n")
  (insert (substitute-command-keys
	   "
GNU Emacs comes with ABSOLUTELY NO WARRANTY; type \\[describe-no-warranty] for "))
  (insert-button "full details"
		 'action (lambda (_button) (describe-no-warranty))
		 'follow-link t)
  (insert (substitute-command-keys ".
Emacs is Free Software--Free as in Freedom--so you can redistribute copies
of Emacs and modify it; type \\[describe-copying] to see "))
  (insert-button "the conditions"
		 'action (lambda (_button) (describe-copying))
		 'follow-link t)
  (insert (substitute-command-keys".
Type \\[describe-distribution] for information on "))
  (insert-button "getting the latest version"
		 'action (lambda (_button) (describe-distribution))
		 'follow-link t)
  (insert "."))

(defun normal-about-screen ()
  (insert "\n" (emacs-version) "\n" emacs-copyright "\n\n")

  (insert "To follow a link, click Mouse-1 on it, or move to it and type RET.\n\n")

  (insert-button "Authors"
		 'action
		 (lambda (_button)
		   (view-file (expand-file-name "AUTHORS" data-directory))
		   (goto-char (point-min)))
		 'follow-link t)
  (insert "\t\tMany people have contributed code included in GNU Emacs\n")

  (insert-button "Contributing"
		 'action
		 (lambda (_button) (info "(emacs)Contributing"))
		 'follow-link t)
  (insert "\tHow to contribute improvements to Emacs\n\n")

  (insert-button "GNU and Freedom"
		 'action (lambda (_button) (describe-gnu-project))
		 'follow-link t)
  (insert "\t\tWhy we developed GNU Emacs and the GNU system\n")

  (insert-button "Absence of Warranty"
		 'action (lambda (_button) (describe-no-warranty))
		 'follow-link t)
  (insert "\tGNU Emacs comes with ABSOLUTELY NO WARRANTY\n")

  (insert-button "Copying Conditions"
		 'action (lambda (_button) (describe-copying))
		 'follow-link t)
  (insert "\tConditions for redistributing and changing Emacs\n")

  (insert-button "Getting New Versions"
		 'action (lambda (_button) (describe-distribution))
		 'follow-link t)
  (insert "\tHow to get the latest version of GNU Emacs\n")

  (insert-button "More Manuals / Ordering Manuals"
		 'action (lambda (_button) (view-order-manuals))
		 'follow-link t)
  (insert "\tBuying printed manuals from the FSF\n"))

(defun startup-echo-area-message ()
  (if (daemonp)
      "Starting Emacs daemon."
    (substitute-command-keys
     "For information about GNU Emacs and the GNU system, type \
\\[about-emacs].")))

(defun display-startup-echo-area-message ()
  (let ((resize-mini-windows t))
    (or noninteractive                  ;(input-pending-p) init-file-had-error
	;; t if the init file says to inhibit the echo area startup message.
	(and inhibit-startup-echo-area-message
	     user-init-file
	     (or (and (get 'inhibit-startup-echo-area-message 'saved-value)
		      (equal inhibit-startup-echo-area-message
			     (if (equal init-file-user "")
				 (user-login-name)
			       init-file-user)))
		 ;; Wasn't set with custom; see if .emacs has a setq.
                 (condition-case nil
                     (with-temp-buffer
                       (insert-file-contents user-init-file)
                       (re-search-forward
                        (concat
                         "([ \t\n]*setq[ \t\n]+"
                         "inhibit-startup-echo-area-message[ \t\n]+"
                         (regexp-quote
                          (prin1-to-string
                           (if (equal init-file-user "")
                               (user-login-name)
                             init-file-user)))
                         "[ \t\n]*)")
                        nil t))
                   (error nil))))
	(message "%s" (startup-echo-area-message)))))

(defun display-startup-screen (&optional concise)
  "Display startup screen according to display.
A fancy display is used on graphic displays, normal otherwise.

If CONCISE is non-nil, display a concise version of the startup
screen."
  ;; Prevent recursive calls from server-process-filter.
  (if (not (get-buffer "*GNU Emacs*"))
      (if (use-fancy-splash-screens-p)
      	  (fancy-startup-screen concise)
      	(normal-splash-screen t concise))))

(defun display-about-screen ()
  "Display the *About GNU Emacs* buffer.
A fancy display is used on graphic displays, normal otherwise."
  (interactive)
  (if (use-fancy-splash-screens-p)
      (fancy-about-screen)
    (normal-splash-screen nil)))

(defalias 'about-emacs 'display-about-screen)
(defalias 'display-splash-screen 'display-startup-screen)

(defun command-line-1 (args-left)
  "A subroutine of `command-line'."
  (display-startup-echo-area-message)
  (when (and pure-space-overflow
	     (not noninteractive))
    (display-warning
     'initialization
     "Building Emacs overflowed pure space.\
  (See the node Pure Storage in the Lisp manual for details.)"
     :warning))

  ;; `displayable-buffers' is a list of buffers that may be displayed,
  ;; which includes files parsed from the command line arguments and
  ;; `initial-buffer-choice'.  All of the display logic happens at the
  ;; end of this `let'.  As files as processed from the command line
  ;; arguments, their buffers are prepended to `displayable-buffers'.
  ;; In order for options like "--eval" to work with the "--file" arg,
  ;; the file buffers are set as the current buffer as they are seen
  ;; on the command line (so "emacs --batch --file a --file b
  ;; --eval='(message "%s" (buffer-name))'" will print "b"), but this
  ;; does not affect the final displayed state of the buffers.
  (let ((displayable-buffers nil))
    ;; This `let' processes the command line arguments.
    (let ((command-line-args-left args-left))
      (when command-line-args-left
        ;; We have command args; process them.
        (let* ((dir command-line-default-directory)
               tem
               ;; This approach loses for "-batch -L DIR --eval "(require foo)",
               ;; if foo is intended to be found in DIR.
               ;;
               ;; The directories listed in --directory/-L options will *appear*
               ;; at the front of `load-path' in the order they appear on the
               ;; command-line.  We cannot do this by *placing* them at the front
               ;; in the order they appear, so we need this variable to hold them,
               ;; temporarily.
               ;;
               ;; To DTRT we keep track of the splice point and modify `load-path'
               ;; straight away upon any --directory/-L option.
               splice
               just-files ;; t if this follows the magic -- option.
               ;; This includes our standard options' long versions
               ;; and long versions of what's on command-switch-alist.
               (longopts
                (append '("--funcall" "--load" "--insert" "--kill"
                          "--directory" "--eval" "--execute" "--no-splash"
                          "--find-file" "--visit" "--file" "--no-desktop")
                        (mapcar (lambda (elt) (concat "-" (car elt)))
                                command-switch-alist)))
               (line 0)
               (column 0)
               ;; `process-file-arg' opens a file buffer for `name',
               ;; sets that buffer as the current buffer without
               ;; displaying it, adds the buffer to
               ;; `displayable-buffers', and puts the point at
               ;; `line':`column'.  `line' and `column' are both reset
               ;; to zero when `process-file-arg' returns.
               (process-file-arg
                (lambda (name)
		  ;; This can only happen if PWD is deleted.
		  (if (not (or dir (file-name-absolute-p name)))
		      (message "Ignoring relative file name (%s) due to \
nil default-directory" name)
		    (let* ((file (expand-file-name
				  (command-line-normalize-file-name name)
				  dir))
			   (buf (find-file-noselect file)))
		      (setq displayable-buffers (cons buf displayable-buffers))
                      ;; Set the file buffer to the current buffer so
                      ;; that it will be used with "--eval" and
                      ;; similar options.
                      (set-buffer buf)
                      ;; Put the point at `line':`column' in the file
                      ;; buffer, and reset `line' and `column' to 0.
                      (unless (zerop line)
                        (goto-char (point-min))
                        (forward-line (1- line)))
                      (setq line 0)
                      (unless (< column 1)
                        (move-to-column (1- column)))
                      (setq column 0))))))

          ;; Add the long X options to longopts.
          (dolist (tem command-line-x-option-alist)
            (if (string-match "^--" (car tem))
                (push (car tem) longopts)))

          ;; Add the long NS options to longopts.
          (dolist (tem command-line-ns-option-alist)
            (if (string-match "^--" (car tem))
                (push (list (car tem)) longopts)))

          ;; Loop, processing options.
          (while command-line-args-left
            (let* ((argi (car command-line-args-left))
                   (orig-argi argi)
                   argval completion)
              (setq command-line-args-left (cdr command-line-args-left))

              ;; Do preliminary decoding of the option.
              (if just-files
                  ;; After --, don't look for options; treat all args as files.
                  (setq argi "")
                ;; Convert long options to ordinary options
                ;; and separate out an attached option argument into argval.
                (when (string-match "\\`\\(--[^=]*\\)=" argi)
                  (setq argval (substring argi (match-end 0))
                        argi (match-string 1 argi)))
                (when (string-match "\\`--?[^-]" orig-argi)
                  (setq completion (try-completion argi longopts))
                  (if (eq completion t)
                      (setq argi (substring argi 1))
                    (if (stringp completion)
                        (let ((elt (member completion longopts)))
                          (or elt
                              (error "Option `%s' is ambiguous" argi))
                          (setq argi (substring (car elt) 1)))
                      (setq argval nil
                            argi orig-argi)))))

              ;; Execute the option.
              (cond ((setq tem (assoc argi command-switch-alist))
                     (if argval
                         (let ((command-line-args-left
                                (cons argval command-line-args-left)))
                           (funcall (cdr tem) argi))
                       (funcall (cdr tem) argi)))

                    ((equal argi "-no-splash")
                     (setq inhibit-startup-screen t))

                    ((member argi '("-f"	; what the manual claims
                                    "-funcall"
                                    "-e"))  ; what the source used to say
                     (setq inhibit-startup-screen t)
                     (setq tem (intern (or argval (pop command-line-args-left))))
                     (if (commandp tem)
                         (command-execute tem)
                       (funcall tem)))

                    ((member argi '("-eval" "-execute"))
                     (setq inhibit-startup-screen t)
                     (let* ((str-expr (or argval (pop command-line-args-left)))
                            (read-data (read-from-string str-expr))
                            (expr (car read-data))
                            (end (cdr read-data)))
                       (unless (= end (length str-expr))
                         (error "Trailing garbage following expression: %s"
                                (substring str-expr end)))
                       (eval expr)))

                    ((member argi '("-L" "-directory"))
                     ;; -L :/foo adds /foo to the _end_ of load-path.
                     (let (append)
                       (if (string-match-p
                            (format "\\`%s" path-separator)
                            (setq tem (or argval (pop command-line-args-left))))
                           (setq tem (substring tem 1)
                                 append t))
                       (setq tem (expand-file-name
                                  (command-line-normalize-file-name tem)))
                       (cond (append (setq load-path
                                           (append load-path (list tem)))
                                     (if splice (setq splice load-path)))
                             (splice (setcdr splice (cons tem (cdr splice)))
                                     (setq splice (cdr splice)))
                             (t (setq load-path (cons tem load-path)
                                      splice load-path)))))

                    ((member argi '("-l" "-load"))
                     (let* ((file (command-line-normalize-file-name
                                   (or argval (pop command-line-args-left))))
                            ;; Take file from default dir if it exists there;
                            ;; otherwise let `load' search for it.
                            (file-ex (expand-file-name file)))
                       (when (file-regular-p file-ex)
                         (setq file file-ex))
                       (load file nil t)))

                    ;; This is used to handle -script.  It's not clear
                    ;; we need to document it (it is totally internal).
                    ((member argi '("-scriptload"))
                     (let* ((file (command-line-normalize-file-name
                                   (or argval (pop command-line-args-left))))
                            ;; Take file from default dir.
                            (file-ex (expand-file-name file)))
                       (load file-ex nil t t)))

                    ((equal argi "-insert")
                     (setq inhibit-startup-screen t)
                     (setq tem (or argval (pop command-line-args-left)))
                     (or (stringp tem)
                         (error "File name omitted from `-insert' option"))
                     (insert-file-contents (command-line-normalize-file-name tem)))

                    ((equal argi "-kill")
                     (kill-emacs t))

                    ;; This is for when they use --no-desktop with -q, or
                    ;; don't load Desktop in their .emacs.  If desktop.el
                    ;; _is_ loaded, it will handle this switch, and we
                    ;; won't see it by the time we get here.
                    ((equal argi "-no-desktop")
                     (message "\"--no-desktop\" ignored because the Desktop package is not loaded"))

                    ((string-match "^\\+[0-9]+\\'" argi)
                     (setq line (string-to-number argi)))

                    ((string-match "^\\+\\([0-9]+\\):\\([0-9]+\\)\\'" argi)
                     (setq line (string-to-number (match-string 1 argi))
                           column (string-to-number (match-string 2 argi))))

                    ((setq tem (assoc orig-argi command-line-x-option-alist))
                     ;; Ignore X-windows options and their args if not using X.
                     (setq command-line-args-left
                           (nthcdr (nth 1 tem) command-line-args-left)))

                    ((setq tem (assoc orig-argi command-line-ns-option-alist))
                     ;; Ignore NS-windows options and their args if not using NS.
                     (setq command-line-args-left
                           (nthcdr (nth 1 tem) command-line-args-left)))

                    ((member argi '("-find-file" "-file" "-visit"))
                     (setq inhibit-startup-screen t)
                     ;; An explicit option to specify visiting a file.
                     (setq tem (or argval (pop command-line-args-left)))
                     (unless (stringp tem)
                       (error "File name omitted from `%s' option" argi))
                     (funcall process-file-arg tem))

                    ;; These command lines now have no effect.
                    ((string-match "\\`--?\\(no-\\)?\\(uni\\|multi\\)byte$" argi)
                     (display-warning 'initialization
                                      (format "Ignoring obsolete arg %s" argi)))

                    ((equal argi "--")
                     (setq just-files t))
                    (t
                     ;; We have almost exhausted our options. See if the
                     ;; user has made any other command-line options available
                     (let ((hooks command-line-functions)
                           (did-hook nil))
                       (while (and hooks
                                   (not (setq did-hook (funcall (car hooks)))))
                         (setq hooks (cdr hooks)))
                       (unless did-hook
                         ;; Presume that the argument is a file name.
                         (if (string-match "\\`-" argi)
                             (error "Unknown option `%s'" argi))
                         ;; FIXME: Why do we only inhibit the startup
                         ;; screen for -nw?
                         (unless initial-window-system
                           (setq inhibit-startup-screen t))
                         (funcall process-file-arg orig-argi)))))

              ;; In unusual circumstances, the execution of Lisp code due
              ;; to command-line options can cause the last visible frame
              ;; to be deleted.  In this case, kill emacs to avoid an
              ;; abort later.
              (unless (frame-live-p (selected-frame)) (kill-emacs nil)))))))

    (when (eq initial-buffer-choice t)
      ;; When `initial-buffer-choice' equals t make sure that *scratch*
      ;; exists.
      (get-buffer-create "*scratch*"))

    ;; If *scratch* exists and is empty, insert initial-scratch-message.
    ;; Do this before switching to *scratch* below to handle bug#9605.
    (and initial-scratch-message
	 (get-buffer "*scratch*")
	 (with-current-buffer "*scratch*"
	   (when (zerop (buffer-size))
	     (insert (substitute-command-keys initial-scratch-message))
	     (set-buffer-modified-p nil))))

    ;; Prepend `initial-buffer-choice' to `displayable-buffers'.
    (when initial-buffer-choice
      (let ((buf
             (cond ((stringp initial-buffer-choice)
		    (find-file-noselect initial-buffer-choice))
		   ((functionp initial-buffer-choice)
		    (funcall initial-buffer-choice))
                   ((eq initial-buffer-choice t)
                    (get-buffer-create "*scratch*"))
                   (t
                    (error "initial-buffer-choice must be a string, a function, or t.")))))
        (unless (buffer-live-p buf)
          (error "initial-buffer-choice is not a live buffer."))
        (setq displayable-buffers (cons buf displayable-buffers))))

    ;; Display the first two buffers in `displayable-buffers'.  If
    ;; `initial-buffer-choice' is non-nil, its buffer will be the
    ;; first buffer in `displayable-buffers'.  The first buffer will
    ;; be focused.
    (let ((displayable-buffers-len (length displayable-buffers))
          ;; `nondisplayed-buffers-p' is true if there exist buffers
          ;; in `displayable-buffers' that were not displayed to the
          ;; user.
          (nondisplayed-buffers-p nil))
      (when (> displayable-buffers-len 0)
        (switch-to-buffer (car displayable-buffers)))
      (when (> displayable-buffers-len 1)
        (switch-to-buffer-other-window (car (cdr displayable-buffers)))
        ;; Focus on the first buffer.
        (other-window -1))
      (when (> displayable-buffers-len 2)
        (setq nondisplayed-buffers-p t))

      (if (or inhibit-startup-screen
              initial-buffer-choice
              noninteractive
              (daemonp)
              inhibit-x-resources)

          ;; Not displaying a startup screen.  Display *Buffer List* if
          ;; there exist buffers that were not displayed.
          (when (and nondisplayed-buffers-p
                     (not noninteractive)
                     (not inhibit-startup-buffer-menu))
            (list-buffers))

        ;; Display a startup screen, after some preparations.

        ;; If there are no switches to process, we might as well
        ;; run this hook now, and there may be some need to do it
        ;; before doing any output.
        (run-hooks 'emacs-startup-hook 'term-setup-hook)

        ;; It's important to notice the user settings before we
        ;; display the startup message; otherwise, the settings
        ;; won't take effect until the user gives the first
        ;; keystroke, and that's distracting.
        (when (fboundp 'frame-notice-user-settings)
          (frame-notice-user-settings))

        ;; If there are no switches to process, we might as well
        ;; run this hook now, and there may be some need to do it
        ;; before doing any output.
        (run-hooks 'window-setup-hook)

        (setq inhibit-startup-hooks t)

        ;; ;; Do this now to avoid an annoying delay if the user
        ;; ;; clicks the menu bar during the sit-for.
        ;; (when (display-popup-menus-p)
        ;; 	(precompute-menubar-bindings))
        ;; (with-no-warnings
        ;; 	(setq menubar-bindings-done t))

        (display-startup-screen (> displayable-buffers-len 0))))))

(defun command-line-normalize-file-name (file)
  "Collapse multiple slashes to one, to handle non-Emacs file names."
  (save-match-data
    ;; Use arg 1 so that we don't collapse // at the start of the file name.
    ;; That is significant on some systems.
    ;; However, /// at the beginning is supposed to mean just /, not //.
    (if (string-match
	 (if (memq system-type '(ms-dos windows-nt))
	     "^\\([\\/][\\/][\\/]\\)+"
	   "^///+")
	 file)
	(setq file (replace-match "/" t t file)))
    (if (memq system-type '(ms-dos windows-nt))
	(while (string-match "\\([\\/][\\/]\\)+" file 1)
	  (setq file (replace-match "/" t t file)))
      (while (string-match "//+" file 1)
	(setq file (replace-match "/" t t file))))
    file))

;;; startup.el ends here<|MERGE_RESOLUTION|>--- conflicted
+++ resolved
@@ -1463,15 +1463,9 @@
 (defconst fancy-startup-text
   `((:face (variable-pitch font-lock-comment-face)
      "Welcome to "
-<<<<<<< HEAD
      :link ("Remacs"
 	    ,(lambda (_button) (browse-url "https://github.com/Wilfred/remacs/"))
 	    "Browse https://github.com/Wilfred/remacs/")
-=======
-     :link ("GNU Emacs"
-	    ,(lambda (_button) (browse-url "https://www.gnu.org/software/emacs/"))
-	    "Browse https://www.gnu.org/software/emacs/")
->>>>>>> c0af83b6
      ", one component of the "
      :link
      ,(lambda ()
