--- conflicted
+++ resolved
@@ -1223,19 +1223,10 @@
 them through 'format' first.  Even that is discouraged: for ElDoc
 support, you should set 'eldoc-documentation-function' instead of
 calling 'eldoc-message' directly.
-<<<<<<< HEAD
 
 ** The FILENAME argument to 'file-name-base' is now mandatory and no
 longer defaults to 'buffer-file-name'.
 
----
-** 'eldoc-message' only accepts one argument now.  Programs that
-called it with multiple arguments before should pass them through
-'format' first.  Even that is discouraged: for ElDoc support, you
-should set 'eldoc-documentation-function' instead of calling
-'eldoc-message' directly.
-=======
->>>>>>> f71569ac
  
 * Lisp Changes in Emacs 26.1
