--- conflicted
+++ resolved
@@ -441,8 +441,6 @@
 displays, you can use the mouse to kill Emacs or switch to another
 program.
 
-<<<<<<< HEAD
-=======
   On MS-DOS, you must type @kbd{C-@key{Break}} (twice) to cause
 emergency escape---but there are cases where it won't work, when a
 system call hangs or when Emacs is stuck in a tight loop in C code.
@@ -482,7 +480,6 @@
   Use @kbd{M-x so-long-commentary} to view the documentation for this
 library and learn more about how to enable and configure it.
 
->>>>>>> 3bce7ec3
 @node Bugs
 @section Reporting Bugs
 
