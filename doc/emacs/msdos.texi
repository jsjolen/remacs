--- conflicted
+++ resolved
@@ -138,7 +138,6 @@
   GNU Emacs uses newline characters to separate text lines.  This is the
 convention used on GNU, Unix, and other POSIX-compliant systems.
 
-<<<<<<< HEAD
 @cindex end-of-line conversion on MS-Windows
   By contrast, and MS-Windows normally use carriage-return linefeed,
 a two-character sequence, to separate text lines.  (Linefeed is the same
@@ -149,19 +148,6 @@
 carriage-return linefeed when writing files.  The same mechanism that
 handles conversion of international character codes does this conversion
 also (@pxref{Coding Systems}).
-=======
-@cindex end-of-line conversion on MS-DOS/MS-Windows
-  By contrast, MS-DOS and MS-Windows normally use carriage return
-followed by linefeed, a two-character sequence, to separate text
-lines.  (Linefeed is the same character as newline.)  Therefore,
-convenient editing of typical files with Emacs requires conversion of
-these end-of-line (EOL) sequences.  And that is what Emacs normally
-does: it converts carriage return followed by linefeed into newline
-when reading files, and converts newline into carriage return followed
-by linefeed when writing files.  The same mechanism that handles
-conversion of international character codes does this conversion also
-(@pxref{Coding Systems}).
->>>>>>> 2a1fe083
 
 @cindex cursor location, on MS-DOS
 @cindex point location, on MS-DOS
