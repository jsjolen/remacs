--- conflicted
+++ resolved
@@ -8,9 +8,6 @@
 @cindex MS-Windows, Emacs peculiarities
 
   This section describes peculiarities of using Emacs on Microsoft
-<<<<<<< HEAD
-Windows.
-=======
 Windows.  Some of these peculiarities are also relevant to Microsoft's
 older MS-DOS operating system.
 However, Emacs features that are relevant @emph{only} to MS-DOS are
@@ -29,7 +26,6 @@
 
   We support GNU Emacs on proprietary operating systems because we
 hope this taste of freedom will inspire users to escape from them.
->>>>>>> 3bce7ec3
 
   The behavior of Emacs on MS-Windows is reasonably similar to what is
 documented in the rest of the manual, including support for long file
