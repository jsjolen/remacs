<<<<<<< HEAD
2014-12-25  Martin Rudalics  <rudalics@gmx.at>
=======
2014-12-23  Eli Zaretskii  <eliz@gnu.org>

	* windows.texi (Recombining Windows): Index subject of sections.

	* variables.texi (Variables with Restricted Values)
	(Generalized Variables): Index subject of sections.

	* text.texi (Buffer Contents, Examining Properties)
	(Changing Properties, Property Search, Substitution): Index
	subject of sections.

	* syntax.texi (Motion and Syntax, Parsing Expressions)
	(Motion via Parsing, Position Parse, Control Parsing): Index
	subject of sections.

	* strings.texi (Predicates for Strings, Creating Strings)
	(Modifying Strings, Text Comparison): Index subject of sections.

	* searching.texi (Syntax of Regexps, Regexp Special)
	(Regexp Functions, Regexp Functions): Index subject of sections.

	* processes.texi (Subprocess Creation, Process Information): Index
	subject of sections.

	* positions.texi (Screen Lines): Index subject of sections.

	* nonascii.texi (Scanning Charsets, Specifying Coding Systems):
	Index subject of sections.

	* minibuf.texi (Text from Minibuffer, Object from Minibuffer)
	(Multiple Queries, Minibuffer Contents): Index subject of
	sections.

	* markers.texi (Predicates on Markers, Creating Markers)
	(Information from Markers, Moving Markers): Index subject of
	sections.

	* macros.texi (Defining Macros, Problems with Macros): Index
	subject of sections.

	* loading.texi (Loading Non-ASCII, Where Defined): Index subject
	of sections.

	* lists.texi (List-related Predicates, List Variables, Setcar)
	(Setcdr, Plist Access): Index subject of sections.

	* keymaps.texi (Controlling Active Maps, Scanning Keymaps)
	(Modifying Menus): Index subject of sections.

	* help.texi (Accessing Documentation, Help Functions): Index
	subject of sections.

	* hash.texi (Hash Access): Index subject of sections.

	* functions.texi (Core Advising Primitives)
	(Advising Named Functions, Porting old advices): Index subject of
	sections.

	* frames.texi (Creating Frames, Initial Parameters)
	(Position Parameters, Buffer Parameters, Minibuffers and Frames)
	(Pop-Up Menus, Drag and Drop): Index subject of sections.

	* files.texi (Visiting Functions, Kinds of Files)
	(Unique File Names): Index subject of sections.

	* display.texi (Refresh Screen, Echo Area Customization)
	(Warning Variables, Warning Options, Delayed Warnings)
	(Temporary Displays, Managing Overlays, Overlay Properties)
	(Finding Overlays, Size of Displayed Text, Defining Faces)
	(Attribute Functions, Displaying Faces, Face Remapping)
	(Basic Faces, Font Lookup, Fontsets, Replacing Specs)
	(Defining Images, Showing Images): Index subject of sections.

	* debugging.texi (Debugging, Explicit Debug)
	(Invoking the Debugger, Excess Open, Excess Close): Index subject
	of sections.

	* customize.texi (Defining New Types, Applying Customizations)
	(Custom Themes): Index subject of sections.

	* control.texi (Sequencing, Combining Conditions)
	(Processing of Errors, Cleanups): Index subject of sections.

	* compile.texi (Eval During Compile): Index subject of sections.

	* commands.texi (Using Interactive, Distinguish Interactive)
	(Command Loop Info, Classifying Events, Event Mod)
	(Invoking the Input Method): Index subject of sections.

	* buffers.texi (Buffer List, Buffer Gap): Index subject of sections.

	* backups.texi (Making Backups, Numbered Backups, Backup Names)
	(Reverting): Index subject of sections.

	* abbrevs.texi (Abbrev Tables, Defining Abbrevs, Abbrev Files)
	(Abbrev Expansion, Standard Abbrev Tables, Abbrev Properties)
	(Abbrev Table Properties): Index subject of sections.

	* os.texi (Time of Day, Time Conversion, Time Parsing)
	(Time Calculations, Idle Timers): Index subject of sections.

2014-12-18  Stefan Monnier  <monnier@iro.umontreal.ca>
>>>>>>> 216c6aad

	* windows.texi (Windows): Resync @menu order with @node order.

	* minibuf.texi (Minibuffer Windows): Add descriptions of
	`resize-mini-windows' and `max-mini-window-height'.

2014-12-25  Glenn Morris  <rgm@gnu.org>

	* windows.texi (Windows): Sync @menu order with @node order.

	* sequences.texi (Sequence Functions): Copyedits.

	* control.texi (Pattern matching case statement):
	* positions.texi (List Motion):
	* streams.texi (Output Functions):
	* strings.texi (Text Comparison):
	* text.texi (Document Object Model): Markup fixes.

2014-12-22  Paul Eggert  <eggert@cs.ucla.edu>

	Remove obsolete references to pre-C99 builds
	* internals.texi (C Integer Types): Don't mention pre-C99 compilers.

2014-12-19  Martin Rudalics  <rudalics@gmx.at>

	* windows.texi (Resizing Windows): Describe new argument of
	`fit-window-to-buffer'.  Move description of `window-size-fixed'
	to new section below.
	(Preserving Window Sizes): New section describing
	`window-size-fixed' and `window-preserve-size'.
	(Display Action Functions): Describe `preserve-size' alist
	entry.
	(Window Parameters): Describe `preserved-size' parameter.

2014-12-18  Eli Zaretskii  <eliz@gnu.org>

	* display.texi (Low-Level Font): Document font-info and query-font.

2014-12-16  Nicolas Petton  <petton.nicolas@gmail.com>

	* sequences.texi (Seq Library): Add documentation for seq.el.

2014-12-15  Alan Mackenzie  <acm@muc.de>

	"Advice" is a mass noun.  Amend text accordingly.
	* functions.texi: (Advising Functions, Core Advising Primitives)
	(Advising Named Functions, Advice combinators)
	(Porting old advice): Replace, e.g., "an advice" with "advice".

2014-12-13  Lars Magne Ingebrigtsen  <larsi@gnus.org>

	* files.texi (Relative File Names): Mention `directory-name-p'.

2014-12-13  Eli Zaretskii  <eliz@gnu.org>

	* text.texi (Comparing Text): Prevent a text string from being
	broken between 2 lines.  (Bug#19257)

2014-12-09  Lars Magne Ingebrigtsen  <larsi@gnus.org>

	* files.texi (Contents of Directories):
	Document directory-files-recursively.

2014-12-04  Eli Zaretskii  <eliz@gnu.org>

	* display.texi (Bidirectional Display):
	Document 'buffer-substring-with-bidi-context'.

	* text.texi (Buffer Contents):
	Mention 'buffer-substring-with-bidi-context' with a cross-reference.

2014-12-02  Eli Zaretskii  <eliz@gnu.org>

	* display.texi (Bidirectional Display):
	Document 'bidi-find-overridden-directionality'.

2014-11-29  Paul Eggert  <eggert@cs.ucla.edu>

	Lessen focus on ChangeLog files, as opposed to change log entries.
	* intro.texi (Acknowledgments): ChangeLog file -> change log entries.
	* tips.texi (Library Headers): Emacs uses a version control system.

2014-11-27  Lars Magne Ingebrigtsen  <larsi@gnus.org>

	* text.texi (Document Object Model): Mention `dom-pp'.

2014-11-26  Lars Magne Ingebrigtsen  <larsi@gnus.org>

	* text.texi (Document Object Model): New node to document dom.el.

2014-11-24  Lars Magne Ingebrigtsen  <larsi@gnus.org>

	* processes.texi (Network Security): Made into its own section and
	fleshed out.
	(Network Security): Mention more NSM variables.
	(Processes): Move the Network Security Manager stuff to the Emacs
	manual.

2014-11-23  Lars Magne Ingebrigtsen  <larsi@gnus.org>

	* processes.texi (Network): Mention the new :warn-unless-encrypted
	parameter to `open-network-stream'.
	(Network): Mention the Network Security Manager.

2014-11-21  Ulf Jasper  <ulf.jasper@web.de>

	* text.texi (Parsing HTML/XML): Document new optional parameter
	'discard-comments' of 'libxml-parse(html|xml)-region'.

2014-11-18  Leo Liu  <sdl.web@gmail.com>

	* functions.texi (Advising Named Functions):
	Document define-advice.

2014-11-17  Paul Eggert  <eggert@cs.ucla.edu>

	Improve time stamp handling, and be more consistent about it.
	* os.texi (Time of Day, Time Conversion, Time Parsing)
	(Processor Run Time, Time Calculations):
	Document the new behavior, plus be clearer about the old behavior.
	(Idle Timers): Take advantage of new functionality.

2014-11-16  Lars Magne Ingebrigtsen  <larsi@gnus.org>

	* text.texi (Special Properties): Mention `inhibit-read-only'.

2014-11-14  Paul Eggert  <eggert@cs.ucla.edu>

	* os.texi (Time of Day):
	Use leading zero with 24-hour times less than 10:00.

2014-11-09  Glenn Morris  <rgm@gnu.org>

	* Makefile.in (version): Remove variable.
	(clean): No longer delete dist tarfile.
	(dist): Remove rule; replace with code in admin.el.

2014-11-07  Martin Rudalics  <rudalics@gmx.at>

	* frames.texi (Size and Position): Rewrite description of
	`frame-inhibit-implied-resize'.

2014-10-22  Martin Rudalics  <rudalics@gmx.at>

	* frames.texi (Size Parameters): Replace "frame contents" by
	"frame's text area".  Add reference to Size and Position
	section.
	(Size and Position): Major rewrite.  Add explanations for
	frame's default font, text and display areas.  Add descriptions
	for `set-frame-font', `frame-text-height', `frame-text-width'
	and `frame-inhibit-implied-resize'.

2014-10-20  Glenn Morris  <rgm@gnu.org>

	* Merge in all changes up to 24.4 release.

2014-10-20  Tom Tromey  <tom@tromey.com>

	* objects.texi (Type Predicates): Don't mention display-table-p.

2014-10-15  Eli Zaretskii  <eliz@gnu.org>

	* nonascii.texi (Character Properties): Document the new
	properties 'bracket-type' and 'paired-bracket'.

	* display.texi (Bidirectional Display): Update the version of the
	UBA to which we are conforming.

2014-10-13  Glenn Morris  <rgm@gnu.org>

	* Makefile.in (dist): Update for new output variables.

2014-10-12  Glenn Morris  <rgm@gnu.org>

	* elisp.texi (DATE): Bump to October 2014.

2014-10-09  Glenn Morris  <rgm@gnu.org>

	* frames.texi (Multiple Terminals): Copyedits.

2014-10-09  Eli Zaretskii  <eliz@gnu.org>

	* frames.texi (Multiple Terminals): Improve the description of X
	display names.  Add index entries.
	(Basic Parameters): Add a cross-reference to where X display names
	are described.
	(Position Parameters): Mention that positional parameters of the
	form (+ POS) can be negative if they are on a non-primary monitor
	of a multi-monitor display.  (Bug#18636)
	(Creating Frames): Mention that on multi-monitor displays the
	frame might be positioned differently than specified by the frame
	parameters alist.

2014-10-08  Leo Liu  <sdl.web@gmail.com>

	* streams.texi (Output Functions): Document new argument ENSURE to
	terpri.  (Bug#18652)

2014-10-04  Martin Rudalics  <rudalics@gmx.at>

	* display.texi (Scroll Bars): Add description of horizontal scroll
	bars and associated functions.
	* frames.texi (Layout Parameters): Add horizontal scroll bar
	entries.  Remove paragraph on "combined fringe widths".
	* windows.texi (Window Sizes): Describe affects of horizontal
	scroll bars on window layout and sizes.  Fix description of
	window-full-height-p.
	(Resizing Windows): Mention horizontal scroll bar.

2014-10-04  Glenn Morris  <rgm@gnu.org>

	* commands.texi (Generic Commands): Copyedits.

	* display.texi (Scroll Bars):
	* modes.texi (Header Lines): Copyedits.

	* buffers.texi (Buffer List):
	* display.texi (Image Descriptors, Defining Images):
	* functions.texi (Core Advising Primitives): Small fixes re @var usage.

	* windows.texi (Window Sizes, Resizing Windows): Copyedits.

	* frames.texi (Multiple Terminals): Copyedits re multiple monitors.

2014-10-03  Martin Rudalics  <rudalics@gmx.at>

	* frames.texi (Size Parameters, Size and Position): Mention that
	with some window managers you have to set `frame-resize-pixelwise'
	in order make a frame truly fullscreen or maximized.

2014-10-01  Paul Eggert  <eggert@cs.ucla.edu>

	Improve doc for use of 'int', and discuss 'ssize_t'.
	* internals.texi (C Integer Types): Mention 'int' for other
	randomish values that lie in 'int' range.  Mention 'ssize_t'.  See:
	http://lists.gnu.org/archive/html/emacs-devel/2014-10/msg00019.html

	Use AUTO_CONS instead of SCOPED_CONS, etc.
	* internals.texi (Stack-allocated Objects):
	Adjust to match the revised, less error-prone macros.

2014-09-30  Paul Eggert  <eggert@cs.ucla.edu>

	* internals.texi (Stack-allocated Objects): Further improvements.
	Give an example of misuse.

2014-09-30  Eli Zaretskii  <eliz@gnu.org>

	* internals.texi (Stack-allocated Objects): Minor improvements of
	the wording and the indexing.

2014-09-30  Dmitry Antipov  <dmantipov@yandex.ru>

	* internals.texi (Stack-allocated Objects): Describe this feature.

2014-09-15  Daniel Colascione  <dancol@dancol.org>

	* text.texi (Registers): Make `insert-register' documentation
	reflect interface change.

2014-09-08  Stefan Monnier  <monnier@iro.umontreal.ca>

	* functions.texi (Core Advising Primitives): Add a note about the
	confusing treatment of `interactive' for :filter-args (bug#18399).

2014-09-07  Michael Albinus  <michael.albinus@gmx.de>

	* strings.texi (Text Comparison): Describe `string-collate-equalp'
	and `string-collate-lessp'.

2014-09-06  Leo Liu  <sdl.web@gmail.com>

	* control.texi (Pattern matching case statement): Document vector
	qpattern.  (Bug#18327)

2014-08-29  Dmitry Antipov  <dmantipov@yandex.ru>

	* lists.texi (Functions that Rearrange Lists):
	Remove description of sort ...
	* sequences.texi (Sequence Functions): ... and generalize
	it for sequences.  Add an example.

2014-08-28  Eli Zaretskii  <eliz@gnu.org>

	* display.texi (Bidirectional Display): Update the Emacs's class
	of bidirectional conformance.

2014-08-27  Dmitry Antipov  <dmantipov@yandex.ru>

	* eval.texi (Eval): Mention possible recovery from stack overflow.

2014-07-11  Eli Zaretskii  <eliz@gnu.org>

	* internals.texi (Garbage Collection): Fix last change.

2014-07-11  Dmitry Antipov  <dmantipov@yandex.ru>

	* internals.texi (Garbage Collection): Mention memory-info.

2014-07-11  Michael Albinus  <michael.albinus@gmx.de>

	* minibuf.texi (Intro to Minibuffers, Reading a Password):
	Password hiding is available in batch mode, do not mention it in
	the exclusion list.  Mention `read-hide-char'.  (Bug#17839)

2014-07-09  Stefan Monnier  <monnier@iro.umontreal.ca>

	* debugging.texi (Function Debugging, Debugger Commands):
	Update debug-on-entry w.r.t behavior after redefinitions (bug#17902).

2014-07-03  Glenn Morris  <rgm@gnu.org>

	* help.texi (Help Functions): "Online" help doesn't mean what it
	used to any more.

2014-07-02  Stefan Monnier  <monnier@iro.umontreal.ca>

	* keymaps.texi (Key Lookup): Remove mention of indirect entries.
	(Scanning Keymaps): Reword the `noindirect' argument.

2014-06-28  Glenn Morris  <rgm@gnu.org>

	* minibuf.texi (Intro to Minibuffers): Batch mode is basic.
	(Reading a Password): Mention batch mode.  (Bug#17839)

2014-06-23  Glenn Morris  <rgm@gnu.org>

	* Makefile.in (%.texi): Disable implicit rules.
	(mkinfodir): Remove.
	(.dvi.ps): Replace with explicit rule.
	(html): Declare as PHONY.
	(${buildinfodir}): New rule.
	($(buildinfodir)/elisp.info): Use order-only prereq for output dir.
	Use $<.
	(elisp.dvi, elisp.html, elisp.pdf): Use $<.
	(elisp.ps): New rule.

2014-06-21  Eli Zaretskii  <eliz@gnu.org>

	* positions.texi (Screen Lines): Clarify how columns are counted
	by vertical-motion.

2014-06-15  Glenn Morris  <rgm@gnu.org>

	* Makefile.in (bootstrap-clean): New.

2014-06-15  Eli Zaretskii  <eliz@gnu.org>

	* commands.texi (Accessing Mouse): Improve the wording of the
	posn-col-row documentation.  (Bug#17768)

2014-06-10  Glenn Morris  <rgm@gnu.org>

	* Makefile.in (INFO_EXT): Remove and replace by ".info" throughout.
	(INFO_OPTS): Set directly rather than with configure.

2014-06-09  Paul Eggert  <eggert@cs.ucla.edu>

	Say (accept-process-output P)'s result pertains to P if P is non-nil.
	* processes.texi (Accepting Output): Mention that if PROCESS is non-nil,
	the return value is about PROCESS, not about other processes.

2014-06-08  Glenn Morris  <rgm@gnu.org>

	* os.texi (Startup Summary): Small fix for initial-buffer-choice.

	* files.texi (Subroutines of Visiting): Mention uniquify.

	* numbers.texi (Comparison of Numbers): Copyedits.

2014-06-08  Glenn Morris  <rgm@gnu.org>

	* display.texi (Window Systems): Remove window-setup-hook.
	* os.texi (Startup Summary, Init File):
	Improve description of window-setup-hook.
	(Terminal-Specific): Update window-setup-hook cross-reference.
	* hooks.texi (Standard Hooks): Update window-setup-hook cross-reference.

	* display.texi (Overlay Properties): Update re priority.  (Bug#17234)

	* package.texi (Package Archives): Mention signing packages.

2014-06-07  Eli Zaretskii  <eliz@gnu.org>

	* commands.texi (Click Events): Update contents of click event's
	position list due to last changes in make_lispy_position.

2014-06-02  Glenn Morris  <rgm@gnu.org>

	* text.texi (Buffer Contents):
	Update for filter-buffer-substring changes.

	* abbrevs.texi (Abbrev Expansion): Update for expand-abbrev changes.
	* functions.texi (Advising Functions): Standardize menu case.

2014-05-26  Eli Zaretskii  <eliz@gnu.org>

	* display.texi (Invisible Text): Clarify the description of
	line-move-ignore-invisible.  (Bug#17511)

2014-05-22  Leo Liu  <sdl.web@gmail.com>

	* sequences.texi (Sequence Functions): Don't mention when and how
	SEQ to nreverse is mutated.

2014-05-21  Leo Liu  <sdl.web@gmail.com>

	* sequences.texi (Sequence Functions): Update nreverse.

2014-05-19  Paul Eggert  <eggert@cs.ucla.edu>

	Allow any non-nil value to count as true in bool-vector.
	* sequences.texi (Bool-Vectors): Coalesce discussion of how to
	print them.  bool-vector's args need not be t or nil.

2014-05-19  Dmitry Antipov  <dmantipov@yandex.ru>

	* sequences.texi (Bool-vectors): Mention bool-vector.

2014-05-17  Paul Eggert  <eggert@cs.ucla.edu>

	Assume C99 or later (Bug#17487).
	* internals.texi (C Dialect): Document this.

2014-05-15  Dmitry Antipov  <dmantipov@yandex.ru>

	* lists.texi (Building Cons Cells and Lists):
	Remove description of `reverse' and `'nreverse' to generalize them...
	* sequences.texi (Sequences): ...for sequences here.

2014-05-14  Glenn Morris  <rgm@gnu.org>

	* files.texi (Changing Files): Mention with-file-modes.

2014-05-08  Paul Eggert  <eggert@cs.ucla.edu>

	* internals.texi (C Dialect): New section.
	(C Integer Types): Mention bool_bf.

2014-04-30  Stefan Monnier  <monnier@iro.umontreal.ca>

	* processes.texi (Filter Functions, Sentinels): Advertise add-function.

2014-04-29  Stefan Monnier  <monnier@iro.umontreal.ca>

	* windows.texi (Window Configurations, Window Configurations):
	Window configs don't store marks any more.

2014-04-25  Eli Zaretskii  <eliz@gnu.org>

	* strings.texi (Text Comparison): Mention equal-including-properties
	for when text properties of the strings matter for comparison.

2014-04-22  Eli Zaretskii  <eliz@gnu.org>

	* text.texi (Registers): Document register-read-with-preview.

	* internals.texi (Building Emacs): Improve indexing.

2014-04-17  Daniel Colascione  <dancol@dancol.org>

	* frames.texi (Terminal Parameters): Document new
	tty-mode-set-strings and tty-mode-reset-strings terminal
	parameters.

2014-04-17  Paul Eggert  <eggert@cs.ucla.edu>

	* Makefile.in (infoclean): Be consistent about reporting failures.

2014-04-09  Daniel Colascione  <dancol@dancol.org>

	* errors.texi (Standard Errors): Document required error
	parameters for `scan-error'.

	* positions.texi (List Motion): Explain new `up-list' arguments.
	Mention `backward-up-list'.

2014-04-08  Daniel Colascione  <dancol@dancol.org>

	* minibuf.texi (Programmed Completion): Improve phrasing, remove
	incorrect bullet count.

2014-04-07  Glenn Morris  <rgm@gnu.org>

	* os.texi (Recording Input): Dribble files may contain passwords.

	* backups.texi (Making Backups, Reverting):
	Update for default values of some -function vars no longer being nil.
	(Reverting): Update for buffer-stale-function
	also applying to file-buffers.

2014-03-31  Daniel Colascione  <dancol@dancol.org>

	* minibuf.texi (Completion in Buffers): Discuss using lazy
	completion tables for inline completion.

2014-03-28  Glenn Morris  <rgm@gnu.org>

	* os.texi (Terminal-Specific): Mention term-file-aliases.

2014-03-26  Eli Zaretskii  <eliz@gnu.org>

	* files.texi (Kinds of Files): Improve documentation of
	file-symlink-p.  (Bug#17073)  Add cross-references.

2014-03-26  Barry O'Reilly  <gundaetiapo@gmail.com>

	* markers.texi (Moving Marker Positions): The 2014-03-02 doc
	change mentioning undo's inability to handle relocated markers no
	longer applies.  See bug#16818.
	* text.texi (Undo): Expand documentation of (TEXT . POS) and
	(MARKER . ADJUSTMENT) undo elements.

2014-03-26  Glenn Morris  <rgm@gnu.org>

	* files.texi (File Locks): All systems support locking.

2014-03-22  Glenn Morris  <rgm@gnu.org>

	* commands.texi (Defining Commands):
	Mention that interactive-only also affects describe-function.

	* functions.texi (Declare Form): Add interactive-only.
	* commands.texi (Defining Commands) Mention declare.

	* commands.texi (Defining Commands): List interactive-only values.

2014-03-22  Eli Zaretskii  <eliz@gnu.org>

	* functions.texi (Core Advising Primitives): Fix cross-reference
	in last change.

2014-03-22  Stefan Monnier  <monnier@iro.umontreal.ca>

	* functions.texi (Advising Functions): Explain a bit more how
	arguments work.
	(Advice combinators): New node.
	(Core Advising Primitives): Use it.  Expand description of "depth".
	(Advising Named Functions): Document limitation of advices on macros.

2014-03-21  Martin Rudalics  <rudalics@gmx.at>

	* frames.texi (Size and Position): In `frame-resize-pixelwise'
	description drop remark about frame maximization.
	* windows.texi (Display Action Functions): Add description for
	`display-buffer-no-window' and explain use of `allow-no-window'
	alist entries.

2014-03-21  Glenn Morris  <rgm@gnu.org>

	* commands.texi (Defining Commands): Copyedit re `interactive-only'.

2014-03-20  Paul Eggert  <eggert@cs.ucla.edu>

	* internals.texi (C Integer Types): Prefer 'false' and 'true'
	to '0' and '1' for booleans.

2014-03-19  Paul Eggert  <eggert@cs.ucla.edu>

	* numbers.texi: Improve and clarify a bit, and fix some minor bugs.
	Remove now-obsolete hypothetical note about negative division,
	as the C standard has changed.

	Fix porting inconsistency about rounding to even.
	* numbers.texi (Numeric Conversions, Rounding Operations):
	Document that 'round' and 'fround' round to even.

2014-03-18  Juanma Barranquero  <lekktu@gmail.com>

	* customize.texi (Variable Definitions): Recommend avoiding
	destructive modification of the value argument of :set (bug#16755).

2014-03-18  Stefan Monnier  <monnier@iro.umontreal.ca>

	* modes.texi (Auto-Indentation): Mention electric-indent variables.

2014-03-18  Juanma Barranquero  <lekktu@gmail.com>

	* functions.texi (Advising Named Functions): Fix reference.

2014-03-18  Paul Eggert  <eggert@cs.ucla.edu>

	Improve documentation for integer and floating-point basics.
	* numbers.texi (Numbers, Integer Basics, Float Basics):
	Document the basics a bit more precisely.  Say more clearly
	that Emacs floating-point numbers are IEEE doubles on all
	current platforms.  Give more details about frexp.
	Say more clearly that '1.' is an integer.
	(Predicates on Numbers): Fix wholenump typo.
	* objects.texi (Integer Type): Adjust to match numbers.texi.

2014-03-18  Stefan Monnier  <monnier@iro.umontreal.ca>

	* functions.texi (Advising Functions): Try and improve the text.
	Add example use of advice-add (bug#16959).
	(Core Advising Primitives): Rename.  Explain handling of interactive
	specs, including advice-eval-interactive-spec.
	(Advising Named Functions): Try and better explain the difference with
	add-function.
	(Porting old advices): New node.

2014-03-18  Paul Eggert  <eggert@cs.ucla.edu>

	Style fixes for floating-point doc.
	* commands.texi, customize.texi, display.texi, elisp.texi, files.texi:
	* frames.texi, hash.texi, internals.texi, keymaps.texi, lists.texi:
	* minibuf.texi, nonascii.texi, numbers.texi, objects.texi, os.texi:
	* processes.texi, streams.texi, strings.texi, text.texi:
	* variables.texi, windows.texi:
	Hyphenate "floating-point" iff it precedes a noun.
	Reword to avoid nouns and hyphenation when that's easy.
	Prefer "integer" to "integer number" and "is floating point"
	to "is a floating point number".
	Prefer "@minus{}" to "-" when it's a minus.

2014-03-16  Martin Rudalics  <rudalics@gmx.at>

	* display.texi (Temporary Displays): Rewrite descriptions of
	`with-output-to-temp-buffer' and `with-temp-buffer-window'.
	* help.texi (Help Functions): Rewrite description of `with-help-window'.

2014-03-15  Dmitry Gutov  <dgutov@yandex.ru>

	* display.texi (Blinking): Update WRT to the new
	`blink-matchin-paren' behavior.

2014-03-14  Martin Rudalics  <rudalics@gmx.at>

	* display.texi (Temporary Displays): Say that
	`with-temp-buffer-window' makes its buffer current.
	* frames.texi (Size and Position): Describe new option
	`frame-resize-pixelwise'.  Rewrite descriptions of
	`set-frame-size', `set-frame-height' and `set-frame-width'.

2014-03-09  Martin Rudalics  <rudalics@gmx.at>

	* elisp.texi (Top): Rename section "Width" to "Size of Displayed Text".
	* text.texi (Primitive Indent):
	* strings.texi (String Basics):
	* sequences.texi (Sequence Functions): Update references accordingly.
	* display.texi (Size of Displayed Text): Rename section from
	"Width".  Add description for `window-text-pixel-size'.
	(Window Dividers): Reword description of window dividers.
	* frames.texi (Layout Parameters): Improve description of window
	divider parameters.
	* windows.texi (Window Sizes): Add descriptions of
	`window-mode-line-height' and `window-header-line-height'.
	(Coordinates and Windows): Mention window dividers.

2014-03-07  Martin Rudalics  <rudalics@gmx.at>

	* buffers.texi (The Buffer List): Rename node to Buffer List.
	Describe `buffer-list-update-hook'.
	* elisp.texi (Top): "The Buffer List" renamed to "Buffer List".
	Add node for Window Dividers.
	* hooks.texi (Standard Hooks): Add reference to
	`buffer-list-update-hook'.
	* windows.texi (Window Sizes): Describe `window-min-size'.
	(Splitting Windows): Update description of `split-window'.
	(Selecting Windows): Update description of `select-window'.

2014-03-06  Martin Rudalics  <rudalics@gmx.at>

	* frames.texi (Size and Position): Rewrite entries for
	`fit-frame-to-buffer' and `fit-frame-to-buffer-margins'.
	Add description for `fit-frame-to-buffer-sizes'.
	* windows.texi (Resizing Windows): Add descriptions for
	pixelwise resizing.  Add entries for `window-resize-pixelwise'
	and `fit-window-to-buffer-horizontally'.
	Rewrite `fit-window-to-buffer' entry.

2014-03-06  Xue Fuqiao  <xfq@gnu.org>

	* internals.texi (Window Internals): Remove field `region_showing'.

2014-03-06  Glenn Morris  <rgm@gnu.org>

	* searching.texi (Replacing Match):
	Remove incorrect, uninteresting return value.  (Bug#16942)

2014-03-05  Martin Rudalics  <rudalics@gmx.at>

	* display.texi (Window Dividers): New section.
	* frames.texi (Layout Parameters): Add right-divider-width and
	bottom-divider-width.
	* windows.texi (Window Sizes): Redraw schematic and rewrite its
	description.  Rewrite descriptions of `window-total-height',
	`window-total-width', `window-total-size', `window-body-height',
	`window-body-width' and `window-size-fixed'.  Add descriptions
	for `window-pixel-height', `window-pixel-width',
	`window-min-height' and `window-min-width'.  Remove description
	of `window-size-fixed-p' moving part of it to that of
	`window-size-fixed'.
	(Resizing Windows): Mention dividers when talking about minimum sizes.

2014-03-05  Glenn Morris  <rgm@gnu.org>

	* modes.texi (SMIE Customization): New section.
	* elisp.texi (Top): Update detailed menu.

2014-03-04  Martin Rudalics  <rudalics@gmx.at>

	* windows.texi (Windows and Frames): Add some missing &optional
	designators.  Adjust description of window-in-direction.

2014-03-02  Barry O'Reilly  <gundaetiapo@gmail.com>

	* markers.texi (Moving Marker Positions): Clarify guidance about
	when to move markers and when to create a new one, as discussed at
	http://debbugs.gnu.org/cgi/bugreport.cgi?bug=16818#17

2014-03-02  Glenn Morris  <rgm@gnu.org>

	* text.texi (Decompression): New node.
	* elisp.texi (Top): Update detailed menu.

2014-03-01  Glenn Morris  <rgm@gnu.org>

	* display.texi (Forcing Redisplay): Mention pre-redisplay-function.

2014-02-28  Xue Fuqiao  <xfq@gnu.org>

	* functions.texi (Advising Functions, Advising Named Functions):
	Tweak markup.

	* display.texi (Defining Faces): Doc fix for `face-spec-set'.

	* elisp.texi (Top):
	* commands.texi (Generic Commands, Defining Commands):
	Document `define-alternatives'.

2014-02-27  Xue Fuqiao  <xfq@gnu.org>

	* windows.texi (Window Sizes): Document `window-size'.
	(Display Action Functions): Document `display-buffer-at-bottom'.
	(Window Configurations): Minor fixes.

	* modes.texi (Header Lines): Document `window-header-line-height'.

	* display.texi (Scroll Bars): Document `window-scroll-bar-width'.

	* windows.texi (Window Sizes, Resizing Windows): Document some
	pixelwise window operations.

	* text.texi (Margins): Fix the description of RET and `C-j'.

	* frames.texi (Multiple Terminals): Document
	`display-monitor-attributes-list' and `display-monitor-attributes'.
	(Display Feature Testing): Add some notes about multi-monitor.

2014-02-27  Glenn Morris  <rgm@gnu.org>

	* minibuf.texi (Programmed Completion):
	Mention completion-table-with-cache.

2014-02-25  Glenn Morris  <rgm@gnu.org>

	* display.texi (Window Systems):
	Replace term-setup-hook with emacs-startup-hook.
	* hooks.texi (Standard Hooks):
	Replace term-setup-hook with tty-setup-hook.
	* os.texi (Startup Summary, Init File, Terminal-Specific):
	Replace term-setup-hook with tty-setup-hook, and update.

2014-02-22  Stefan Monnier  <monnier@iro.umontreal.ca>

	* functions.texi (Declare Form): Document gv-expander, gv-setter,
	and compiler-macro (bug#16829, bug#15093).

2014-02-21  Juanma Barranquero  <lekktu@gmail.com>

	* windows.texi (Window Configurations): Doc fix.
	(Windows and Frames): Fix typo.

2014-02-21  Glenn Morris  <rgm@gnu.org>

	* internals.texi (Process Internals):
	* processes.texi (Subprocess Creation, Deleting Processes)
	(Output from Processes, Process Buffers, Filter Functions)
	(Accepting Output, Sentinels, Network, Network Servers):
	Filters and sentinels can no longer be nil.
	* elisp.texi (Top): Menu update.

2014-02-20  Glenn Morris  <rgm@gnu.org>

	* functions.texi (Defining Functions): Mention defalias-fset-function.

2014-02-17  Stefan Monnier  <monnier@iro.umontreal.ca>

	* minibuf.texi (Completion Commands): Don't document obsolete
	`common-substring' arg of display-completion-list.

2014-02-17  Glenn Morris  <rgm@gnu.org>

	* minibuf.texi (Text from Minibuffer): Update read-regexp details.
	Mention read-regexp-defaults-function.

2014-02-13  Glenn Morris  <rgm@gnu.org>

	* debugging.texi (Debugger Commands): Tiny edits.

2014-02-12  Glenn Morris  <rgm@gnu.org>

	* package.texi (Simple Packages): Describe URL and Keywords headers.

2014-02-10  Lars Ingebrigtsen  <larsi@gnus.org>

	* text.texi (User-Level Deletion):
	Document `delete-trailing-whitespace' (bug#15309).

2014-02-09  Lars Ingebrigtsen  <larsi@gnus.org>

	* text.texi (Changing Properties): Clarify `propertize' (bug#9825).

	* display.texi (Blinking): Clarify doc string in example (bug#10658).

	* commands.texi (Accessing Mouse): Mention that these function
	also work on keyboard events (bug#14228).
	(Quitting): Refer to the right node for `set-input-mode' (bug#11458).

2014-02-08  Lars Ingebrigtsen  <larsi@gnus.org>

	* display.texi (Face Attributes): Add an index (bug#14924).

	* keymaps.texi (Menu Bar): Minor clarification (bug#15657).

2014-02-06  Glenn Morris  <rgm@gnu.org>

	* display.texi (Truncation):
	* positions.texi (Screen Lines): Do not mention cache-long-scans.

2014-01-31  Juri Linkov  <juri@jurta.org>

	* searching.texi (String Search): Incremental word search fixes.

2014-01-28  Glenn Morris  <rgm@gnu.org>

	* text.texi (Indent Tabs): Update related to tab-stops.

2014-01-24  Glenn Morris  <rgm@gnu.org>

	* control.texi (Handling Errors): Update with-demoted-errors.

	* files.texi (File Locks): Every platform supports locking now.

2014-01-22  Glenn Morris  <rgm@gnu.org>

	* display.texi (ImageMagick Images): Expand on image-format-suffixes.

2014-01-20  Glenn Morris  <rgm@gnu.org>

	* hash.texi (Other Hash): Do not mention subr-x.el functions;
	reverts 2013-12-22 change.

2014-01-10  Stefan Monnier  <monnier@iro.umontreal.ca>

	* functions.texi (Advising Functions): New section.
	* modes.texi (Running Hooks): Don't document with-wrapper-hook and
	run-hook-wrapped any more.
	(Hooks): Link to the new Advising Functions node.
	* elisp.texi (Top): Don't include advice.texi.
	* advice.texi: Remove.
	* makefile.w32-in (srcs):
	* Makefile.in (srcs): Adjust accordingly.

2014-01-09  Rüdiger Sonderfeld  <ruediger@c-plusplus.de>

	* text.texi (Parsing HTML/XML): Document `shr-insert-document'.

	* strings.texi (Text Comparison): Document `string-suffix-p'.

2014-01-07  Glenn Morris  <rgm@gnu.org>

	* files.texi (File Attributes): Fix superscipt typo.

2014-01-07  Chong Yidong  <cyd@gnu.org>

	* files.texi (Changing Files): Document copy-file changes.

2014-01-07  Glenn Morris  <rgm@gnu.org>

	* display.texi (Logging Messages): Copyedits re messages-buffer.

2014-01-06  Paul Eggert  <eggert@cs.ucla.edu>

	Specify .texi encoding (Bug#16292).
	* back.texi, book-spine.texi, lay-flat.texi:
	Add @documentencoding.

2014-01-05  Chong Yidong  <cyd@gnu.org>

	* backups.texi (Making Backups): Document backup-buffer change.

	* files.texi (Visiting Files): Copyedits.
	(Testing Accessibility): Mention ACLs.  Move file-modes here from
	File Attributes.
	(Truenames): Move file-equal-p here from Kinds of Files.
	(File Attributes): Move file-newer-than-file-p here from Testing
	Accessibility.
	(Extended Attributes): New node.  Add file-extended-attributes.
	(Changing Files): Document set-file-extended-attributes.

	* commands.texi (Defining Commands): Document the interactive-form
	property more carefully.  Document interactive-only.

	* compile.texi (Compiler Errors): Copyedits.  Note that the
	details for byte-compile-warnings are in its docstring.

	* minibuf.texi (Minibuffer Contents): Remove obsolete function
	minibuffer-completion-contents.

	* variables.texi (Defining Variables): Note that defvar acts
	always on the dynamic value.

	* customize.texi (Variable Definitions): Likewise.

2014-01-05  Paul Eggert  <eggert@cs.ucla.edu>

	Document vconcat and the empty vector (Bug#16246).
	* sequences.texi (Vector Functions):
	Document behavior better when the result is empty.

	Document behavior of (string-to-number "+@") (Bug#16293).
	* strings.texi (String Conversion): Document behavior of
	string-to-number on invalid strings that begin with "+", too.

2014-01-03  Chong Yidong  <cyd@gnu.org>

	* help.texi (Documentation, Accessing Documentation): Copyedits.
	(Documentation Basics): Rewrite, avoiding a repeat discussion of
	docstring conventions.

	* tips.texi (Documentation Tips): Move discussion of
	emacs-lisp-docstring-fill-column here from Documentation Basics.

	* compile.texi (Docs and Compilation): Copyedits.

2014-01-02  Glenn Morris  <rgm@gnu.org>

	* numbers.texi (Numeric Conversions): Fix a typo.

2013-12-29  Paul Eggert  <eggert@cs.ucla.edu>

	Plain copy-file no longer chmods an existing destination (Bug#16133).
	* files.texi (Changing Files): Document this.

2013-12-28  Chong Yidong  <cyd@gnu.org>

	* modes.texi (Auto Major Mode): Document interpreter-mode-alist change.

	* buffers.texi (Modification Time): Document visited-file-modtime
	change.

2013-12-28  Glenn Morris  <rgm@gnu.org>

	* control.texi (Pattern matching case statement): Brevity.

2013-12-27  Chong Yidong  <cyd@gnu.org>

	* functions.texi (Function Cells):
	* eval.texi (Function Indirection): Update for the fact that
	symbol-function no longer signals an error.

	* commands.texi (Reading One Event): Mention keyboard coding.

	* keymaps.texi (Translation Keymaps, Translation Keymaps):
	* nonascii.texi (Terminal I/O Encoding): Copyedits.

2013-12-26  Chong Yidong  <cyd@gnu.org>

	* advice.texi (Advising Functions, Defining Advice): Special forms
	can no longer be advised.

2013-12-25  Chong Yidong  <cyd@gnu.org>

	* keymaps.texi (Active Keymaps): Re-organize the text.
	(Searching Keymaps): Rewrite the pseudo-code for 24.4 changes.
	(Controlling Active Maps): Note that set-transient-map uses
	overriding-terminal-local-map.

	* tips.texi (Coding Conventions): Tweak the coding system tip;
	Emacs now uses utf-8 by default for Emacs Lisp source files.

	* display.texi (Font Selection): Tweak example.

	* commands.texi (Event Input Misc): Document new arg to input-pending-p.

	* nonascii.texi (Specifying Coding Systems): Don't refer to
	emacs-mule-dos.
	(Lisp and Coding Systems): Describe emacs-mule return value in
	modern terms.

2013-12-25  Tassilo Horn  <tsdh@gnu.org>

	* control.texi (Pattern matching case statement): Rephrase lexical
	binding requirement: the example needs it, not `pcase' itself.

2013-12-25  Chong Yidong  <cyd@gnu.org>

	* eval.texi (Eval): Document the LEXICAL arg to eval.

	* variables.texi (Variables, Void Variables): Use "scoping rule"
	terminology consistently.
	(Variable Scoping): Add index entries, and use "dynamic scope"
	terminology in place of "indefinite scope" to reduce confusion.
	(Lexical Binding): Document lexical environment format.
	(Using Lexical Binding): Add index entries for error messages.

2013-12-24  Tassilo Horn  <tsdh@gnu.org>

	* control.texi (Pattern matching case statement): Fix missing
	argument in simple expression language sample (Bug#16238).
	Add some sample programs written in that language.  Mention that
	`pcase' requires lexical binding.

2013-12-23  Xue Fuqiao  <xfq.free@gmail.com>

	* eval.texi (Special Forms): Document `special-form-p'.

	* macros.texi (Simple Macro): Document `macrop'.

	* files.texi (Changing Files): Fix an argument of `copy-file'.

	* strings.texi (Creating Strings): Document TRIM in `split-string'.

2013-12-23  Chong Yidong  <cyd@gnu.org>

	* keymaps.texi (Controlling Active Maps):
	Rename set-temporary-overlay-map to set-transient map.  Doc fixes.
	(Searching Keymaps): The transient keymap takes precedence.

2013-12-23  Glenn Morris  <rgm@gnu.org>

	* loading.texi (How Programs Do Loading, Load Suffixes):
	Mention `load-prefer-newer'.

2013-12-22  Xue Fuqiao  <xfq.free@gmail.com>

	* hash.texi (Other Hash): Document `hash-table-keys'
	and `hash-table-values'.

2013-12-22  Eli Zaretskii  <eliz@gnu.org>

	* nonascii.texi (Character Properties): NAME or OLD-NAME
	properties can be nil (there's no empty string).
	(Character Properties): Update the reference to the UCD.

2013-12-22  Xue Fuqiao  <xfq.free@gmail.com>

	* sequences.texi (Bool-Vectors): Document new bool-vector set
	operation functions.

	* text.texi (Examining Properties): Document `get-pos-property'.

	* variables.texi (Directory Local Variables):
	Document `enable-dir-local-variables'.

	* debugging.texi (Debugger Commands):
	Document `debugger-toggle-locals'.

2013-12-21  Chong Yidong  <cyd@gnu.org>

	* text.texi (Region Indent): Note the new interactive behavior of
	indent-rigidly.

2013-12-20  Tassilo Horn  <tsdh@gnu.org>

	* numbers.texi (numbers): Document that =, <, <=, >, >= now accept
	one or many arguments.

	* display.texi: Document `messages-buffer'.

	* os.texi: Document `initial-buffer-choice' changes.

2013-12-20  Chong Yidong  <cyd@gnu.org>

	* text.texi (Changing Properties): Improve documentation for
	add-face-text-property.
	(Special Properties): Mention add-face-text-property.

2013-12-18  Chong Yidong  <cyd@gnu.org>

	* customize.texi (Custom Themes): Document custom-known-themes
	(Bug#15717).

	* modes.texi (Defining Minor Modes): Fix typo (Bug#14874).
	(Keymaps and Minor Modes): Fix binding convention (Bug#11522).

2013-12-13  Glenn Morris  <rgm@gnu.org>

	* internals.texi (Building Emacs):
	* loading.texi (Library Search): Mention that site-load,
	site-init cannot change load-path.

2013-12-12  Glenn Morris  <rgm@gnu.org>

	* elisp.texi: Tweak dircategory.

2013-12-12  Eli Zaretskii  <eliz@gnu.org>

	* nonascii.texi (Encoding and I/O): Document file-name encoding
	peculiarities on MS-Windows.

2013-12-12  Glenn Morris  <rgm@gnu.org>

	* elisp.texi: Sync direntry with info/dir version.

2013-12-08  Juanma Barranquero  <lekktu@gmail.com>

	* display.texi (Progress, Face Remapping):
	* processes.texi (Serial Ports):
	* windows.texi (Recombining Windows): Fix typos.  (Bug#16089)

2013-12-04  Juri Linkov  <juri@jurta.org>

	* searching.texi (Search and Replace): Fix `unread-command-events'
	and add ref.

2013-12-03  Juri Linkov  <juri@jurta.org>

	* windows.texi (Choosing Window): Rename `no-display-ok' to
	`allow-no-window'.  (Bug#13594)

2013-11-30  Glenn Morris  <rgm@gnu.org>

	* Makefile.in (distclean): Remove Makefile.

2013-11-29  Andreas Politz  <politza@fh-trier.de>

	* modes.texi (Imenu): Make it clear that sub-alist is the cdr
	(Bug#14029).

2013-11-27  Glenn Morris  <rgm@gnu.org>

	* loading.texi (Library Search):
	* os.texi (Startup Summary): No more leim directory.

2013-11-26  Glenn Morris  <rgm@gnu.org>

	* os.texi (Startup Summary): Update for leim-list being preloaded.

2013-11-23  Brian Jenkins  <brian@brianjenkins.org>  (tiny change)

	* frames.texi (Input Focus):
	* hooks.texi (Standard Hooks): Mention focus-in-hook, focus-out-hook.

2013-11-23  Glenn Morris  <rgm@gnu.org>

	* loading.texi (Library Search):
	Empty elements in EMACSLOADPATH now mean the default load-path.

2013-11-22  Glenn Morris  <rgm@gnu.org>

	* loading.texi (Library Search): Minor clarification.

2013-11-20  Leo Liu  <sdl.web@gmail.com>

	* windows.texi (Choosing Window): Mention `no-display-ok'.  (Bug#13594)

2013-11-19  Xue Fuqiao  <xfq.free@gmail.com>

	* os.texi (File Notifications): Add an index.

	* loading.texi (Loading): Add an cross-reference.

2013-11-18  Xue Fuqiao  <xfq.free@gmail.com>

	* os.texi (Session Management, Desktop Notifications): Add some
	indexes and a cross-reference.

2013-11-17  Xue Fuqiao  <xfq.free@gmail.com>

	* os.texi (Time Parsing, Processor Run Time, Input Modes)
	(Terminal Output): Minor fixes.

2013-11-14  Glenn Morris  <rgm@gnu.org>

	* loading.texi (Library Search): Update section.

2013-11-11  Xue Fuqiao  <xfq.free@gmail.com>

	* os.texi (User Identification, Time of Day, Time Conversion):
	Minor fixes.

2013-11-10  Jan Djärv  <jan.h.d@swipnet.se>

	* keymaps.texi (Tool Bar): Mention that Gtk+/NS ignores item 1 to 3.

2013-11-09  Xue Fuqiao  <xfq.free@gmail.com>

	* os.texi (Startup Summary): Add an index about startup screen.
	Typo fix.
	(Command-Line Arguments): Add cross-reference for `dump-emacs'.

2013-11-08  Eli Zaretskii  <eliz@gnu.org>

	* display.texi (Truncation): Document that cache-long-scans is now
	non-nil by default.  (Bug#15797)

2013-11-05  Eli Zaretskii  <eliz@gnu.org>

	* lists.texi (Rearrangement): Fix indexing.

	* display.texi (Bidirectional Display): Fix indexing.

2013-11-05  Xue Fuqiao  <xfq.free@gmail.com>

	* lists.texi (Rearrangement): Improve indexing.

	* display.texi (Glyphs): Add an index for glyph code.
	(Bidirectional Display): Improve indexing.

2013-11-01  Jan Djärv  <jan.h.d@swipnet.se>

	* display.texi (Face Attributes): Document :distant-foreground.

2013-10-30  Xue Fuqiao  <xfq.free@gmail.com>

	* display.texi (Abstract Display): Improve indexing.

2013-10-29  Stefan Monnier  <monnier@iro.umontreal.ca>

	* display.texi (Selective Display): Discourage the use of explicit
	selective display.

2013-10-29  Xue Fuqiao  <xfq.free@gmail.com>

	* display.texi (Showing Images): Add an index for image-size.
	Use @code instead of @var for a normal variable.
	(Multi-Frame Images): Improve indexing.
	(Button Buffer Commands): Use @code instead of @var for a normal
	variable.
	(Abstract Display): Explain the meaning of Ewoc.

2013-10-27  Xue Fuqiao  <xfq.free@gmail.com>

	* display.texi (Image Descriptors): Improve indexing.

2013-10-26  Xue Fuqiao  <xfq.free@gmail.com>

	* display.texi (Fringe Indicators): Add indexes for fringe indicators.
	(Customizing Bitmaps): Add an index for customizing fringe bitmaps.

2013-10-25  Xue Fuqiao  <xfq.free@gmail.com>

	* display.texi (Fontsets): Minor wording fix.
	(Low-Level Font): Improve indexing.

	* nonascii.texi (Character Properties): Add an index for script symbols.

2013-10-24  Xue Fuqiao  <xfq.free@gmail.com>

	* display.texi (Face Remapping): Add indexes for face remapping.
	(Font Selection): Add indexes.
	(Low-Level Font): Add an index for font registry.

2013-10-23  Glenn Morris  <rgm@gnu.org>

	* eval.texi, files.texi, intro.texi, objects.texi, searching.texi:
	Nuke @refill.

	* Makefile.in (install-dvi, install-html, install-pdf)
	(install-ps, uninstall-dvi, uninstall-html, uninstall-ps)
	(uninstall-pdf): Quote entities that might contain whitespace.

2013-10-19  Xue Fuqiao  <xfq.free@gmail.com>

	* display.texi (Face Attributes): Add indexes for the ‘:box’
	face attribute.

2013-10-18  Xue Fuqiao  <xfq.free@gmail.com>

	* display.texi (Line Height): Add indexes for line height.

2013-10-17  Xue Fuqiao  <xfq.free@gmail.com>

	* display.texi (Width): Fix arguments of ‘truncate-string-to-width’.

2013-10-16  Xue Fuqiao  <xfq.free@gmail.com>

	* display.texi (Selective Display): Add an index for explicit
	selective display.

2013-10-15  Xue Fuqiao  <xfq.free@gmail.com>

	* display.texi (Warning Basics): Mention the ‘*Warnings*’ buffer.

2013-10-13  Glenn Morris  <rgm@gnu.org>

	* intro.texi (Acknowledgments): Use accented form of some names.

2013-10-09  Glenn Morris  <rgm@gnu.org>

	* control.texi (Conditionals): Copyedits.  (Bug#15558)

2013-10-08  Eli Zaretskii  <eliz@gnu.org>

	Support menus on text-mode terminals.
	* keymaps.texi (Defining Menus, Mouse Menus, Menu Bar):
	Modify wording to the effect that menus are supported on TTYs.

	* frames.texi (Pop-Up Menus, Dialog Boxes)
	(Display Feature Testing): Update for menu support on TTYs.

2013-10-07  Stefan Monnier  <monnier@iro.umontreal.ca>

	* tips.texi (Comment Tips): Discourage use of triple semi-colons for
	non-headings.

2013-10-05  Xue Fuqiao  <xfq.free@gmail.com>

	* syntax.texi (Categories): Add an index for category sets.

2013-10-03  Xue Fuqiao  <xfq.free@gmail.com>

	* syntax.texi (Syntax Flags, Syntax Table Functions): Add indexes.

2013-10-02  Xue Fuqiao  <xfq.free@gmail.com>

	* syntax.texi (Syntax Class Table): Add an index for syntax class table.

2013-09-29  Xue Fuqiao  <xfq.free@gmail.com>

	* searching.texi (Regexp Search): Refine.

2013-09-22  Xue Fuqiao  <xfq.free@gmail.com>

	* nonascii.texi (Default Coding Systems): Typo fix.

2013-09-21  Xue Fuqiao  <xfq.free@gmail.com>

	* nonascii.texi (Coding System Basics): Add information about
	carriage-return.

2013-09-14  Eli Zaretskii  <eliz@gnu.org>

	* display.texi (Display Margins): State the units of measuring
	margin width.  (Bug#15375)

2013-09-13  Eli Zaretskii  <eliz@gnu.org>

	* text.texi (Not Intervals): Minor wording fix.

2013-09-12  Xue Fuqiao  <xfq.free@gmail.com>

	* functions.texi (Obsolete Functions): Add an index for obsolete
	functions.

2013-09-11  Xue Fuqiao  <xfq.free@gmail.com>

	* nonascii.texi (Character Properties): Character properties fix
	for decimal-digit-value and digit-value.

2013-09-08  Stefan Monnier  <monnier@iro.umontreal.ca>

	* macros.texi (Defining Macros): Prefer "function" to "lambda
	expression" (bug#15296).

2013-08-28  Paul Eggert  <eggert@cs.ucla.edu>

	* Makefile.in (SHELL): Now @SHELL@, not /bin/sh,
	for portability to hosts where /bin/sh has problems.

2013-08-26  Stefan Monnier  <monnier@iro.umontreal.ca>

	* variables.texi (File Local Variables): Don't recommend quoting!  Ever!

2013-08-20  Eli Zaretskii  <eliz@gnu.org>

	* files.texi (Information about Files): Mention file names with
	trailing blanks on MS-Windows.  (Bug#15130)

2013-08-18  Xue Fuqiao  <xfq.free@gmail.com>

	* positions.texi (Positions): Improve indexing.

2013-08-18  Eli Zaretskii  <eliz@gnu.org>

	* markers.texi (The Region): Improve indexing.

2013-08-17  Xue Fuqiao  <xfq.free@gmail.com>

	* modes.texi (SMIE, SMIE Grammar, SMIE Indentation): Add some indexes.

	* text.texi (Maintaining Undo): Mention interactive call of
	buffer-disable-undo.
	(Filling): Add cross-reference for hard newlines.
	(Sorting): Fix indentation.
	(Columns): Comment out undefined behavior.
	(Case Changes): Fix an `args-out-of-range' error in the example.

2013-08-16  Xue Fuqiao  <xfq.free@gmail.com>

	* text.texi (Insertion): Refine.
	(Margins): Add an index.
	(Undo): Doc fix for `buffer-undo-list'.

	* positions.texi (Character Motion):
	* markers.texi (Moving Markers, Creating Markers):
	Comment out undefined behavior.

2013-08-15  Xue Fuqiao  <xfq.free@gmail.com>

	* markers.texi (The Region): Add/move indexes.

2013-08-13  Lars Magne Ingebrigtsen  <larsi@gnus.org>

	* display.texi (ImageMagick Images): Mention :content-type and
	`image-content-type-suffixes'.

2013-08-13  Xue Fuqiao  <xfq.free@gmail.com>

	* positions.texi (Word Motion): Remove redundant sentence.

2013-08-13  Glenn Morris  <rgm@gnu.org>

	* lists.texi (List Elements):
	Undocument behavior of nth and nthcdr with n < 0.  (Bug#15059)

2013-08-13  Xue Fuqiao  <xfq.free@gmail.com>

	* frames.texi (Display Feature Testing): Add indexes.

2013-08-12  Glenn Morris  <rgm@gnu.org>

	* Makefile.in (prefix, datarootdir, datadir, PACKAGE_TARNAME)
	(docdir, dvidir, htmldir, pdfdir, psdir, GZIP_PROG, INSTALL)
	(INSTALL_DATA): New, set by configure.
	(HTML_OPTS, DVI_TARGETS, HTML_TARGETS, PDF_TARGETS, PS_TARGETS):
	New variables.
	(.SUFFIXES): Add .ps and .dvi.
	(.dvi.ps): New suffix rule.
	(dvi, html, pdf, ps): Use *_TARGETS variables.
	(elisp.html): Use HTML_OPTS.
	(elisp.ps): Remove explicit rule.
	(.PHONY): install-dvi, install-html, install-pdf, install-ps,
	install-doc, uninstall-dvi, uninstall-html, uninstall-pdf,
	uninstall-ps, and uninstall-doc.
	(install-dvi, install-html, install-pdf, install-ps, install-doc)
	(uninstall-dvi, uninstall-html, uninstall-ps, uninstall-pdf)
	(uninstall-doc): New rules.
	(clean): Use DVI_TARGETS, HTML_TARGETS, PDF_TARGETS, PS_TARGETS.

2013-08-10  Xue Fuqiao  <xfq.free@gmail.com>

	* edebug.texi (Instrumenting Macro Calls): Use @defmac for macros.

2013-08-09  Xue Fuqiao  <xfq.free@gmail.com>

	* control.texi (Error Symbols): Minor fix for previous change.

2013-08-09  Stefan Monnier  <monnier@iro.umontreal.ca>

	* errors.texi (Standard Errors): Don't refer to `error-conditions'.

	* control.texi (Signaling Errors): Refer to define-error.
	(Error Symbols): Add `define-error'.

2013-08-06  Dmitry Antipov  <dmantipov@yandex.ru>

	* positions.texi (Motion by Screen Lines):
	* display.texi (Truncation): Rename `cache-long-line-scans'
	to `cache-long-scans'.

2013-08-05  Xue Fuqiao  <xfq.free@gmail.com>

	* windows.texi (Window Start and End): Add an index.

2013-08-02  Xue Fuqiao  <xfq.free@gmail.com>

	* display.texi (Face Functions): Add an index.

	* variables.texi (Variable Aliases): Add an index.

	* functions.texi (Defining Functions): Add an index.

	* nonascii.texi (Coding System Basics): Add an index.

2013-07-31  Xue Fuqiao  <xfq.free@gmail.com>

	* nonascii.texi (Non-ASCII Characters): Update menu.
	(Disabling Multibyte): Move here from doc/emacs/mule.texi.
	Fix cross-references.

	* elisp.texi (Top): Update menu.

2013-07-30  Xue Fuqiao  <xfq.free@gmail.com>

	* windows.texi (Window History): Mention the default value of
	switch-to-visible-buffer.  Add cross-references.

2013-07-24  Michael Albinus  <michael.albinus@gmx.de>

	* errors.texi (Standard Errors): Fix typo.

	* files.texi (Magic File Names):
	* os.texi (File Notifications): Remove file-notify-supported-p.

2013-07-24  Paul Eggert  <eggert@cs.ucla.edu>

	* eval.texi (Special Forms): Mention 'lambda'.  Also, say that
	non-well-formed expressions result in unspecified behavior, though
	Emacs will not crash.

2013-07-22  Michael Albinus  <michael.albinus@gmx.de>

	* files.texi (Magic File Names): Add file-notify-add-watch,
	file-notify-rm-watch and file-notify-supported-p.
	Move file-remote-p down.

	* errors.texi (Standard Errors): Add file-notify-error.

	* os.texi (Desktop Notifications): Rename from Notifications.
	(File Notifications): New node.

	* elisp.texi (Top): Update menu for these changes.

2013-07-19  Xue Fuqiao  <xfq.free@gmail.com>

	* windows.texi (Display Action Functions): Mention next-window.

2013-07-16  Xue Fuqiao  <xfq.free@gmail.com>

	* windows.texi (Selecting Windows): Fix the introduction of
	`set-frame-selected-window''s arguments.

2013-07-10  Paul Eggert  <eggert@cs.ucla.edu>

	Timestamp fixes for undo (Bug#14824).
	* text.texi (Undo): Document (t . 0) and (t . -1) in buffer-undo-list.

2013-07-06  Eli Zaretskii  <eliz@gnu.org>

	* nonascii.texi (Text Representations): Document that
	multibyte-string-p returns nil for non-string objects.

2013-07-06  Glenn Morris  <rgm@gnu.org>

	* elisp.texi (Top): Move WWW_GNU_ORG section outside @copying.

2013-07-03  Glenn Morris  <rgm@gnu.org>

	* debugging.texi (Debugging):
	* files.texi (File Attributes, Changing Files): Fix cross-references.

	* package.texi (Package Archives): Fix @url call.

	* syntax.texi (Syntax Table Functions): Mention describe-syntax.

2013-06-29  Eli Zaretskii  <eliz@gnu.org>

	* display.texi (Bidirectional Display): Document move-point-visually.

2013-06-29  Xue Fuqiao  <xfq.free@gmail.com>

	* buffers.texi (Buffer File Name): Fix typo.

2013-06-26  Christopher Schmidt  <christopher@ch.ristopher.com>

	* tips.texi (Coding Conventions): Improve wording.

2013-06-24  Glenn Morris  <rgm@gnu.org>

	* loading.texi (Autoload): Fix typo.

	* variables.texi (Lexical Binding): Fix typo.

	* functions.texi (Anonymous Functions): Put back ' removed 2012-10-23.

2013-06-23  Lars Magne Ingebrigtsen  <larsi@gnus.org>

	* display.texi (ImageMagick Images): Mention :max-width and
	:max-height.

2013-06-20  Paul Eggert  <eggert@cs.ucla.edu>

	* numbers.texi (Math Functions): Remove obsolete function log10.

2013-06-19  Stefan Monnier  <monnier@iro.umontreal.ca>

	* modes.texi (Mode Line Data, Properties in Mode): Advertise `keymap'
	rather than `local-map'.

	* keymaps.texi (Active Keymaps): Fix documentation of
	set-temporary-overlay-map and overriding-terminal-local-map.

2013-06-19  Glenn Morris  <rgm@gnu.org>

	* Makefile.in (dist): Edit more configure variables.
	Try to check that we do not miss any in future.

2013-06-17  Juanma Barranquero  <lekktu@gmail.com>

	* text.texi (Undo, Changing Properties): Fix typos.

2013-06-17  Lars Magne Ingebrigtsen  <larsi@gnus.org>

	* text.texi (Changing Properties): Document `add-face-text-property'.

2013-06-17  Kenichi Handa  <handa@gnu.org>

	* display.texi (Face Attributes): Refer to "Low-Level font" (not
	"Font Selection") in the explanation of :font attribute (bug#14629).

2013-06-13  Stefan Monnier  <monnier@iro.umontreal.ca>

	* loading.texi (Hooks for Loading): Don't document after-load-alist.
	Document with-eval-after-load instead of eval-after-load.

2013-06-11  Xue Fuqiao  <xfq.free@gmail.com>

	* files.texi (File Name Expansion): Make the example more
	intuitive.

2013-06-10  Paul Eggert  <eggert@cs.ucla.edu>

	Documentation fix for 'ls' and hard links.
	* compile.texi (Compilation Functions):
	* files.texi (File Attributes, Changing Files):
	Use current format for GNU 'ls' output.
	(File Attributes): Fix problem introduced in previous change:
	the link count is the number of hard links, not the number
	of hard links + 1.

2013-06-10  Xue Fuqiao  <xfq.free@gmail.com>

	* files.texi (File Attributes): Fix typo.

2013-05-29  Stefan Monnier  <monnier@iro.umontreal.ca>

	* functions.texi (Lambda Expressions): Lambda expressions don't
	evaluate to themselves in general (bug#11782).

2013-05-15  Stefan Monnier  <monnier@iro.umontreal.ca>

	* loading.texi (Autoload):
	* help.texi (Documentation Basics, Accessing Documentation)
	(Accessing Documentation, Accessing Documentation): DOC-* is now DOC.

2013-04-23  Glenn Morris  <rgm@gnu.org>

	* internals.texi (Writing Emacs Primitives): Remove obvious example.
	Tweak other to avoid overly long line.

2013-04-21  Xue Fuqiao  <xfq.free@gmail.com>

	* internals.texi (Writing Emacs Primitives): Remove unnecessary
	references to the sources.  (Bug#13800)

	* searching.texi (Regexp Backslash): Doc fix for backslash
	constructs in regular expressions.

2013-04-15  Christopher Schmidt  <christopher@ch.ristopher.com>

	* tips.texi (Coding Conventions): Mention separation of package
	descriptor and name of internal symbols by two hyphens.

2013-04-13  Stephen Berman  <stephen.berman@gmx.net>

	* windows.texi (Splitting Windows): Change category of
	split-window from a command to a function.

2013-04-06  Chong Yidong  <cyd@gnu.org>

	* display.texi (Faces): Minor clarifications.
	(Defining Faces): Clarify default vs custom face specs.
	Document face-spec-set.

	* display.texi (Overlay Properties):
	* text.texi (Special Properties): Use the "anonymous face"
	terminology.  Describe foreground-color and background-color forms
	as compatibility-only.

2013-03-24  Eli Zaretskii  <eliz@gnu.org>

	* compile.texi (Byte-Code Objects): Add index entry.
	(Disassembly): Add cross-references.

2013-03-23  Eli Zaretskii  <eliz@gnu.org>

	* frames.texi (Size Parameters): More accurate description of the
	difference between 'fullboth' and 'maximized'.  (Bug#13935)

2013-03-17  Christopher Schmidt  <christopher@ch.ristopher.com>

	* symbols.texi (Standard Properties): Document pure.  (Bug#13823)

2013-03-16  Glenn Morris  <rgm@gnu.org>

	* elisp.texi: Add some stuff specific to www.gnu.org.

2013-03-11  Teodor Zlatanov  <tzz@lifelogs.com>

	* control.texi (Pattern matching case statement): Fix typo.

2013-03-04  Paul Eggert  <eggert@cs.ucla.edu>

	* elisp.texi, intro.texi: Switch from Latin-1 to UTF-8.

2013-03-03  Glenn Morris  <rgm@gnu.org>

	* objects.texi (Symbol Type): Fix typo.

2013-02-28  Bastien Guerry  <bzg@gnu.org>

	* variables.texi (File Local Variables): Fix reference.

2013-02-24  Eli Zaretskii  <eliz@gnu.org>

	* files.texi (Magic File Names): Improve wording and indexing.

2013-02-21  Glenn Morris  <rgm@gnu.org>

	* display.texi (Multi-Frame Images): Minor rephrasing.

2013-02-20  Glenn Morris  <rgm@gnu.org>

	* display.texi (GIF Images, TIFF Images): Delete these nodes.
	(ImageMagick Images): For :index, use an xref rather than duplicating.
	(Other Image Types): Add GIF, adjust formatting.
	(Multi-Frame Images): Rename from Animated Images.  Expand section.
	* elisp.texi (Top): Update menu for these changes.

2013-02-19  Glenn Morris  <rgm@gnu.org>

	* text.texi (Change Hooks): Fix typo.

2013-02-15  Glenn Morris  <rgm@gnu.org>

	* modes.texi (Basic Major Modes): 'z' no longer bound in special-mode.

2013-02-13  Glenn Morris  <rgm@gnu.org>

	* objects.texi (Char-Table Type): Add footnote about #^^.

	* modes.texi (Minor Mode Conventions): Fix typo.

	* keymaps.texi (Scanning Keymaps): Remove obsolete sentence about
	meta characters; this changed in 22.1.  (Bug#13684)

	* objects.texi (Char-Table Type): Add cindex.

	* keymaps.texi (Key Binding Commands): Trivial rephrasing.

2013-02-10  Glenn Morris  <rgm@gnu.org>

	* keymaps.texi (Creating Keymaps): Update make-keymap result.

2013-02-09  Eli Zaretskii  <eliz@gnu.org>

	* modes.texi (%-Constructs): Remove the description of %t.

	* nonascii.texi (MS-DOS File Types): Delete node.

2013-02-08  Glenn Morris  <rgm@gnu.org>

	* keymaps.texi (Active Keymaps, Searching Keymaps):
	Remove confusing mention of "symbolic prefix".  (Bug#13643)

2013-01-19  Glenn Morris  <rgm@gnu.org>

	* macros.texi (Indenting Macros): Fix order of an indent
	symbol's arguments.  (Bug#13450)

2013-01-19  Paul Eggert  <eggert@cs.ucla.edu>

	Allow floating-point file offsets.
	* files.texi (Reading from Files, Writing to Files):
	Say that file offsets can be numbers, not just integers.

2013-01-09  Glenn Morris  <rgm@gnu.org>

	* commands.texi (Interactive Codes):
	Whitespace does not terminate interactive "S".  (Bug#13393)

2013-01-06  Chong Yidong  <cyd@gnu.org>

	* windows.texi (Vertical Scrolling): Fix typos (Bug#13267).

2013-01-05  Glenn Morris  <rgm@gnu.org>

	* display.texi (Overlay Properties): Mention field.  (Bug#13364)

2013-01-05  Eli Zaretskii  <eliz@gnu.org>

	* hooks.texi (Standard Hooks): Use @item, not @itemx, as the first
	directive in a group of items.

2013-01-05  Chong Yidong  <cyd@gnu.org>

	* keymaps.texi (Key Sequences): Remove obsolete sentence
	(Bug#13356).

2013-01-04  Ari Roponen  <ari.roponen@gmail.com>  (tiny change)

	* hash.texi (Defining Hash): Fix typo.  (Bug#13345)

2013-01-04  Stefan Monnier  <monnier@iro.umontreal.ca>

	* files.texi (File Attributes): Undocument return format of file-acl.

2013-01-03  Glenn Morris  <rgm@gnu.org>

	* processes.texi (System Processes):
	* syntax.texi (Syntax Table Functions): Tweak some line breaks.

	* searching.texi (Replacing Match): Fix xref.

	* elisp.texi (DATE): Bump to Jan 2013.

2013-01-02  Glenn Morris  <rgm@gnu.org>

	* customize.texi (Common Keywords, Type Keywords):
	Replace "active field" with "button".  (Bug#13310)

	* customize.texi (Common Keywords): Add xref.  (Bug#13311)
	* tips.texi (Library Headers): Add cindex.

2012-12-30  Wolfgang Jenkner  <wjenkner@inode.at>

	* functions.texi (Declare Form):
	* intro.texi (A Sample Function Description):
	* syntax.texi (Syntax Table Internals, Syntax Table Functions):
	* variables.texi (Using Lexical Binding): Don't use @var or CAPS
	in @def.. commands.  (Bug#13292)

2012-12-29  Eli Zaretskii  <eliz@gnu.org>

	* files.texi (Changing Files): Document the return values of
	set-file-selinux-context and set-file-acl.

2012-12-27  Glenn Morris  <rgm@gnu.org>

	* files.texi (File Names): Mention Cygwin conversion functions.

2012-12-22  Martin Rudalics  <rudalics@gmx.at>

	* windows.texi (Selecting Windows): Reword description of
	select-window (Bug#13248).

2012-12-22  Eli Zaretskii  <eliz@gnu.org>

	* files.texi (File Attributes, Changing Files): Remove the details
	about the text returned by file-acl.  Instead, just document that
	it is an opaque string meant to be used by set-file-acl.

2012-12-21  Chong Yidong  <cyd@gnu.org>

	* modes.texi (Auto Major Mode): Fix typo (Bug#13230).

	* customize.texi (Simple Types): Document key-sequence type
	(Bug#13048).

	* strings.texi (Text Comparison): Doc fix for compare-strings.

2012-12-19  Michael Albinus  <michael.albinus@gmx.de>

	* files.texi (Magic File Names): Add `file-acl',
	`file-selinux-context', `set-file-acl' and
	`set-file-selinux-context'.  Make the list consistent.

2012-12-19  Jonas Bernoulli  <jonas@bernoul.li>

	* tips.texi (Library Headers): New header keyword `Homepage'.
	Make continuation lines syntax more precise.

2012-12-17  Eli Zaretskii  <eliz@gnu.org>

	* files.texi (File Attributes, Changing Files): Update to include
	MS-Windows support for ACLs.

2012-12-16  Romain Francoise  <romain@orebokech.com>

	* files.texi (File Attributes): Document ACL support and new
	`file-acl' function.
	(Changing Files): Mention argument name change of `copy-file' and
	document new function `set-file-acl'.

2012-12-14  Paul Eggert  <eggert@cs.ucla.edu>

	Fix permissions bugs with setgid directories etc.  (Bug#13125)
	* files.texi (Testing Accessibility): Document GROUP arg
	of file-ownership-preserved-p.
	(File Attributes): Document that 9th element is now
	just a placeholder.
	* os.texi (User Identification): Document new functions group-gid,
	group-real-gid.

2012-12-11  Paul Eggert  <eggert@cs.ucla.edu>

	* internals.texi (C Integer Types): New section.
	This follows up and records an email in
	<http://lists.gnu.org/archive/html/emacs-devel/2012-07/msg00496.html>.

2012-12-10  Stefan Monnier  <monnier@iro.umontreal.ca>

	* control.texi (Pattern matching case statement): New node.

	* customize.texi (Variable Definitions): Mention the default :group
	for defcustoms (bug#13093).

2012-12-09  Glenn Morris  <rgm@gnu.org>

	* customize.texi (Variable Definitions): Mention eval-defun
	on a defcustom calls the :set function when appropriate.

2012-12-06  Paul Eggert  <eggert@cs.ucla.edu>

	* doclicense.texi, gpl.texi: Update to latest version from FSF.
	These are just minor editorial changes.

2012-12-06  Chong Yidong  <cyd@gnu.org>

	* lists.texi (Plist Access): Move put example to Symbol Plists.

	* symbols.texi (Standard Properties): Fix typo.

2012-12-03  Chong Yidong  <cyd@gnu.org>

	* symbols.texi (Symbol Properties): New node.
	(Symbol Plists): Make it a subsection under Symbol Properties.
	(Standard Properties): New node.

	* lists.texi (Property Lists): Move here from symbols.texi.
	(Plist Access): Rename from Other Plists.

	* customize.texi (Variable Definitions):
	* display.texi (Defining Faces):
	* sequences.texi (Char-Tables): Fix xref.

	* keymaps.texi (Key Sequences): `kbd' is now a function.

	* commands.texi (Using Interactive): Fix index entry.

2012-11-24  Paul Eggert  <eggert@cs.ucla.edu>

	* doclicense.texi: Update to latest version from FSF.
	These are just minor editorial changes.
	* elisp.texi (GNU Free Documentation License)
	(GNU General Public Licens):
	Provide sectioning, since doclicense.texi no longer does that.

	* loading.texi (Named Features): @ -> @@ to fix typo.

2012-11-24  Martin Rudalics  <rudalics@gmx.at>

	* windows.texi (Basic Windows): Fix typo.
	(Windows and Frames): Fix example.  Move description of
	window-in-direction here.
	(Recombining Windows): Fix example.
	(Buffers and Windows): Fix description of replace-buffer-in-windows.
	(Switching Buffers): Reword.
	(Display Action Functions): Minor adjustments.
	(Choosing Window Options): Minor fixes.
	(Window History): Minor rewording.
	(Dedicated Windows): Correct and reword part describing how
	dedicatedness affects functions removing buffers or windows.
	* buffers.texi (The Buffer List): Fix description of bury-buffer.

2012-11-24  Chong Yidong  <cyd@gnu.org>

	* modes.texi (%-Constructs): Fix statement about mode construct
	padding (Bug#12866).

2012-11-24  Stefan Monnier  <monnier@iro.umontreal.ca>

	* debugging.texi (Profiling): Make it more clear
	that --enable-profiling is about profiling the C code.

2012-11-21  Glenn Morris  <rgm@gnu.org>

	* display.texi (Attribute Functions):
	Update for set-face-* name changes.
	Add new "inherit" argument for face-bold-p etc.
	Move description of this argument to a common section, like "frame".

	* debugging.texi (Profiling): New section.
	(Debugging): Mention profiling in the introduction.
	* tips.texi (Compilation Tips): Move profiling to separate section.
	* elisp.texi: Add Profiling to detailed menu.

2012-11-21  Martin Rudalics  <rudalics@gmx.at>

	* windows.texi (Display Action Functions): Fix recently added
	example.  Suggested by Michael Heerdegen.

2012-11-21  Paul Eggert  <eggert@cs.ucla.edu>

	Minor cleanup for times as lists of four integers.
	* os.texi (Time Parsing): Time values can now be four integers.

2012-11-18  Glenn Morris  <rgm@gnu.org>

	* loading.texi (How Programs Do Loading): Add eager macro expansion.
	* macros.texi (Expansion): Mention eager macro expansion.

	* minibuf.texi (Basic Completion): Mention misc completion-table funcs.

2012-11-18  Leo Liu  <sdl.web@gmail.com>

	* minibuf.texi (Programmed Completion): Doc fix for metadata
	request (Bug#12850).

2012-11-18  Glenn Morris  <rgm@gnu.org>

	* display.texi (Temporary Displays): Document with-temp-buffer-window.

	* frames.texi (Size and Position): Add fit-frame-to-buffer command.
	* windows.texi (Resizing Windows): Add fit-frame-to-buffer option.
	(Window Sizes): Add vindex for window-min-height, window-min-width.
	(Display Action Functions): Mention pop-up-frame-parameters.

2012-11-16  Martin Rudalics  <rudalics@gmx.at>

	* windows.texi (Choosing Window): Rewrite description of
	display-buffer-alist (Bug#12167).
	(Display Action Functions): Mention inhibit-switch-frame.
	Fix description of display-buffer-below-selected.  Reorder actions.
	Add example (Bug#12848).

2012-11-16  Glenn Morris  <rgm@gnu.org>

	* display.texi (Face Attributes): Fix :underline COLOR description.
	(Attribute Functions): Update for set-face-underline rename.
	Tweak descriptions of face-underline-p, face-inverse-video-p.

	* keymaps.texi (Searching Keymaps, Tool Bar): Untabify examples,
	so they align better in info.
	(Active Keymaps, Searching Keymaps, Controlling Active Maps):
	Document set-temporary-overlay-map.

2012-11-15  Stefan Monnier  <monnier@iro.umontreal.ca>

	* keymaps.texi (Translation Keymaps): Add a subsection "Interaction
	with normal keymaps".

2012-11-15  Dmitry Antipov  <dmantipov@yandex.ru>

	* internals.texi (Garbage Collection): Update descriptions
	of vectorlike_header, garbage-collect and gc-cons-threshold.
	(Object Internals): Explain Lisp_Object layout and the basics
	of an internal type system.
	(Buffer Internals): Update description of struct buffer.

2012-11-13  Glenn Morris  <rgm@gnu.org>

	* variables.texi (Adding Generalized Variables):
	At least mention gv-define-expander and gv-letplace.

	* debugging.texi (Error Debugging): Mention debug-on-message.
	(Using Debugger): Mention debugger-bury-or-kill.

	* control.texi (Signaling Errors):
	* debugging.texi (Error Debugging):
	* errors.texi (Standard Errors): Add user-error.

	* variables.texi (Adding Generalized Variables):
	Use standard formatting for common lisp note about setf functions.

2012-11-10  Martin Rudalics  <rudalics@gmx.at>

	* elisp.texi (Top): Add Recombining Windows to menu.
	* windows.texi (Recombining Windows): New subsection.
	(Splitting Windows): Rewrite text on handling of window
	combinations and move it to new subsection.

2012-11-10  Chong Yidong  <cyd@gnu.org>

	* searching.texi (Replacing Match): Document \? in replace-match.

	* variables.texi (Creating Buffer-Local): Document setq-local and
	defvar-local.
	(Setting Generalized Variables): Arrange table alphabetically.

	* lists.texi (List Elements, List Variables): Clarify descriptions
	of push and pop for generalized variables.

	* edebug.texi (Specification List): setf is no longer CL-only.

2012-11-10  Glenn Morris  <rgm@gnu.org>

	* variables.texi (Adding Generalized Variables):
	Update description of FIX-RETURN expansion.

	* variables.texi (Setting Generalized Variables):
	Split most of previous contents into this subsection.
	(Adding Generalized Variables): New subsection.
	Move note on lack of setf functions here from misc/cl.texi.

	* elisp.texi: Add Generalized Variables subsections to detailed menu.

2012-11-10  Chong Yidong  <cyd@gnu.org>

	* frames.texi (Initial Parameters): Doc fix (Bug#12144).

2012-11-08  Michael Albinus  <michael.albinus@gmx.de>

	* os.texi (Notifications): Update descriptions of
	notifications-notify, notifications-close-notification and
	notifications-get-capabilities according to latest code changes.
	Add notifications-get-server-information.

2012-11-03  Chong Yidong  <cyd@gnu.org>

	* objects.texi (General Escape Syntax): Clarify the explanation of
	escape sequences.
	(Non-ASCII in Strings): Clarify when a string is unibyte vs
	multibyte.  Hex escapes do not automatically make a string
	multibyte.

2012-11-03  Martin Rudalics  <rudalics@gmx.at>

	* windows.texi (Switching Buffers): Document option
	switch-to-buffer-preserve-window-point.
	(Display Action Functions): Document window-height and
	window-width alist entries.
	(Display Action Functions):
	Document display-buffer-below-selected and
	display-buffer-in-previous-window.
	(Quitting Windows): Document quit-restore-window.
	Rewrite section.
	(Window Configurations): In window-state-get mention that
	argument window must be valid.
	(Window Parameters): Document quit-restore window parameter
	(Bug#12158).

2012-10-31  Glenn Morris  <rgm@gnu.org>

	* control.texi (Catch and Throw): Add xref to cl.texi.

	* lists.texi (Sets And Lists): Point xref to better location.

	* errors.texi (Standard Errors):
	* loading.texi (Autoload): Update for cl-lib namespace changes.

	* modes.texi (Defining Minor Modes): "Generalized Variables"
	section is now in this manual rather than cl.texi.

	* eval.texi (Special Forms): No longer special forms: defmacro,
	defun, save-window-excursion, with-output-to-temp-buffer.
	* functions.texi (Defining Functions): Defun is now a macro.
	Defalias is a function.

2012-10-30  Glenn Morris  <rgm@gnu.org>

	* variables.texi (Generalized Variables): Fix typo.

2012-10-30  Chong Yidong  <cyd@gnu.org>

	* symbols.texi (Symbol Plists): Document function-get.

	* loading.texi (Autoload): Document autoloadp, autoload-do-load.

	* frames.texi (Visibility of Frames): Document tty-top-frame.

2012-10-28  Stefan Monnier  <monnier@iro.umontreal.ca>

	* keymaps.texi (Format of Keymaps): Document the multiple
	inheritance format.

2012-10-28  Martin Rudalics  <rudalics@gmx.at>

	* windows.texi (Basic Windows): Reformulate description of live,
	internal and valid windows.
	(Cyclic Window Ordering): Describe new argument of
	get-lru-window and get-largest-window.  Add description of
	window-in-direction.

2012-10-27  Glenn Morris  <rgm@gnu.org>

	* variables.texi (Generalized Variables): New section,
	adapted from misc/cl.texi.
	* elisp.texi (Top): Add Generalized Variables to menu.
	* lists.texi (List Elements, List Variables):
	Mention generalized variables.

	* lists.texi (List Elements): Typo fix.

2012-10-27  Chong Yidong  <cyd@gnu.org>

	* minibuf.texi (High-Level Completion): Don't mention removed
	function iswitchb-read-buffer.

	* commands.texi (Event Input Misc): Remove last-input-char.
	(Command Loop Info): Remove last-command-char.

	* frames.texi (Initial Parameters): Don't mention the obsolete
	special-display feature.

	* windows.texi (Choosing Window): Don't mention the obsolete
	special display feature.
	(Choosing Window Options): Remove obsolete special-display
	variables, and the functions special-display-p and
	special-display-popup-frame.

	* display.texi (Fringe Bitmaps): Add exclamation-mark bitmap.

	* hooks.texi (Standard Hooks): Remove obsolete hooks.

	* markers.texi (Information from Markers): Remove obsolete
	function buffer-has-markers-at.

	* text.texi (Yanking): Document yank-handled-properties.

2012-10-24  Paul Eggert  <eggert@penguin.cs.ucla.edu>

	Update manual for new time stamp format (Bug#12706).
	* buffers.texi (Modification Time):
	* files.texi (Testing Accessibility, File Attributes):
	* intro.texi (Version Info):
	* os.texi (Time of Day):
	Update for new time stamp format (HIGH LOW MICROSEC PICOSEC).
	These instances were missed the first time around.
	Problem reported by Glenn Morris in <http://bugs.gnu.org/12706#25>.

2012-10-24  Chong Yidong  <cyd@gnu.org>

	* minibuf.texi (Text from Minibuffer): Document read-regexp
	changes.

	* nonascii.texi (Selecting a Representation):
	Document set-buffer-multibyte changes.

	* keymaps.texi (Toolkit Differences): Node deleted.
	(Easy Menu): New node.

2012-10-23  Stefan Monnier  <monnier@iro.umontreal.ca>

	* hooks.texi (Standard Hooks): Clarify that -hooks is deprecated.

2012-10-23  Paul Eggert  <eggert@cs.ucla.edu>

	Fix outdated timestamp documentation in Elisp manual (bug#12706).
	* files.texi (File Attributes):
	* text.texi (Undo):
	Time stamp resolution is now 1 picosecond, not 1 second.

2012-10-23  Chong Yidong  <cyd@gnu.org>

	* display.texi (Font Lookup): Remove font-list-limit.

	* keymaps.texi (Key Sequences): Avoid referring to Edit Macro mode
	(Bug#12529).

2012-10-22  Glenn Morris  <rgm@gnu.org>

	* os.texi (Recording Input): Tiny fix.

	* intro.texi (Lisp History):
	* lists.texi (Sets And Lists): Refer to cl-lib rather than cl.
	* tips.texi (Coding Conventions): Recommend cl-lib over cl.

2012-10-15  Chong Yidong  <cyd@gnu.org>

	* macros.texi (Defining Macros): defmacro is now a macro.
	Explicitly list the docstring and declare arguments.

	* functions.texi (Anonymous Functions): Explicitly list the
	docstring, declare, and interactive arguments to lambda.
	(Defining Functions): Likewise for defun.
	(Inline Functions): Likewise for defsubst.
	(Declare Form): Tweak description.

2012-10-13  Chong Yidong  <cyd@gnu.org>

	* display.texi (ImageMagick Images): ImageMagick enabled by default.

2012-10-05  Chong Yidong  <cyd@gnu.org>

	* minibuf.texi (Basic Completion): Clarify list form of completion
	table (Bug#12564).

2012-10-05  Bruno Félix Rezende Ribeiro  <oitofelix@gmail.com>  (tiny change)

	* functions.texi (Function Safety): Copyedit.  (Bug#12562)

2012-10-01  Paul Eggert  <eggert@cs.ucla.edu>

	Revert the FOLLOW-SYMLINKS change for file-attributes.
	* files.texi (File Attributes, Magic File Names): Undo last change.

2012-09-30  Paul Eggert  <eggert@cs.ucla.edu>

	file-attributes has a new optional arg FOLLOW-SYMLINKS.
	* files.texi (File Attributes): Describe it.
	(Magic File Names): Use it.

2012-09-30  Chong Yidong  <cyd@gnu.org>

	* commands.texi (Click Events): Define "mouse position list".
	Remove mention of unimplemented horizontal scroll bars.
	(Drag Events, Motion Events): Refer to "mouse position list".
	(Accessing Mouse): Document posnp.

	* errors.texi (Standard Errors): Tweak arith-error description.
	Tweak markup.  Remove domain-error and friends, which seem to be
	unused after the floating-point code revamp.

	* functions.texi (Defining Functions): defun is now a macro.
	(Obsolete Functions): Obsolescence also affects
	documentation commands.  Various clarifications.
	(Declare Form): New node.

	* strings.texi (String Basics): Copyedits.

	* os.texi (Startup Summary): Document leim-list.el change.
	(User Identification): Add system-users and system-groups.
	(Idle Timers): Minor clarifications.

	* macros.texi (Defining Macros): Move description of `declare' to
	Declare Form node.

	* loading.texi (Autoload):
	* help.texi (Documentation Basics): The special sequences can
	trigger autoloading.

	* numbers.texi (Integer Basics): Copyedits.
	(Float Basics): Consider IEEE floating point always available.
	(Random Numbers): Document actual limits.
	(Arithmetic Operations): Clarify division by zero.  Don't mention
	the machine-independence of negative division since it does not
	happen in practice.

2012-09-28  Leo Liu  <sdl.web@gmail.com>

	* files.texi (Files): Fix typo.

2012-09-23  Chong Yidong  <cyd@gnu.org>

	* buffers.texi (Read Only Buffers): Document read-only-mode.

	* keymaps.texi (Alias Menu Items): Replace toggle-read-only with
	read-only-mode.

	* backups.texi (Auto-Saving): Refer to Minor Mode Conventions for
	calling conventions.

2012-09-22  Chong Yidong  <cyd@gnu.org>

	* searching.texi (Replacing Match): Minor clarification.

2012-09-22  Eli Zaretskii  <eliz@gnu.org>

	* edebug.texi (Instrumenting): Improve indexing.

	* os.texi (Idle Timers): Warn against reinvoking an idle timer
	from within its own timer action.  (Bug#12447)

2012-09-22  Chong Yidong  <cyd@gnu.org>

	* frames.texi (Pop-Up Menus): Minor clarification (Bug#11148).

2012-09-21  Glenn Morris  <rgm@gnu.org>

	* debugging.texi (Using Debugger): Fix typo.

2012-09-18  Chong Yidong  <cyd@gnu.org>

	* display.texi (Faces): Discuss anonymous faces.
	(Face Attributes): Tweak intro.
	(Defining Faces): Move after the Face Attributes node.  Copyedits.
	(Displaying Faces): Describe role of inheritance.

	* customize.texi (Customization): Define customization more
	carefully (Bug#11440).
	(Common Keywords): Add xref to Constant Variables.

	* variables.texi (Defining Variables): Link to defcustom's node
	instead of the higher-level Customization chapter.

2012-09-11  Paul Eggert  <eggert@cs.ucla.edu>

	Simplify, document, and port floating-point (Bug#12381).
	* numbers.texi (Float Basics, Arithmetic Operations, Math Functions):
	Document that / and mod (with floating point arguments), along
	with asin, acos, log, log10, expt and sqrt, return special values
	instead of signaling exceptions.
	(Float Basics): Document that logb operates on the absolute value
	of its argument.
	(Math Functions): Document that (log ARG BASE) also returns NaN if
	BASE is negative.  Document that (expt X Y) returns NaN if X is a
	finite negative number and Y a finite non-integer.

2012-09-09  Chong Yidong  <cyd@gnu.org>

	* lists.texi (Sets And Lists): Explain that the return value for
	delete should be used, like for delq.

	* minibuf.texi (Yes-or-No Queries): Document recentering and
	scrolling in y-or-n-p.  Remove gratuitous example.

	* searching.texi (Search and Replace): Document window scrolling
	entries in query-replace-map.

2012-09-08  Chong Yidong  <cyd@gnu.org>

	* syntax.texi (Syntax Table Internals): Define "raw syntax
	descriptor" terminology (Bug#12383).
	(Syntax Descriptors): Mention raw syntax descriptors.

2012-09-07  Chong Yidong  <cyd@gnu.org>

	* variables.texi (Creating Buffer-Local): Fix description of
	local-variable-if-set-p (Bug#10713).

	* eval.texi (Intro Eval): Add index entry for sexp (Bug#12233).

	* windows.texi (Display Action Functions)
	(Choosing Window Options): Remove obsolete variable
	display-buffer-reuse-frames.
	(Switching Buffers): Minor doc tweak for switch-to-buffer.

	* positions.texi (Narrowing): Document buffer-narrowed-p.

	* markers.texi (Moving Markers): Add xref to Point (Bug#7151).

	* syntax.texi (Low-Level Parsing): Add xref to Parser State
	(Bug#12269).

2012-09-04  Lars Ingebrigtsen  <larsi@gnus.org>

	* debugging.texi (Explicit Debug): Document `debug-on-message'.

2012-09-02  Chong Yidong  <cyd@gnu.org>

	* windows.texi (Window Configurations): Recommend against using
	save-window-excursion (Bug#12075).

	* control.texi (Catch and Throw):
	* positions.texi (Excursions): Don't mention it.

2012-09-01  Paul Eggert  <eggert@cs.ucla.edu>

	Better seed support for (random).
	* numbers.texi (Random Numbers): Document new behavior of
	the calls (random) and (random STRING).

2012-08-21  Martin Rudalics  <rudalics@gmx.at>

	* windows.texi (Window Point): Document recent changes in
	window-point and set-window-point.
	(Selecting Windows): Document recent change in select-window.

2012-08-06  Eli Zaretskii  <eliz@gnu.org>

	* functions.texi (Closures): Put the main index entry for
	"closures" here.  (Bug#12138)

	* variables.texi (Lexical Binding): Disambiguate the index entry
	for "closures".

2012-08-05  Chong Yidong  <cyd@gnu.org>

	* display.texi (Defining Faces): Move documentation of
	frame-background-mode to the Emacs manual (Bug#7774).

2012-08-04  Chong Yidong  <cyd@gnu.org>

	* syntax.texi (Syntax Basics): Rearrange the text for clarity.
	Fix description of syntax table inheritance.
	(Syntax Table Functions): Don't refer to internal contents of
	syntax table, since that is not explained yet.  Copyedits.
	(Standard Syntax Tables): Node deleted.
	(Syntax Table Internals): Misc clarifications.  Improve table
	formatting.

	* keymaps.texi (Inheritance and Keymaps):
	* text.texi (Sticky Properties): Tweak index entry.

2012-07-28  Eli Zaretskii  <eliz@gnu.org>

	* nonascii.texi (Character Sets): Fix a typo.  (Bug#12062)

2012-07-25  Paul Eggert  <eggert@cs.ucla.edu>

	Prefer typical American spelling for "acknowledgment".
	* intro.texi (Acknowledgments): Rename from Acknowledgements.

2012-07-21  Eli Zaretskii  <eliz@gnu.org>

	* commands.texi (Special Events): Mention language-change event.
	(Input Events, Interactive Codes):
	* keymaps.texi (Key Sequences): Mention events that are
	non-keyboard but also non-mouse events.

2012-07-17  Chong Yidong  <cyd@gnu.org>

	* text.texi (Insertion): Document insert-char changes.

2012-07-15  Leo Liu  <sdl.web@gmail.com>

	* display.texi (Fringe Bitmaps): Add exclamation-mark.

2012-07-13  Chong Yidong  <cyd@gnu.org>

	* buffers.texi (Read Only Buffers): Document toggle-read-only
	changes.  Reword to account for the fact that read-only is
	currently not supported in overlay properties.

2012-07-07  Chong Yidong  <cyd@gnu.org>

	* loading.texi (Library Search): Index site-lisp directories.

2012-07-06  Chong Yidong  <cyd@gnu.org>

	* intro.texi (A Sample Function Description): Fix incorrect
	markup, undoing previous change.
	(A Sample Variable Description): Minor clarifications and markup
	improvements.

	* elisp.texi (Top):
	* text.texi (Text): Fix menu order.

2012-07-06  Richard Stallman  <rms@gnu.org>

	* intro.texi (Evaluation Notation, A Sample Function Description)
	(A Sample Variable Description): Improve/undo previous changes.

2012-07-05  Glenn Morris  <rgm@gnu.org>

	* intro.texi (A Sample Function Description): Fix cross-refs.

2012-07-05  Michael Witten  <mfwitten@gmail.com>  (tiny change)

	* intro.texi (Evaluation Notation, A Sample Function Description)
	(A Sample Variable Description, Version Info): Copy edits (bug#11862).

2012-06-27  Chong Yidong  <cyd@gnu.org>

	* processes.texi (Asynchronous Processes, Input to Processes):
	* internals.texi (Process Internals): Don't capitalize "pty".

2012-06-24  Thien-Thi Nguyen  <ttn@gnuvola.org>

	* processes.texi (Asynchronous Processes): Make the pty vs pipe
	discussion more prominent.

2012-06-23  Eli Zaretskii  <eliz@gnu.org>

	* commands.texi (Misc Events): Document the language-change event.

2012-06-22  Paul Eggert  <eggert@cs.ucla.edu>

	Support higher-resolution time stamps (Bug#9000).
	* os.texi (Time of Day, Time Parsing, Processor Run Time, Idle Timers):
	* processes.texi (System Processes):
	Time stamp resolution is now picosecond, not microsecond.

2012-06-21  Glenn Morris  <rgm@gnu.org>

	* Makefile.in: Rename infodir to buildinfodir throughout.  (Bug#11737)

2012-06-18  Stefan Monnier  <monnier@iro.umontreal.ca>

	* functions.texi (Defining Functions):
	* macros.texi (Defining Macros): Un-define the return value of `defun',
	`defmacro' and `defalias'.

2012-06-17  Chong Yidong  <cyd@gnu.org>

	* elisp.texi: Remove urlcolor setting.

2012-06-17  Glenn Morris  <rgm@gnu.org>

	* display.texi (Face Attributes): Copyedits.  Add a few cindex entries.
	Overlining no longer behaves exactly like underlining.

2012-06-16  Aurélien Aptel  <aurelien.aptel@gmail.com>

	* display.texi (Face Attributes):
	Document wave-style underline face attribute.

2012-06-11  Chong Yidong  <cyd@gnu.org>

	* display.texi (ImageMagick Images): ImageMagick now supports the
	:background property.

2012-06-10  Dmitry Antipov  <dmantipov@yandex.ru>

	* internals.texi (Garbage Collection): Typo fix.

2012-06-09  Chong Yidong  <cyd@gnu.org>

	* text.texi (Special Properties): Clarify the meaning of a list of
	faces in the `face' property.

	* display.texi (Face Remapping): Minor clarification.

2012-06-08  Chong Yidong  <cyd@gnu.org>

	* display.texi (Face Attributes): Font family does not accept
	wildcards.  De-document obsolete :bold and :italic attributes.
	(Defining Faces): Use new-style face spec format.

2012-06-08  Dmitry Antipov  <dmantipov@yandex.ru>

	* internals.texi (Garbage Collection): Document new
	vector management code and vectorlike_header structure.

2012-06-03  Chong Yidong  <cyd@gnu.org>

	* modes.texi (Mode Line Data): Use "mode line construct"
	terminology for consistency.

2012-05-27  Glenn Morris  <rgm@gnu.org>

	* abbrevs.texi, advice.texi, anti.texi, backups.texi:
	* buffers.texi, commands.texi, compile.texi, control.texi:
	* customize.texi, debugging.texi, display.texi, doclicense.texi:
	* edebug.texi, elisp.texi, errors.texi, eval.texi, files.texi:
	* frames.texi, functions.texi, gpl.texi, hash.texi, help.texi:
	* hooks.texi, index.texi, internals.texi, intro.texi, keymaps.texi:
	* lists.texi, loading.texi, macros.texi, maps.texi, markers.texi:
	* minibuf.texi, modes.texi, nonascii.texi, numbers.texi:
	* objects.texi, os.texi, package.texi, positions.texi:
	* processes.texi, searching.texi, sequences.texi, streams.texi:
	* strings.texi, symbols.texi, syntax.texi, text.texi, tips.texi:
	* variables.texi, windows.texi: Nuke hand-written node pointers.

2012-05-27  Chong Yidong  <cyd@gnu.org>

	* functions.texi (Obsolete Functions):
	Fix doc for set-advertised-calling-convention.

	* modes.texi (Mode Help): Fix describe-mode.

	* display.texi (Face Functions): Fix define-obsolete-face-alias.

	* variables.texi (Variable Aliases): Fix make-obsolete-variable.

2012-05-27  Martin Rudalics  <rudalics@gmx.at>

	* commands.texi (Recursive Editing): recursive-edit is a command.

	* compile.texi (Docs and Compilation):
	byte-compile-dynamic-docstrings is an option.

	* debugging.texi (Invoking the Debugger): debug is a command.

	* display.texi (Progress): progress-reporter-update and
	progress-reporter-force-update have VALUE argument optional.
	(Animated Images): Use non-@code{nil} instead of non-nil.

	* files.texi (Format Conversion Round-Trip):
	Use non-@code{nil} instead of non-nil.

	* frames.texi (Creating Frames): make-frame is a command.
	(Input Focus): select-frame is a command.
	(Pointer Shape): void-text-area-pointer is an option.

	* help.texi (Describing Characters): read-kbd-macro is a command.
	(Help Functions): describe-prefix-bindings is a command.

	* markers.texi (Creating Markers): Both arguments of copy-marker
	are optional.

	* minibuf.texi (Reading File Names): Use @kbd instead of @code.

	* modes.texi (Mode Line Variables): mode-line-remote and
	mode-line-client are not options.
	(Imenu): imenu-add-to-menubar is a command.
	(SMIE Indentation Helpers): Use non-@code{nil} instead of non-nil.

	* os.texi (Sound Output): play-sound-file is a command.

	* package.texi (Package Archives): Use @key{RET} instead of @kbd{RET}.

	* processes.texi (Signals to Processes):
	Use @key{RET} instead of @code{RET}.
	(Signals to Processes): signal-process is a command.

	* text.texi (Clickable Text): Use @key{RET} instead of @kbd{RET}.
	(Base 64): base64-encode-string is not a command while
	base64-decode-region is.

	* windows.texi (Switching Buffers): pop-to-buffer is a command.

2012-05-12  Glenn Morris  <rgm@gnu.org>

	* Makefile.in (MKDIR_P): New, set by configure.
	(mkinfodir): Use $MKDIR_P.

2012-05-10  Glenn Morris  <rgm@gnu.org>

	* loading.texi (Loading Non-ASCII): Replace the obsolete "unibyte: t"
	with "coding: raw-text".
	Concept of multibyte sessions no longer exists.

	* files.texi (File Locks): Mention create-lockfiles option.

2012-05-09  Glenn Morris  <rgm@gnu.org>

	* vol1.texi, vol2.texi: Remove files.
	* elisp.texi: Add VOL1,2 conditionals equivalent to vol1,2.texi
	* two-volume.make: Use elisp.texi as input rather than vol1,2.texi.

	* Makefile.in (clean, mostlyclean): Add some more vol1/2 items.

	* two-volume.make (emacsdir): New.
	(tex): Add directory with emacsver.texi to TEXINPUTS.

	* minibuf.texi (Minibuffer History, Basic Completion):
	Tweak page breaks.

	* internals.texi (Garbage Collection, Memory Usage)
	(Writing Emacs Primitives): Tweak page breaks.

	* streams.texi (Output Variables): Improve page break.

	* edebug.texi (Edebug Display Update): Improve page break.

	* compile.texi (Disassembly): Condense the examples.

	* eval.texi, functions.texi, loading.texi, macros.texi:
	Where possible, use example rather than smallexample.

	* symbols.texi: Where possible, use example rather than smallexample.
	(Symbol Components): Fix typo.
	(Other Plists): Tweak page break.

	* sequences.texi (Arrays): Tweak page breaks.

	* customize.texi: Where possible, use example rather than smallexample.
	(Common Keywords, Variable Definitions, Applying Customizations)
	(Custom Themes): Tweak page breaks.

	* control.texi: Where possible, use example rather than smallexample.
	(Sequencing, Conditionals, Signaling Errors, Handling Errors):
	Tweak page breaks.

2012-05-08  Glenn Morris  <rgm@gnu.org>

	* two.el: Remove; unused since creation of two-volume.make.

	* vol1.texi, vol2.texi: No need to keep menus in these files.

2012-05-05  Glenn Morris  <rgm@gnu.org>

	* objects.texi (Process Type, Overlay Type): Tweak page-breaks.

	* intro.texi (Caveats): Copyedit.
	(Lisp History): Convert inforef to xref.
	(Lisp History, Printing Notation, Version Info): Improve page-breaks.

	* text.texi (Auto Filling): Don't mention Emacs 19.

	* commands.texi (Event Input Misc): Don't mention unread-command-char.
	* numbers.texi (Predicates on Numbers): Don't mention Emacs 18.

	* elisp.texi (DATE): Forgot to change the month in 2012-04-21 change.

	* lists.texi (List-related Predicates, List Variables):
	Tweak page-breaks.
	(Sets And Lists): Convert inforef to xref.

2012-05-04  Glenn Morris  <rgm@gnu.org>

	* Makefile.in (INFO_EXT, INFO_OPTS): New, set by configure.
	(info, infoclean): Use $INFO_EXT.
	($(infodir)/elisp$(INFO_EXT)): Use $INFO_EXT and $INFO_OPT.
	* makefile.w32-in (INFO_EXT, INFO_OPTS): New.
	(info, maintainer-clean): Use $INFO_EXT.
	($(infodir)/elisp$(INFO_EXT)): Use $INFO_EXT and $INFO_OPT.

2012-05-04  Chong Yidong  <cyd@gnu.org>

	* os.texi (Timers): Use defopt for timer-max-repeats.

2012-05-03  Paul Eggert  <eggert@cs.ucla.edu>

	* os.texi (Time of Day): Do not limit current-time-string
	to years 1000..9999.

2012-05-02  Chong Yidong  <cyd@gnu.org>

	* display.texi (Font Lookup):
	* frames.texi (Pointer Shape):
	* processes.texi (Subprocess Creation): Use defopt for options.

2012-05-02  Glenn Morris  <rgm@gnu.org>

	* elisp.texi (@copying):
	* intro.texi (Introduction): Only print VERSION in the TeX version.

2012-05-02  Chong Yidong  <cyd@gnu.org>

	* text.texi (Change Hooks): Minor fix for after-change-functions.

2012-05-02  Glenn Morris  <rgm@gnu.org>

	* package.texi (Packaging Basics):
	* loading.texi (Autoload):
	* files.texi (Magic File Names):
	Reword to remove/reduce some overly long/short lines.

2012-04-27  Glenn Morris  <rgm@gnu.org>

	* elisp.texi, vol1.texi, vol2.texi: Some fixes for detailed menu.
	* modes.texi (Major Modes, Auto-Indentation):
	* buffers.texi (Buffers): Some fixes for menu descriptions.

2012-04-27  Stefan Monnier  <monnier@iro.umontreal.ca>
	* functions.texi (Simple Lambda, Argument List):
	* eval.texi (Function Indirection): Avoid deprecated form.

2012-04-27  Glenn Morris  <rgm@gnu.org>

	* book-spine.texi, elisp.texi, vol1.texi, vol2.texi:
	Add "et al." to authors.

	* buffers.texi, commands.texi, compile.texi, control.texi:
	* customize.texi, display.texi, eval.texi, files.texi, frames.texi:
	* hash.texi, help.texi, intro.texi, keymaps.texi, lists.texi:
	* modes.texi, numbers.texi, objects.texi, streams.texi:
	* symbols.texi, syntax.texi, text.texi, tips.texi, variables.texi:
	Use Texinfo recommended convention for quotes+punctuation.

2012-04-27  Chong Yidong  <cyd@gnu.org>

	* keymaps.texi (Scanning Keymaps): Fix description of NO-REMAP arg
	to where-is-internal (Bug#10872).

2012-04-27  Glenn Morris  <rgm@gnu.org>

	* macros.texi (Indenting Macros): Fix typo.

	* windows.texi (Basic Windows, Windows and Frames, Window Sizes)
	(Resizing Windows, Deleting Windows, Selecting Windows)
	(Choosing Window Options, Horizontal Scrolling)
	(Cyclic Window Ordering, Window History, Dedicated Windows)
	(Quitting Windows, Window Configurations, Textual Scrolling)
	(Coordinates and Windows, Window Configurations)
	(Window Parameters, Window Hooks): Copyedits.
	(Splitting Windows, Deleting Windows):
	Fix ignore-window-parameters logic.
	(Selecting Windows, Choosing Window Options): Markup fixes.
	(Window Start and End): Remove pointless example.
	Remove cross-reference to deleted count-lines content.
	(Textual Scrolling): Mention recenter-redisplay, recenter-top-bottom,
	and recenter-positions.  Remove recenter example.

	* elisp.texi, vol1.texi, vol2.texi: Bump VERSION and DATE.

	* minibuf.texi (Intro to Minibuffers):
	Tweak discussion of resizing minibuffer window.

2012-04-26  Glenn Morris  <rgm@gnu.org>

	* elisp-covers.texi, front-cover-1.texi: Remove files.

	* tindex.pl: Remove file.

	* makefile.w32-in (srcs):
	* Makefile.in (srcs): Remove back.texi (which is unused).

2012-04-24  Michael Albinus  <michael.albinus@gmx.de>

	* os.texi (Notifications): Extend possible notification hints.
	Add notifications-get-capabilities.

2012-04-20  Chong Yidong  <cyd@gnu.org>

	* processes.texi (Asynchronous Processes): Mention nil argument to
	start-process.

2012-04-20  Glenn Morris  <rgm@gnu.org>

	* minibuf.texi (Basic Completion): No need to describe obarrays here.
	Don't mention obsolete `nospace' argument of all-completions.
	(Minibuffer Completion, Completion Commands, Reading File Names)
	(Completion Variables): Copyedits.
	(Completion Commands): Mention parent keymaps.
	Remove obsolete minibuffer-local-filename-must-match-map.
	(High-Level Completion): Remove read-variable's almost
	word-for-word duplication of read-command.
	* elisp.texi, vol1.texi, vol2.texi, minibuf.texi (Completion):
	Update "High-Level Completion" description.

	* minibuf.texi (Minibuffers):
	* elisp.texi, vol1.texi, vol2.texi: Fix minibuffer subsection order.

	* minibuf.texi: Standardize metasyntactic variables ("history", etc).
	Use Texinfo-recommended form of quote+punctuation.
	(Intro to Minibuffers): First minibuffer is #1, not #0.
	Mention minibuffer-inactive-mode.
	(Text from Minibuffer): Copyedits.
	(Minibuffer History, Programmed Completion): Fix @var usage.
	(Object from Minibuffer): Remove overly pedantic para.
	(Minibuffer History): Copyedits.  Add face-name-history.
	(Initial Input, Yes-or-No Queries, Multiple Queries)
	(Minibuffer Windows, Minibuffer Misc): Copyedits.
	(Yes-or-No Queries): Tweak example.
	(Minibuffer Commands): Add next-complete-history-element.
	(Minibuffer Misc): Mention minibuffer-message-timeout, and
	minibuffer-inactive-mode.

	* processes.texi (Serial Ports, Byte Packing, Bindat Spec)
	(Bindat Functions): Copyedits.

2012-04-20  Christopher Schmidt  <christopher@ch.ristopher.com>

	* files.texi (Saving Buffers): Document `visit and `visit-save'
	values of require-final-newline.

2012-04-20  Glenn Morris  <rgm@gnu.org>

	* processes.texi (Output from Processes, Filter Functions):
	Mention waiting-for-user-input-p.
	(Sentinels, Query Before Exit, System Processes, Transaction Queues)
	(Network Servers, Datagrams, Network Processes, Network Options)
	(Network Feature Testing, Serial Ports): Copyedits.
	(Network): Add encrypted network overview paragraph.
	Cross-reference the Emacs-GnuTLS manual.  Use @acronym.

2012-04-20  Chong Yidong  <cyd@gnu.org>

	* help.texi (Keys in Documentation): Mention :advertised-binding.

	* keymaps.texi (Menu Bar): Move most of the :advertised-binding
	description to help.texi.

2012-04-20  Glenn Morris  <rgm@gnu.org>

	* processes.texi (Process Information, Input to Processes)
	(Signals to Processes, Output from Processes, Process Buffers)
	(Filter Functions, Decoding Output): Copyedits.
	(Accepting Output): Discourage use of `millisec' argument.

2012-04-15  Glenn Morris  <rgm@gnu.org>

	* processes.texi (Processes, Subprocess Creation, Shell Arguments)
	(Synchronous Processes, Asynchronous Processes, Deleting Processes):
	Copyedits.
	(Subprocess Creation): Discourage modifying exec-path directly.
	(Synchronous Processes, Asynchronous Processes):
	Update some example output.
	(Process Information): Fix typo.
	(Bindat Spec): Use Texinfo-recommended form of quote+punctuation.

2012-04-15  Glenn Morris  <rgm@gnu.org>

	* anti.texi (Antinews): Copyedits.  Don't @dfn anything here.
	open-network-stream does exist in Emacs 23, but is simpler.

2012-04-15  Chong Yidong  <cyd@gnu.org>

	* customize.texi (Custom Themes): Also document load-theme etc.

2012-04-14  Chong Yidong  <cyd@gnu.org>

	* customize.texi (Applying Customizations, Custom Themes): New nodes.

	* display.texi (Defining Faces): Reference custom-set-faces.

	* modes.texi (Defining Minor Modes, Defining Minor Modes):
	* os.texi (Startup Summary): Copyedits.

2012-04-14  Glenn Morris  <rgm@gnu.org>

	* loading.texi (Loading Non-ASCII): "unibyte:" can also be at the end.

	* strings.texi (Case Tables):
	* objects.texi (General Escape Syntax):
	* keymaps.texi (Key Sequences): Use @acronym with "ASCII".

	* buffers.texi, compile.texi, customize.texi, debugging.texi:
	* display.texi, edebug.texi, eval.texi, help.texi, intro.texi:
	* keymaps.texi, minibuf.texi, modes.texi, os.texi, processes.texi:
	* text.texi: Use @file for buffers, per the Texinfo manual.

	* compile.texi (Compiler Errors): Add missing space in buffer name.

2012-04-14  Chong Yidong  <cyd@gnu.org>

	* processes.texi (Query Before Exit): Remove obsolete function
	process-kill-without-query (Bug#11190).

2012-04-14  Glenn Morris  <rgm@gnu.org>

	* files.texi, frames.texi, loading.texi, os.texi, processes.texi:
	Use @env for environment variables.

	* Makefile.in: Replace non-portable use of $< in ordinary rules.

2012-04-12  Jari Aalto  <jari.aalto@cante.net>

	* processes.texi (Synchronous Processes):
	Mention `default-directory' (bug#7515).

2012-04-09  Chong Yidong  <cyd@gnu.org>

	* customize.texi (Variable Definitions): Remove user-variable-p.

	* commands.texi (Interactive Codes):
	* help.texi (Accessing Documentation):
	* minibuf.texi (High-Level Completion): Callers changed.

2012-04-06  Chong Yidong  <cyd@gnu.org>

	* minibuf.texi (Programmed Completion): Document metadata method.
	(Completion Variables): Document completion-category-overrides.

2012-04-05  Chong Yidong  <cyd@gnu.org>

	* anti.texi (Antinews): Rewrite for Emacs 23.

2012-04-04  Chong Yidong  <cyd@gnu.org>

	* minibuf.texi (Programmed Completion): Remove obsolete variable
	completion-annotate-function.
	(Completion Variables): Rename from Completion Styles.
	Document completion-extra-properties.  Document completion-styles-alist
	change.
	(Reading File Names): minibuffer-local-filename-must-match-map is
	not used anymore.
	(Minibuffer Completion): Document completing-read-function.
	(Completion in Buffers): completion-at-point-functions can return
	properties recognized in completion-extra-properties.

	* display.texi (Delayed Warnings): New node.

	* os.texi (Notifications): Copyedits.

2012-04-04  Glenn Morris  <rgm@gnu.org>

	* os.texi (Notifications): Copyedits.

2012-04-03  Michael Albinus  <michael.albinus@gmx.de>

	* os.texi (Terminal-Specific): Fix typo.
	(Notifications): New section.

	* elisp.texi (Top):
	* vol1.texi (Top):
	* vol2.texi (Top): Add "Notifications" and "Dynamic Libraries"
	menu entries.

2012-04-01  Chong Yidong  <cyd@gnu.org>

	* files.texi (Kinds of Files): file-subdir-of-p renamed to
	file-in-directory-p.

2012-03-31  Glenn Morris  <rgm@gnu.org>

	* edebug.texi (Instrumenting Macro Calls):
	Mention defining macros at instrumentation time.
	(Edebug Options): Mention edebug-unwrap-results.

2012-03-31  Eli Zaretskii  <eliz@gnu.org>

	* text.texi (Special Properties): Clarify the description of the
	effect of integer values of the 'cursor' property on cursor
	position.  See the discussions in bug#11068 for more details and
	context.

2012-03-31  Glenn Morris  <rgm@gnu.org>

	* edebug.texi (Edebug Eval, Specification List, Edebug Options):
	Copyedits.

2012-03-30  Chong Yidong  <cyd@gnu.org>

	* display.texi (Image Formats): Add imagemagick type.
	(Image Descriptors): Mention how they are used.
	(ImageMagick Images): Clarify role of imagemagick-register-types.
	(Character Display): Don't mention glyph tables.
	(Display Tables): Use make-glyph-code in example.
	(Glyphs): Avoid "simple glyph code" terminology.  Note that glyph
	tables are semi-obsolete.  De-document create-glyph.
	(Glyphless Chars): Note that display tables override this.
	(Bidirectional Display): Copyedits.  Introduce "bidirectional
	reordering" terminology, and use it.

2012-03-30  Glenn Morris  <rgm@gnu.org>

	* edebug.texi (Jumping): Give name of `i' binding.

2012-03-28  Glenn Morris  <rgm@gnu.org>

	* searching.texi (Regular Expressions, Regexp Special)
	(Regexp Backslash, Regexp Example, Regexp Functions, Regexp Search)
	(Simple Match Data, Saving Match Data, Standard Regexps): Copyedits.
	(Regexp Special): Mention collation.
	Clarify char classes with an example.
	(Regexp Functions): Mention regexp-opt is not guaranteed.
	Mention regexp-opt-charset.
	(Regexp Search): Recommend against looking-back.
	(Search and Replace): Use Texinfo recommended quote convention.
	Add more query-replace-map items.  List multi-query-replace-map items.

2012-03-27  Martin Rudalics  <rudalics@gmx.at>

	* windows.texi (Window History): Describe new option
	switch-to-visible-buffer.

2012-03-27  Glenn Morris  <rgm@gnu.org>

	* searching.texi (String Search): Add xref to Emacs manual.
	Copyedits.  Mention the function word-search-regexp.
	(Searching and Case): Add xref to Emacs manual.  Copyedits.

	* processes.texi (Network Servers): Standardize apostrophe usage.

	* os.texi (System Environment): Copyedits.  Remove some examples
	that do not seem useful.  Mention setenv third arg.
	tty-erase-char does not seem to be nil under a window-system.
	(User Identification): Copyedits.
	Remove some examples that do not seem useful.

2012-03-26  Glenn Morris  <rgm@gnu.org>

	* os.texi (Startup Summary): Copyedits.  Fix startup screen logic.
	(Init File): Copyedits.
	(Command-Line Arguments): Copyedits.  Do not mention argv alias.
	(Killing Emacs): Copyedits.
	(Suspending Emacs): Copyedits.  Mention not very relevant with GUIs.
	Shorten the example, use more standard shell prompts.

2012-03-25  Chong Yidong  <cyd@gnu.org>

	* display.texi (Fringes): Note that fringes are shown on graphical
	displays only.
	(Fringe Size/Pos, Fringe Bitmaps, Making Buttons): Clarifications.
	(Replacing Specs): Clarify example.
	(Manipulating Buttons): Note that button-at can return a marker.
	(Buttons): Minor rewrite.
	(Character Display): New node.  Consolidate all character display
	related nodes into its subsections.
	(Usual Display): Character 127 is also affected by ctl-arrow.
	(Display Tables): Improve example.

2012-03-22  Glenn Morris  <rgm@gnu.org>

	* strings.texi (Text Comparison): Mention string-prefix-p.

2012-03-21  Chong Yidong  <cyd@gnu.org>

	* display.texi (The Echo Area): Add xref to Output Streams.
	(Displaying Messages): Improve doc of message.
	(Echo Area Customization, Invisible Text): Copyedits.
	(Invisible Text): Mention that spec comparison is done with eq.
	(Width): Improve doc of char-width.
	(Faces): Recommend using symbol instead of string for face name.
	Minor clarifications.
	(Defining Faces): Copyedits.  Update face example.
	(Attribute Functions): Mark set-face-foreground etc as commands.
	(Face Remapping): Mention text-scale-adjust.
	Clarify face-remapping-alist and related docs.
	(Face Functions): Don't document make-face or copy-face.

2012-03-20  Chong Yidong  <cyd@gnu.org>

	* display.texi (Forcing Redisplay): Various rewrites to reflect
	new value of redisplay-dont-pause.
	(Truncation): Copyedits.

2012-03-20  Glenn Morris  <rgm@gnu.org>

	* os.texi (Startup Summary): Don't mention initial-buffer-choice = t.
	Add summary table of some relevant command-line options.

2012-03-18  Chong Yidong  <cyd@gnu.org>

	* internals.texi (Building Emacs, Garbage Collection): Copyedits.
	(Writing Emacs Primitives): Re-organize discussion of functions
	with variable Lisp arguments are handled.  Delete an obsolete
	remark, previously tagged as FIXME.

	* os.texi (Idle Timers): Minor clarification.
	(Idle Timers): Link to Time of Day for description of time list.

2012-03-18  Glenn Morris  <rgm@gnu.org>

	* os.texi (System Interface): Flow control was removed.
	(Startup Summary): General update.
	(Init File): Don't mention compiling it.

2012-03-17  Chong Yidong  <cyd@gnu.org>

	* os.texi (Startup Summary): Mention package loading.
	(Init File): Don't refer to .emacs in section title.  Copyedits.
	(Terminal-Specific): Give a realistic example.
	(Command-Line Arguments): Reference Entering Emacs instead of
	repeating the spiel about not restarting Emacs.
	(Time of Day): Discuss time representation at beginning of node.
	(Sound Output): Copyedits.

	* package.texi (Packaging Basics): Document package-initialize.

2012-03-17  Eli Zaretskii  <eliz@gnu.org>

	* frames.texi (Initial Parameters): Add an index entry for
	minibuffer-only frame.

2012-03-16  Glenn Morris  <rgm@gnu.org>

	* modes.texi (Major Mode Conventions): Mention the strange
	relationship between View mode and special modes.  (Bug#10650)

2012-03-11  Chong Yidong  <cyd@gnu.org>

	* windows.texi (Window Configurations): save-window-excursion is
	now a macro.

	* display.texi (Temporary Displays): with-output-to-temp-buffer is
	now a macro.

	* text.texi (Fields): Minor copyedit.

2012-03-10  Eli Zaretskii  <eliz@gnu.org>

	* strings.texi (String Basics):
	* sequences.texi (Sequence Functions): Mention that `length' is
	not appropriate for computing the string width on display; add a
	cross-reference to the description of `string-width'.  (Bug#10978)

	* eval.texi (Autoloading): Minor change of wording.

2012-03-10  Chong Yidong  <cyd@gnu.org>

	* loading.texi (Autoload): Explicitly state which forms are
	processed specially (Bug#7783).

	* keymaps.texi (Mouse Menus): Describe non-toolkit behavior as the
	non-default situation.  Describe one-submenu exception (Bug#7695).

	* nonascii.texi (Character Properties): Copyedits.

2012-03-08  Chong Yidong  <cyd@gnu.org>

	* text.texi (Mode-Specific Indent): Document new behavior of
	indent-for-tab-command.  Document tab-always-indent.
	(Special Properties): Copyedits.
	(Checksum/Hash): Improve secure-hash doc.  Do not recommend MD5.
	(Parsing HTML/XML): Rename from Parsing HTML.  Update doc of
	libxml-parse-html-region.

2012-03-07  Glenn Morris  <rgm@gnu.org>

	* markers.texi (The Region): Briefly mention use-empty-active-region
	and region-active-p.
	(Overview of Markers): Reword garbage collection, add cross-ref.
	(The Mark): Tiny clarification re command loop and activate-mark-hook.

2012-03-07  Chong Yidong  <cyd@gnu.org>

	* text.texi (Buffer Contents): Don't duplicate explanation of
	region arguments from Text node.  Put doc of obsolete var
	buffer-substring-filters back, since it is referred to.
	(Low-Level Kill Ring): Yank now uses clipboard instead of primary
	selection by default.

	* markers.texi (The Mark): Fix typo.
	(The Region): Copyedits.

2012-03-07  Glenn Morris  <rgm@gnu.org>

	* markers.texi (Overview of Markers): Copyedits.
	(Creating Markers): Update approximate example buffer size.
	(The Mark): Don't mention uninteresting return values.

2012-03-05  Chong Yidong  <cyd@gnu.org>

	* positions.texi (Text Lines): Document count-words.

2012-03-04  Chong Yidong  <cyd@gnu.org>

	* frames.texi (Frames): Remove little-used "terminal frame" and
	"window frame" terminology.
	(Frame Parameters, Font and Color Parameters, Initial Parameters)
	(Size and Position, Visibility of Frames): Callers changed.
	(Frames): Clarify which terminals in framep are graphical.
	(Initial Parameters): --geometry is not the only option which adds
	to initial-frame-alist.
	(Position Parameters): Note that icon-left and icon-top are for
	old window managers only.
	(Size Parameters): Sizes are in characters even on graphical
	displays.
	(Management Parameters): Note that window-id and outer-window-id
	can't really be changed, and that auto-raise isn't always obeyed.
	(Cursor Parameters): Document cursor-type explicitly.
	(Size and Position): The aliases set-screen-height and
	set-screen-width have been deleted.
	(Visibility of Frames): Mention "minimization".

	* os.texi (Startup Summary): Minor clarifications.
	(Startup Summary, Suspending Emacs): Standardize on "text
	terminal" terminology.

	* windows.texi (Basic Windows, Coordinates and Windows)
	(Coordinates and Windows):
	* display.texi (Refresh Screen, Line Height, Face Attributes)
	(Overlay Arrow, Beeping, Glyphless Chars): Likewise.

2012-03-04  Glenn Morris  <rgm@gnu.org>

	* abbrevs.texi: Small copyedits throughout.
	(Abbrev Mode): Remove this section, folding it into the top-level.
	(Abbrev Tables): Don't mention irrelevant return values.
	(Abbrev Expansion): Add cross-ref for wrapper hooks.
	(Standard Abbrev Tables): Emacs Lisp mode now has its own table.
	(Abbrev Table Properties): Update nil :regexp description.

2012-03-03  Glenn Morris  <rgm@gnu.org>

	* internals.texi: Change @appendix section commands to @section.
	(Building Emacs): Say less about CANNOT_DUMP platforms.
	Replace deleted eval-at-startup with custom-initialize-delay.
	(Pure Storage): Small changes.
	(Memory Usage): Copyedit.
	(Writing Emacs Primitives): Update Fcoordinates_in_window_p and For
	example definitions.  Give examples of things with non-nil
	interactive args.  Mention eval_sub.  Remove old info about
	strings and GCPRO.  Mention cus-start.el.
	(Buffer Internals, Window Internals, Process Internals):
	Misc small updates and fixes for fields.

	* tips.texi: Copyedits.
	(Coding Conventions): Mention autoloads.
	Combine partially duplicated macro items.  Fix xref.
	Refer to Library Headers for copyright notice.
	(Programming Tips): edit-options is long-obsolete.
	(Compilation Tips): Mention loading bytecomp for byte-compile props.
	(Warning Tips): Mention declare-function.
	(Documentation Tips): Remove old info.
	(Comment Tips): Mention comment-dwim, not indent-for-comment.
	(Library Headers): General update.

2012-03-02  Glenn Morris  <rgm@gnu.org>

	* backups.texi (Reverting): Un-duplicate revert-buffer-in-progress-p,
	and relocate entry.  Mention buffer-stale-function.

	* elisp.texi, vol1.texi, vol2.texi: Standardize some menu entries.

	* hooks.texi (Standard Hooks): General update.
	Put related hooks together.  Add and remove items.
	* commands.texi (Keyboard Macros): Remove cross-ref to Standard Hooks.
	* modes.texi (Hooks): Tweak cross-ref description.

2012-03-01  Michael Albinus  <michael.albinus@gmx.de>

	* files.texi (Kinds of Files): The return value of file-equal-p is
	unspecified, if FILE1 or FILE2 does not exist.

2012-03-01  Glenn Morris  <rgm@gnu.org>

	* hooks.texi (Standard Hooks): Remove mode-specific hooks.

	* maps.texi (Standard Keymaps): General update.
	Remove mode-specific maps, talk about the more general keymaps.
	* help.texi (Help Functions): Add vindex for Helper-help-map.
	* keymaps.texi (Active Keymaps): Minor rephrasing.

2012-02-29  Glenn Morris  <rgm@gnu.org>

	* elisp.texi, vol1.texi, vol2.texi: Use "" quotes in menus.

2012-02-28  Thierry Volpiatto  <thierry.volpiatto@gmail.com>

	* files.texi (Kinds of Files): Rename files-equal-p to file-equal-p.
	Update changed behavior of file-subdir-of-p.

2012-02-28  Glenn Morris  <rgm@gnu.org>

	* advice.texi, anti.texi, display.texi, elisp.texi:
	* processes.texi, variables.texi, vol1.texi, vol2.texi:
	Standardize possessive apostrophe usage.

	* locals.texi: Remove file.
	* elisp.texi, vol1.texi, vol2.texi: Don't include locals.texi.
	Remove menu entry.
	* errors.texi, maps.texi: Adjust node pointers.
	* internals.texi (Buffer Internals): Remove cross-refs to locals.texi.
	* makefile.w32-in (srcs):
	* Makefile.in (srcs): Remove locals.texi.

	* frames.texi (Mouse Position): Fix cross-ref.

2012-02-27  Chong Yidong  <cyd@gnu.org>

	* buffers.texi (Creating Buffers): Clarify that
	generate-new-buffer uses generate-new-buffer-names.
	(Killing Buffers): Remove bogus example duplicating buffer-live-p.

	* files.texi (Directory Names): Index entry for file name abbreviations.
	(Relative File Names, File Name Expansion): Refer to it.
	(Locating Files): Move locate-user-emacs-file documentation to
	Standard File Names.
	(Standard File Names): Add locate-user-emacs-file; update examples.

2012-02-26  Michael Albinus  <michael.albinus@gmx.de>

	* files.texi (Magic File Names): Add files-equal-p and file-subdir-of-p.

2012-02-26  Chong Yidong  <cyd@gnu.org>

	* files.texi (Kinds of Files): Improve documentation of
	files-equal-p and file-subdir-of-p.

2012-02-26  Glenn Morris  <rgm@gnu.org>

	* intro.texi (Acknowledgements): Small changes.

2012-02-25  Glenn Morris  <rgm@gnu.org>

	* errors.texi: Don't try to list _all_ the error symbols.
	Add circular-list, cl-assertion-failed, compression-error.
	* elisp.texi, vol1.texi, vol2.texi:
	* control.texi (Error Symbols): Tweak "Standard Errors" description.

2012-02-25  Thierry Volpiatto  <thierry.volpiatto@gmail.com>

	* files.texi (files-equal-p, file-subdir-of-p): New,
	add initial documentation.

2012-02-25  Chong Yidong  <cyd@gnu.org>

	* files.texi (File Attributes): Document file-selinux-context.
	(Changing Files): Link to it.
	(Changing Files): Document set-file-selinux-context.

	* backups.texi (Making Backups): Return value of backup-buffer is
	changed.  Mention default value of backup-directory-alist.
	(Rename or Copy): Note that backup-by-copying-when-mismatch is t.
	(Auto-Saving): New minor mode behavior for auto-save-mode.
	(Reverting): Add defvar for revert-buffer-in-progress-p.

	* searching.texi (Regexp Backslash): Add index entry (Bug#10869).

2012-02-24  Glenn Morris  <rgm@gnu.org>

	* errors.texi (Standard Errors): Mention dbus-error.
	For arith-error sub-classes, just use one cross-ref.

2012-02-23  Alan Mackenzie  <acm@muc.de>

	* modes.texi (Defining Minor Modes): Document the new keyword
	:after-hook.

2012-02-21  Chong Yidong  <cyd@gnu.org>

	* files.texi (Files): Mention magic file names as arguments.
	(Reading from Files): Copyedits.
	(File Attributes): Mention how to change file modes.
	(Changing Files): Use standard "file permissions" terminology.
	Add xref to File Attributes node.
	(Locating Files): Document locate-user-emacs-file.
	(Unique File Names): Recommend against using make-temp-name.

2012-02-19  Chong Yidong  <cyd@gnu.org>

	* help.texi (Documentation, Documentation Basics, Help Functions):
	Minor clarifications.
	(Accessing Documentation): Clarify what documentation-property is
	for.  Add xref to Keys in Documentation.

	* tips.texi (Documentation Tips): Don't recommend using * in
	docstrings.

	* macros.texi (Defining Macros):
	* modes.texi (Derived Modes): Say "documentation string" instead
	of docstring.

2012-02-18  Chong Yidong  <cyd@gnu.org>

	* modes.texi (Tabulated List Mode): New node.
	(Basic Major Modes): Add xref to it.

	* processes.texi (Process Information): Mention Process Menu mode.

2012-02-17  Chong Yidong  <cyd@gnu.org>

	* syntax.texi (Motion via Parsing): Doc fix for scan-lists.

2012-02-17  Glenn Morris  <rgm@gnu.org>

	* hooks.texi (Standard Hooks): Fix cross-ref to Emacs manual.

2012-02-16  Chong Yidong  <cyd@gnu.org>

	* syntax.texi (Syntax Tables, Syntax Descriptors)
	(Syntax Table Functions): Copyedits.
	(Syntax Basics): Don't repeat the material in the preceding node.
	(Syntax Class Table): Use a table.
	(Syntax Properties): Document syntax-propertize-function and
	syntax-propertize-extend-region-functions.
	(Motion via Parsing): Clarify scan-lists.  Fix indentation.
	(Parser State): Update for the new "c" comment style.
	Fix description of item 7 (comment style).

	* modes.texi (Minor Modes): Update how mode commands should treat
	arguments now.
	(Mode Line Basics): Clarify force-mode-line-update.
	(Mode Line Top): Note that the example is not realistic.
	(Mode Line Variables, Mode Line Data, %-Constructs, Header Lines)
	(Emulating Mode Line): Use "mode line" instead of "mode-line", and
	"mode line construct" instead of "mode line specification".
	(Syntactic Font Lock): Remove mention of obsolete variable
	font-lock-syntactic-keywords.
	(Setting Syntax Properties): Node deleted.
	(Font Lock Mode): Note that Font Lock mode is a minor mode.
	(Font Lock Basics): Note that syntactic fontification falls back
	on `syntax-table'.
	(Search-based Fontification): Emphasize that font-lock-keywords
	should not be set directly.
	(Faces for Font Lock): Avoid some confusing terminology.
	(Syntactic Font Lock): Minor clarifications.  Add xref to
	Syntactic Font Lock node.

2012-02-15  Chong Yidong  <cyd@gnu.org>

	* minibuf.texi (Basic Completion): Define "completion table".
	Move completion-in-region to Completion in Buffers node.
	(Completion Commands): Use "completion table" terminology.
	(Completion in Buffers): New node.

	* modes.texi (Hooks): add-hook can be used for abnormal hooks too.
	(Setting Hooks): Update minor mode usage example.
	(Major Mode Conventions): Note that completion-at-point-functions
	should be altered locally.  Add xref to Completion in Buffers.
	Remove duplicate tip about auto-mode-alist.
	(Minor Modes): Rewrite introduction.
	(Minor Mode Conventions): Copyedits.  Don't recommend
	variable-only minor modes since few minor modes are like that.

2012-02-15  Glenn Morris  <rgm@gnu.org>

	* processes.texi (Network): Document open-network-stream :parameters.

2012-02-14  Chong Yidong  <cyd@gnu.org>

	* keymaps.texi (Format of Keymaps): The CACHE component of keymaps
	was removed on 2009-09-10.  Update lisp-mode-map example.
	(Inheritance and Keymaps): Minor clarification.
	(Searching Keymaps): Remove out-of-place enumeration.
	(Key Lookup): Remove unnecessary example (one was already given in
	Format of Keymaps).
	(Changing Key Bindings): Update suppress-keymap example.
	(Menu Bar, Tool Bar): Copyedits.
	(Tool Bar): Update tool-bar-map example.

2012-02-12  Chong Yidong  <cyd@gnu.org>

	* debugging.texi (Debugger Commands): Continuing is now allowed
	for errors.

2012-02-11  Chong Yidong  <cyd@gnu.org>

	* display.texi (Fringe Indicators): Add xref to Fringe Bitmaps.
	Move the list of standard bitmaps there.
	(Fringe Cursors): Rewrite for clarity.
	(Fringe Bitmaps): Consolidate the list of standard bitmaps here.

	* commands.texi (Command Overview): Mention read-key.
	(Using Interactive, Interactive Call): Minor clarifications.
	(Function Keys, Click Events): Avoid "input stream" terminology.
	(Click Events): Add xref to Window Sizes and Accessing Mouse.
	Clarify column and row components.
	(Accessing Mouse): Add xref to Click Events.  Minor fixes.
	(Special Events): Copyedits.

	* streams.texi (Input Streams): De-document get-file-char.
	(Output Variables): Don't refer to old backquote syntax.

	* debugging.texi (Debugging): Copyedits.  Describe testcover, ERT.
	(Error Debugging): Note that debug-ignored-errors overrides list
	values of debug-on-error too.  Add xref to Signaling Errors.
	Note that debug-on-signal is not customizable.
	Mention condition-case-unless-debug.
	(Compilation Errors): Node deleted.

	* compile.texi (Compiler Errors): Move a paragraph here from
	deleted node Compilation Errors.

2012-02-10  Leo Liu  <sdl.web@gmail.com>

	* control.texi (Handling Errors): Change condition-case-no-debug
	to condition-case-unless-debug.

2012-02-10  Chong Yidong  <cyd@gnu.org>

	* advice.texi (Defining Advice): Clarify ad-unadvise.
	(Activation of Advice): Specifying the ACTIVATE flag in defadvice
	is not abnormal.
	(Advising Primitives): Node deleted; ad-define-subr-args has been
	removed.

	* compile.texi (Speed of Byte-Code): Use float-time in example.
	(Compilation Functions): Note that the log uses Compilation mode.
	Don't discuss the contents of byte-code function object here.
	(Compilation Functions): De-document internal function byte-code.
	(Docs and Compilation): Minor clarifications.

	* objects.texi (Byte-Code Type): Add xref to Byte-Code Function
	Objects.

2012-02-10  Glenn Morris  <rgm@gnu.org>

	* text.texi (Checksum/Hash): Rename node from MD5 Checksum.
	Mention secure-hash.
	* elisp.texi, vol1.texi, vol2.texi: Update menu entry.

2012-02-10  Chong Yidong  <cyd@gnu.org>

	* loading.texi (Loading): Don't emphasize "library" terminology.
	(Library Search): load-path is not a user option.  Mention role of
	-L option and packages.  Improve examples.
	(Loading Non-ASCII): Don't mention unibyte Emacs, which is
	obsolete.
	(Autoload): Minor clarifications.

2012-02-10  Glenn Morris  <rgm@gnu.org>

	* files.texi (Magic File Names): Tweak remote-file-name-inhibit-cache.

	* modes.texi (Basic Major Modes): Mention tabulated-list-mode.

2012-02-08  Glenn Morris  <rgm@gnu.org>

	* loading.texi (Named Features): Update the require example.

2012-02-07  Glenn Morris  <rgm@gnu.org>

	* modes.texi (Defining Minor Modes):
	Expand on args of defined minor modes.

2012-02-07  Chong Yidong  <cyd@gnu.org>

	* variables.texi (Creating Buffer-Local): Minor clarification
	to buffer-local-variables doc (Bug#10715).

2012-02-07  Glenn Morris  <rgm@gnu.org>

	* display.texi (ImageMagick Images): General update.
	Move most details of imagemagick-render-type to the variable's doc.

2012-02-06  Glenn Morris  <rgm@gnu.org>

	* keymaps.texi (Tool Bar): Mention separators.
	(Inheritance and Keymaps):
	Mention make-composed-keymap and multiple inheritance.

	* modes.texi (Running Hooks): Mention run-hook-wrapped.

	* control.texi (Handling Errors):
	Mention condition-case-no-debug and with-demoted-errors.

2012-02-05  Chong Yidong  <cyd@gnu.org>

	* customize.texi (Common Keywords): Minor clarifications.
	Document custom-unlispify-remove-prefixes.
	(Variable Definitions): Backquotes in defcustom seem to work fine
	now.  Various other copyedits.
	(Simple Types): Copyedits.  Document color selector.
	(Composite Types): Copyedits.
	(Splicing into Lists): Clarifications.

	* eval.texi (Backquote): Move from macros.texi.

	* macros.texi (Expansion): Minor clarification.
	(Backquote): Move node to eval.texi.
	(Defining Macros): Move an example from Backquote node.
	(Argument Evaluation): No need to mention Pascal.
	(Indenting Macros): Add xref to Defining Macros.

2012-02-05  Glenn Morris  <rgm@gnu.org>

	* debugging.texi (Error Debugging): Mention debug-on-event default.

2012-02-04  Glenn Morris  <rgm@gnu.org>

	* backups.texi (Reverting): Mention revert-buffer-in-progress-p.

	* debugging.texi (Error Debugging): Mention debug-on-event.
	* commands.texi (Misc Events): Mention sigusr1,2 and debugging.

	* modes.texi (Running Hooks): Try to clarify with-wrapper-hook.

	* text.texi (Buffer Contents):
	Update filter-buffer-substring description.

2012-02-04  Chong Yidong  <cyd@gnu.org>

	* functions.texi (What Is a Function): Add closures.
	Mention "return value" terminology.  Add xref for command-execute.
	Remove unused "keystroke command" terminology.
	(Lambda Expressions): Give a different example than in the
	following subsection.  Add xref to Anonymous Functions.
	(Function Documentation): Remove gratuitous markup.
	(Function Names): Move introductory text to `What Is a Function'.
	(Defining Functions): Fix defun argument spec.
	(Anonymous Functions): Document lambda macro explicitly.
	Mention effects on lexical binding.
	(Function Cells): Downplay direct usage of fset.
	(Closures): New node.
	(Inline Functions): Remove "open-code" terminology.
	(Declaring Functions): Minor tweak; .m is not C code.

	* variables.texi (Variables): Don't refer to "global value".
	(Local Variables, Void Variables): Copyedits.
	(Lexical Binding): Minor clarification of example.
	(File Local Variables): Mention :safe and :risky defcustom args.
	(Lexical Binding): Add xref to Closures node.

2012-02-04  Glenn Morris  <rgm@gnu.org>

	* minibuf.texi (High-Level Completion): Updates for read-color.

2012-02-03  Glenn Morris  <rgm@gnu.org>

	* display.texi (GIF Images): Mention animation.
	Remove commented-out old example of animation.
	(Animated Images): New subsection.
	* elisp.texi (Top):
	* vol1.texi (Top):
	* vol2.texi (Top): Add Animated Images menu entry.

	* display.texi (Image Formats): Remove oddly specific information
	on versions of image libraries.
	(GIF Images, TIFF Images): Minor rephrasing.

2012-02-02  Glenn Morris  <rgm@gnu.org>

	* processes.texi (Synchronous Processes):
	Mention call-process's :file gets overwritten.

	* commands.texi (Reading One Event):
	* help.texi (Help Functions): Document read-char-choice.

	* hooks.texi (Standard Hooks):
	* modes.texi (Keymaps and Minor Modes):
	* text.texi (Commands for Insertion): Document post-self-insert-hook.

	* hooks.texi (Standard Hooks): Add prog-mode-hook.

	* hooks.texi (Standard Hooks):
	* modes.texi (Major Mode Conventions, Mode Hooks):
	Document change-major-mode-after-body-hook.

2012-02-01  Glenn Morris  <rgm@gnu.org>

	* modes.texi (Defining Minor Modes):
	Mention disabling global minor modes on a per-major-mode basis.

2012-01-31  Chong Yidong  <cyd@gnu.org>

	* syntax.texi (Parsing Expressions): Clarify intro (Bug#10657).
	(Parser State): Remove unnecessary statement (Bug#10661).

	* eval.texi (Intro Eval): Add footnote about "sexp" terminology.

2012-01-31  Glenn Morris  <rgm@gnu.org>

	* modes.texi (Defining Minor Modes):
	Document define-minor-mode's new :variable keyword.

2012-01-29  Chong Yidong  <cyd@gnu.org>

	* syntax.texi (Syntax Class Table): Tweak description of newline
	char syntax (Bug#9619).

	* numbers.texi (Predicates on Numbers): Fix wholenump/natnump
	description (Bug#10189).

2012-01-29  Glenn Morris  <rgm@gnu.org>

	* files.texi (Changing Files): Document SELinux support.

	* windows.texi (Window Sizes): Fix typo.

2012-01-28  Chong Yidong  <cyd@gnu.org>

	* display.texi (Fringe Indicators): Clarify fringe-indicator-alist
	doc (Bug#8568).

	* frames.texi (Input Focus): Add NORECORD arg to
	select-frame-set-input-focus.  Clarify its role in select-frame.

	* text.texi (Transposition): We don't use transpose-region as an
	internal subroutine (Bug#3249).

	* modes.texi (Example Major Modes): Update Lisp example code to
	current sources.  Delete the old non-derived-major-mode example,
	which has diverged badly from current sources.

2012-01-27  Glenn Morris  <rgm@gnu.org>

	* makefile.w32-in (texinputdir): Fix (presumed) typo.
	(VERSION, manual): Remove, unused.

2012-01-27  Chong Yidong  <cyd@gnu.org>

	* commands.texi (Command Overview): Minor clarification (Bug#10384).

2012-01-26  Chong Yidong  <cyd@gnu.org>

	* searching.texi (String Search): Document negative repeat count
	(Bug#10507).

2012-01-26  Glenn Morris  <rgm@gnu.org>

	* variables.texi (Using Lexical Binding):
	Mention that lexical-binding should be set in the first line.

2012-01-26  Lars Ingebrigtsen  <larsi@gnus.org>

	* macros.texi (Defining Macros): Don't claim that `declare' only
	affects Edebug and indentation.

2012-01-25  Lars Ingebrigtsen  <larsi@gnus.org>

	* macros.texi (Defining Macros): Slight `declare' fixup.

2012-01-25  Glenn Morris  <rgm@gnu.org>

	* makefile.w32-in (texinputdir):
	* Makefile.in (ENVADD): Add $emacsdir.  (Bug#10603)

2012-01-24  Chong Yidong  <cyd@gnu.org>

	* variables.texi (Variables, Local Variables, Void Variables):
	Edit to make the descriptions less specific to dynamic binding.
	(Local Variables): Default max-specpdl-size is now 1300.
	(Defining Variables): Edits for lexical scoping.
	Delete information about starting docstrings with *.  De-document
	user-variable-p.
	(Tips for Defining): Remove an unimportant discussion of quitting
	in the middle of a load.
	(Accessing Variables, Setting Variables): Discuss lexical binding.
	(Variable Scoping): Rewrite.
	(Scope, Extent, Impl of Scope): Nodes deleted.
	(Dynamic Binding): New node, with material from Scope, Extent, and
	Impl of Scope nodes.
	(Dynamic Binding Tips): Rename from Using Scoping.
	(Lexical Binding): Rewrite.
	(Using Lexical Binding): Rename from Converting to Lexical
	Binding.  Convert to subsection.

	* customize.texi (Variable Definitions): Add custom-variable-p.
	Move user-variable-p documentation here.

2012-01-23  Chong Yidong  <cyd@gnu.org>

	* strings.texi (Text Comparison): Minor qualification.

	* lists.texi (Cons Cells): Copyedits.
	(List Elements): Mention push.
	(List Variables): Mention pop.
	(Rings): Move to sequences.texi.

	* sequences.texi (Sequence Functions): Don't repeat the
	introduction already given in the parent.
	(Vectors): Copyedits.
	(Rings): Move from lists.texi.  Note that this is specific to the
	ring package.

	* symbols.texi (Definitions, Symbol Components): Mention variable
	scoping issues.
	(Plists and Alists): Copyedits.

	* eval.texi (Intro Eval, Symbol Forms): Minor tweaks for
	correctness with lexical scoping.
	(Eval): Copyedits.

2012-01-21  Chong Yidong  <cyd@gnu.org>

	* intro.texi (A Sample Function Description): Special notation
	used for macros too.

	* objects.texi (Ctl-Char Syntax, Other Char Bits): Copyedits.
	(Symbol Type): Add xref for keyword symbols.
	(Sequence Type): Clarify differences between sequence types.
	(Cons Cell Type): Add "linked list" index entry.
	(Non-ASCII in Strings): Copyedits.
	(Equality Predicates): Symbols with same name need not be eq.

	* numbers.texi (Float Basics): Document isnan, copysign, frexp and
	ldexp.  Move float-e and float-pi to Math Functions node.

2012-01-21  Glenn Morris  <rgm@gnu.org>

	* modes.texi (Auto Major Mode):
	* variables.texi (File Local Variables):
	Mention inhibit-local-variables-regexps.

2012-01-19  Martin Rudalics  <rudalics@gmx.at>

	* windows.texi (Window Configurations): Rewrite references to
	persistent window parameters.
	(Window Parameters): Fix description of persistent window
	parameters.

2012-01-16  Juanma Barranquero  <lekktu@gmail.com>

	* windows.texi (Window Parameters): Use @pxref.

2012-01-16  Martin Rudalics  <rudalics@gmx.at>

	* windows.texi (Window Configurations, Window Parameters):
	Describe persistent window parameters.

2011-12-27  Stefan Monnier  <monnier@iro.umontreal.ca>

	* variables.texi (Creating Buffer-Local): Warn against misuses of
	make-variable-buffer-local (bug#10258).

2012-01-07  Lars Magne Ingebrigtsen  <larsi@gnus.org>

	* macros.texi (Defining Macros): Document `doc-string' (bug#9668).

2012-01-06  Chong Yidong  <cyd@gnu.org>

	* variables.texi (Directory Local Variables):
	Document hack-dir-local-variables-non-file-buffer.

2012-01-06  Glenn Morris  <rgm@gnu.org>

	* maps.texi (Standard Keymaps): Refer to Info-edit by name
	rather than by keybinding.

2011-12-29  Juanma Barranquero  <lekktu@gmail.com>

	* frames.texi (Font and Color Parameters): Add @pxref.

2011-12-29  Daniel Colascione  <dan.colascione@gmail.com>

	* frames.texi (Font and Color Parameters):
	Document w32 font backends (bug#10399).

2011-12-28  Paul Eggert  <eggert@cs.ucla.edu>

	* files.texi (File Attributes, Changing Files):
	Use a more-natural notation for octal numbers.

2011-12-23  Juanma Barranquero  <lekktu@gmail.com>

	* variables.texi (Variables with Restricted Values):
	Change reference to variable (bug#10354).

2011-12-13  Martin Rudalics  <rudalics@gmx.at>

	* windows.texi (Splitting Windows): Use t instead of non-nil
	when describing window-combination-resize.

2011-12-05  Stefan Monnier  <monnier@iro.umontreal.ca>

	* text.texi (Special Properties): Warn against `intangible' properties
	(bug#10222).

2011-11-26  Eli Zaretskii  <eliz@gnu.org>

	* display.texi (Truncation):
	* text.texi (Special Properties): Describe what a stretch-glyph is
	instead of using that term without explanation.  Make the
	cross-references more accurate.

	* display.texi (Usual Display): Update the description,
	cross-references, and indexing related to display of control
	characters and raw bytes.

2011-11-25  Martin Rudalics  <rudalics@gmx.at>

	* windows.texi (Splitting Windows): Fix description of
	window-combination-limit.  Suggested by Eli Zaretskii.

2011-11-23  Chong Yidong  <cyd@gnu.org>

	* windows.texi (Window Sizes): Move window-top-line,
	window-left-column, and window-*-pixel-edges to Coordinates and
	Windows node.
	(Coordinates and Windows): Restore window-edges doc.

2011-11-21  Martin Rudalics  <rudalics@gmx.at>

	* windows.texi (Windows and Frames, Splitting Windows):
	Fix typos.

2011-11-21  Chong Yidong  <cyd@gnu.org>

	* windows.texi (Splitting Windows): Fix error in documentation of
	window-combination-limit.
	(Cyclic Window Ordering): Minor fixes to next-window,
	one-window-p, and get-lru-window docs.  Don't document
	window-list-1.
	(Buffers and Windows): Copyedits.
	(Choosing Window): Document special handling of special-display-*.
	(Choosing Window Options): Fix display-buffer-reuse-frames doc.
	Don't document even-window-heights, which is going away.
	Clarify which options are obeyed by which action functions.

2011-11-20  Stefan Monnier  <monnier@iro.umontreal.ca>

	* display.texi (Invisible Text): Clarify point adjustment (bug#10072).

2011-11-20  Martin Rudalics  <rudalics@gmx.at>

	* windows.texi (Resizing Windows, Splitting Windows):
	Remove term "status" when talking about combination limits.

2011-11-20  Juanma Barranquero  <lekktu@gmail.com>

	* compile.texi (Compiler Errors):
	* help.texi (Help Functions): Fix typos.

2011-11-19  Chong Yidong  <cyd@gnu.org>

	* windows.texi (Splitting Windows): Clarify role of window
	parameters in split-window.  Shorten the example.
	(Deleting Windows): Rewrite intro to handle internal windows.
	Fix delete-windows-on doc.
	(Selecting Windows): Copyedits.

2011-11-17  Martin Rudalics  <rudalics@gmx.at>

	* windows.texi (Resizing Windows, Splitting Windows)
	(Deleting Windows): Use term window-combination-resize instead
	of window-splits.

2011-11-16  Martin Rudalics  <rudalics@gmx.at>

	* windows.texi (Resizing Windows, Splitting Windows):
	Rename occurrences of window-nest to window-combination-limit.

2011-11-14  Juanma Barranquero  <lekktu@gmail.com>

	* intro.texi (Lisp History): Fix typo.

2011-11-12  Martin Rudalics  <rudalics@gmx.at>

	* windows.texi (Splitting Windows, Deleting Windows):
	Remove references to splits status of windows.

2011-11-10  Glenn Morris  <rgm@gnu.org>

	* buffers.texi (Read Only Buffers): Expand a bit on why
	toggle-read-only should only be used interactively.  (Bug#7292)

2011-11-09  Chong Yidong  <cyd@gnu.org>

	* windows.texi (Window Sizes): Document window-pixel-edges,
	window-inside-pixel-edges, window-absolute-pixel-edges, and
	window-inside-absolute-pixel-edges.
	(Resizing Windows): shrink-window-if-larger-than-buffer works on
	non-full-width windows.

2011-11-09  Martin Rudalics  <rudalics@gmx.at>

	* windows.texi (Resizing Windows): Rewrite documentation of
	window-resizable.

2011-11-09  Chong Yidong  <cyd@gnu.org>

	* windows.texi (Splitting Windows): Simplify example.

2011-11-08  Chong Yidong  <cyd@gnu.org>

	* windows.texi (Window Sizes): Copyedits.  Document
	window-text-height.  Remove window-min-height and window-min-width
	discussion, referring instead to Emacs manual.
	(Splitting Windows, Resizing Windows): Add xref to Emacs manual.
	(Resizing Windows): Simplify introduction.  Don't document
	enlarge-window, shrink-window, enlarge-window-horizontally, and
	shrink-window-horizontally; they are no longer preferred for
	calling from Lisp, and are already documented in the Emacs manual.

2011-11-07  Glenn Morris  <rgm@gnu.org>

	* windows.texi (Choosing Window): Fix keybinding typo.

2011-11-07  Martin Rudalics  <rudalics@gmx.at>

	* windows.texi (Resizing Windows, Splitting Windows)
	(Window Configurations): Use "child window" instead of
	"subwindow".

2011-11-06  Chong Yidong  <cyd@gnu.org>

	* windows.texi (Basic Windows): Clarify various definitions.
	Treat window-normalize-* as internal; don't document them.
	(Windows and Frames): Various clarifications, e.g. non-live
	windows also belong to frames.  Fix window-list description.
	Simplify window nesting example.
	(Splitting Windows, Window Configurations):
	Use split-window-below.

2011-11-04  Eli Zaretskii  <eliz@gnu.org>

	* windows.texi (Window Sizes): Mention in the doc string that the
	return values of `window-body-height' and `window-body-width' are
	in frame's canonical units.  (Bug#9949)

2011-10-30  Martin Rudalics  <rudalics@gmx.at>

	* windows.texi (Windows and Frames): Remove "iso-" infix from
	documentation of window-iso-combined-p.

2011-10-26  Chong Yidong  <cyd@gnu.org>

	* modes.texi (Running Hooks): Document with-wrapper-hook.

2011-10-18  Chong Yidong  <cyd@gnu.org>

	* display.texi (Glyphless Chars): New node.

2011-10-13  Chong Yidong  <cyd@stupidchicken.com>

	* text.texi (Yanking): Document yank-excluded-properties.

	* package.texi (Packaging Basics): The commentary should say how
	to begin using the package.

2011-10-11  Martin Rudalics  <rudalics@gmx.at>

	* windows.texi (Deleting Windows): Mention which window gets
	selected when deleting the selected window.

2011-10-09  Martin Rudalics  <rudalics@gmx.at>

	* buffers.texi (The Buffer List): Describe how bury-buffer deals
	with the selected window.
	* windows.texi (Buffers and Windows): Reformulate text on how
	replace-buffer-in-windows deals with a window.
	(Quitting Windows): Describe how quit-window deals with a
	standalone frame.  Describe new option frame-auto-hide-function.

2011-10-08  Glenn Morris  <rgm@gnu.org>

	* symbols.texi (Other Plists): Markup fix.  (Bug#9702)

	* positions.texi (Excursions): Update warning message.

2011-10-05  Chong Yidong  <cyd@stupidchicken.com>

	* display.texi (Low-Level Font, Face Attributes, Font Lookup):
	Fix Emacs manual xref (Bug#9675).

2011-10-01  Chong Yidong  <cyd@stupidchicken.com>

	* windows.texi (Textual Scrolling): Document scroll-up-command,
	scroll-down-command, scroll-error-top-bottom, and the
	scroll-command symbol property.
	(Display Action Functions): Fix description of
	display-buffer-pop-up-window.

2011-09-28  Juanma Barranquero  <lekktu@gmail.com>

	* windows.texi (Splitting Windows): Fix typos.

2011-09-25  Martin Rudalics  <rudalics@gmx.at>

	* windows.texi (Windows and Frames, Display Action Functions)
	(Switching Buffers): Fix some typos.
	(Buffers and Windows): Remove reference to window-auto-delete.
	Reword description of replace-buffer-in-windows.
	(Window History): Fix some typos and refer to frame local buffer
	list.
	(Quitting Windows): New node.
	(Window Configurations): Add descriptions of window-state-get
	and window-state-put.
	(Window Parameters): Describe variable ignore-window-parameters.
	Sketch some window parameters currently in use.
	* elisp.texi (Top): Update node listing.

2011-09-25  Chong Yidong  <cyd@stupidchicken.com>

	* windows.texi (Display Action Functions)
	(Choosing Window Options): New nodes.

2011-09-24  Chong Yidong  <cyd@stupidchicken.com>

	* windows.texi (Window History): New node.  Move text here from
	Buffers and Windows.
	(Switching Buffers): Rename from Displaying Buffers, since we
	don't document display-buffer here; callers changed.
	Document FORCE-SAME-WINDOW arg to switch-to-buffer and
	switch-to-buffer-other-frame.  Delete duplicate
	replace-buffer-in-windows doc.
	(Choosing Window): Document display actions.

2011-09-24  Eli Zaretskii  <eliz@gnu.org>

	* display.texi (Forcing Redisplay): Update the description of
	redisplay-dont-pause due to change in the default value.

2011-09-23  Martin Rudalics  <rudalics@gmx.at>

	* frames.texi (Frames and Windows): Move section and rename to
	Windows and Frames in windows.texi.
	* windows.texi (Windows): Restructure.
	(Basic Windows): Rewrite.  Explain live and internal windows and
	normalization functions.
	(Windows and Frames): Move section here from frames.texi.
	Describe subwindows, window combinations, window tree, and
	corresponding functions including window-list here.
	(Window Sizes): Rename section from Size of Window and move it
	up in chapter.  Describe total and body sizes and the
	corresponding functions.  Explain new semantics of
	window-min-height/-width.
	(Resizing Windows): Move section up in chapter.  Describe new
	resize functions.
	(Splitting Windows): Describe new behavior of split-window,
	split-window-above-each-other and split-window-side-by-side.
	Provide examples.  Describe window-nest and window-splits
	options.
	(Deleting Windows): Minor rewrite.
	(Selecting Windows): Minor rewrite.
	Describe frame-selected-window and set-frame-selected-window here.
	(Cyclic Window Ordering): Minor rewrite.
	Describe window-list-1.
	(Buffers and Windows): Rewrite.  Explain a window's previous and
	next buffers and the corresponding functions.
	(Window Tree): Merge into Windows and Frames section.
	* elisp.texi (Top): Update node listings for frames and windows
	sections.

2011-09-21  Stefan Monnier  <monnier@iro.umontreal.ca>

	* display.texi (Face Functions): `face-list' returns faces (bug#9564).

2011-09-19  Lars Magne Ingebrigtsen  <larsi@gnus.org>

	* errors.texi (Standard Errors): Remove apparent placeholder text
	(bug#9491).

2011-09-18  Chong Yidong  <cyd@stupidchicken.com>

	* frames.texi (Management Parameters): Fix description of
	icon-type parameter.

2011-09-17  Chong Yidong  <cyd@stupidchicken.com>

	* tips.texi (Key Binding Conventions): Don't bind a key sequence
	ending in C-g.  Suggested by Edward O'Connor.

2011-09-17  Eli Zaretskii  <eliz@gnu.org>

	* numbers.texi (Integer Basics): Add indexing for
	most-positive-fixnum and most-negative-fixnum.  (Bug#9525)

2011-09-14  Dani Moncayo  <dmoncayo@gmail.com>

	* lists.texi (Sets And Lists): Fix typo.  (Bug#9393)

2011-09-11  Juanma Barranquero  <lekktu@gmail.com>

	* processes.texi (Network Servers): Clarify what the process
	buffer is used for (bug#9233).

2011-08-30  Dani Moncayo  <dmoncayo@gmail.com>

	* lists.texi (Building Lists): Fix typo.

2011-08-30  Chong Yidong  <cyd@stupidchicken.com>

	* display.texi (Basic Faces): New node.  Document new faces.

	* modes.texi (Major Mode Conventions): Move some text there.
	(Mode Help): Remove major-mode var, duplicated in Major Modes.

2011-08-29  Chong Yidong  <cyd@stupidchicken.com>

	* modes.texi (Basic Major Modes): New node.  Callers updated.
	(Major Modes): Document fundamental-mode and major-mode.
	(Major Mode Basics): Node deleted; text moved to Major Modes.
	(Derived Modes): Document derived-mode-p.

2011-08-28  Chong Yidong  <cyd@stupidchicken.com>

	* files.texi (Changing Files, Create/Delete Dirs): Document new
	arguments for delete-file, delete-directory, and copy-directory.
	(Visiting Functions): Remove view-file; it is documented in the
	Emacs manual.

	* frames.texi (Layout Parameters): The defaults for the
	menu-bar-lines and tool-bar-lines parameters depend on the mode.

	* display.texi (Progress): Document spinner functionality.

	* os.texi (Killing Emacs): Note that kill-emacs can be called by
	operating system signals.  Refer to save-buffers-kill-terminal
	instead of save-buffers-kill-emacs.

	* objects.texi (Symbol Type): Document ## print representation.

2011-08-25  Eli Zaretskii  <eliz@gnu.org>

	* display.texi (Specified Space): Mention that `space' specs
	influence bidi reordering.
	(Bidirectional Display): Explain how to use `(space . PROPS)' for
	separating fields with bidirectional content.

2011-08-24  Eli Zaretskii  <eliz@gnu.org>

	* display.texi (Bidirectional Display): Document return value in
	buffers that are not bidi-reordered for display, and in unibyte
	buffers.

2011-08-23  Eli Zaretskii  <eliz@gnu.org>

	* nonascii.texi (Character Properties): Document the values for
	unassigned codepoints.

2011-08-18  Eli Zaretskii  <eliz@gnu.org>

	* nonascii.texi (Character Properties): Document use of
	`bidi-class' and `mirroring' properties as part of reordering.
	Provide cross-references to "Bidirectional Display".

	* display.texi (Bidirectional Display): Document the pitfalls of
	concatenating strings with bidirectional content, with possible
	solutions.  Document bidi-string-mark-left-to-right.
	Mention paragraph direction in modes that inherit from prog-mode.
	Document use of `bidi-class' and `mirroring' properties as part of
	reordering.

2011-08-16  Eli Zaretskii  <eliz@gnu.org>

	* modes.texi (Major Mode Conventions): Improve the documentation
	of `mode-class' `special' modes.

	* nonascii.texi (Character Properties): Document the `mirroring'
	property.  Add index entries.

	* syntax.texi (Categories): Add an example of defining a new
	category and category table.

	* searching.texi (Regexp Backslash): Document how to display
	existing categories.  Mention the possibility of adding
	categories, and add an xref to where this is described.  Add an
	index entry.

2011-08-09  Chong Yidong  <cyd@stupidchicken.com>

	* text.texi (Special Properties):
	* display.texi (Overlay Properties): Note that mouse-face cannot
	change the text size (Bug#8530).

2011-08-08  Chong Yidong  <cyd@stupidchicken.com>

	* os.texi (Time of Day): Remove set-time-zone-rule, and recommend
	using setenv instead.

2011-07-28  Eli Zaretskii  <eliz@gnu.org>

	* display.texi (Bidirectional Display): Document the fact that
	bidi-display-reordering is t by default.

2011-07-23  Eli Zaretskii  <eliz@gnu.org>

	* display.texi (Bidirectional Display): New section.

2011-07-16  Lars Magne Ingebrigtsen  <larsi@gnus.org>
	    Tim Cross  <theophilusx@gmail.com>  (tiny change)
	    Glenn Morris  <rgm@gnu.org>

	* keymaps.texi (Toolkit Differences): New node.  (Bug#8176)

2011-07-15  Andreas Schwab  <schwab@linux-m68k.org>

	* help.texi (Keys in Documentation): Revert last change.

2011-07-15  Lars Magne Ingebrigtsen  <larsi@gnus.org>

	* help.texi (Keys in Documentation): Clarify that \= only quotes
	the next character, and doesn't affect longer sequences in
	particular (bug#8935).

	* debugging.texi (Using Debugger):
	Mention @code{eval-expression-debug-on-error} (bug#8549).

2011-07-14  Eli Zaretskii  <eliz@gnu.org>

	* display.texi (Other Display Specs): Document that `left-fringe'
	and `right-fringe' display specifications are of the "replacing"
	kind.

2011-07-14  Lars Magne Ingebrigtsen  <larsi@gnus.org>

	* help.texi (Documentation Basics): Add a link to the Function
	Documentation node (bug#6580).

2011-07-13  Lars Magne Ingebrigtsen  <larsi@gnus.org>

	* keymaps.texi (Menu Bar): Mention :visible and :enable
	(bug#6344).  Text by Drew Adams.

	* modes.texi (Running Hooks): Mention buffer-local hook variables
	(bug#6218).

	* objects.texi (General Escape Syntax): "a with grave accent" is
	?xe0, not ?x8e0 (bug#5259).

2011-07-12  Chong Yidong  <cyd@stupidchicken.com>

	* display.texi (Face Attributes, Font Selection): Add references
	to the Fonts node in the Emacs manual (Bug#4178).

2011-07-12  Chong Yidong  <cyd@stupidchicken.com>

	* display.texi (Window Systems): `window-system' is
	terminal-local.

	* frames.texi (Frame Parameters, Parameter Access): Don't mention
	frame-local variables.

	* variables.texi (Buffer-Local Variables): Don't mention obsolete
	frame-local variables.
	(Frame-Local Variables): Node deleted.

	* elisp.texi (Top): Update node listing.

2011-07-12  Lars Magne Ingebrigtsen  <larsi@gnus.org>

	* elisp.texi: Change "inferiors" to "subnodes" in three places
	(bug#3523).

2011-07-11  Chong Yidong  <cyd@stupidchicken.com>

	* frames.texi (Window System Selections): Discussion of
	x-select-enable-clipboard moved to Emacs manual.

2011-07-11  Deniz Dogan  <deniz@dogan.se>

	* commands.texi (Prefix Command Arguments): Remove excessive
	apostrophe.

2011-07-11  Lars Magne Ingebrigtsen  <larsi@gnus.org>

	* syntax.texi (Syntax Descriptors): Clarify that the ". 23" syntax
	description is a string (bug#3313).

	* frames.texi (Display Feature Testing): Try to explain what all
	the visual classes mean (bug#3042).

2011-07-10  Lars Magne Ingebrigtsen  <larsi@gnus.org>

	* modes.texi (Mode Line Variables): Document `mode-line-remote'
	and `mode-line-client' (bug#2974).

	* text.texi (Insertion): Clarify marker movements (bug#1651).
	Text from Drew Adams.

2011-07-07  Lars Magne Ingebrigtsen  <larsi@gnus.org>

	* text.texi (Special Properties): Clarify the format of `face'
	(bug#1375).

	* commands.texi (Interactive Call): Add a `call-interactively'
	example (bug#1010).

2011-07-06  Lars Magne Ingebrigtsen  <larsi@gnus.org>

	* functions.texi (Calling Functions): Link to the "Interactive
	Call" node (bug#1001).

2011-07-06  Chong Yidong  <cyd@stupidchicken.com>

	* customize.texi (Composite Types): Move alist and plist to here
	from Simple Types (Bug#7545).

	* elisp.texi (Top): Update menu description.

	* display.texi (Face Attributes): Document negative line widths
	(Bug#6113).

2011-07-03  Tobias C. Rittweiler  <tcr@freebits.de>  (tiny change)

	* searching.texi (Match Data): Note that match data can be
	overwritten by most functions (bug#2499).

2011-07-03  Lars Magne Ingebrigtsen  <larsi@gnus.org>

	* strings.texi (Formatting Strings): Clarify what the "-" and "0"
	flags mean (bug#6659).

	* functions.texi (What Is a Function): Document the autoload
	object (bug#6496).

2011-07-02  Lars Magne Ingebrigtsen  <larsi@gnus.org>

	* customize.texi (Variable Definitions): Clarify that SETFUNCTION
	is only used in the Customize user interface (bug#6089).

	* display.texi (Showing Images): Mention the point of sliced
	images (bug#7836).

2011-07-02  Eli Zaretskii  <eliz@gnu.org>

	* variables.texi (Defining Variables, Void Variables)
	(Constant Variables): Fix incorrect usage of @kindex.

2011-07-02  Lars Magne Ingebrigtsen  <larsi@gnus.org>

	* variables.texi (Defining Variables): Add an index entry for
	`set-variable' (bug#7262).
	(Defining Variables): Use @findex for functions.

	* frames.texi (Basic Parameters): Document the `explicit-name'
	parameter (bug#6951).

	* customize.texi (Type Keywords): Clarify that :value provides a
	default value for all types (bug#7386).

	* streams.texi (Output Functions): Document `pp'.

2011-06-25  Chong Yidong  <cyd@stupidchicken.com>

	* keymaps.texi (Searching Keymaps):
	* display.texi (Overlay Properties): Fix errors in 2011-05-29
	change.  Suggested by Johan Bockgård.

2011-06-15  Chong Yidong  <cyd@stupidchicken.com>

	* text.texi (Special Properties): Clarify role of font-lock-face.

2011-06-15  Lars Magne Ingebrigtsen  <larsi@gnus.org>

	* processes.texi (Process Information): Rename `process-alive-p'
	to `process-live-p' for consistency with other `-live-p' functions.

2011-06-03  Paul Eggert  <eggert@cs.ucla.edu>

	Document wide integers better.
	* files.texi (File Attributes): Document ino_t values better.
	ino_t values no longer map to anything larger than a single cons.
	* numbers.texi (Integer Basics, Integer Basics, Arithmetic Operations)
	(Bitwise Operations):
	* objects.texi (Integer Type): Use a binary notation that is a bit easier
	to read, and that will port better if 62-bits becomes the default.
	Fix or remove incorrect examples.
	* os.texi (Time Conversion): Document time_t values better.

2011-05-31  Lars Magne Ingebrigtsen  <larsi@gnus.org>

	* processes.texi (Process Information):
	Document `process-alive-p'.

2011-05-29  Chong Yidong  <cyd@stupidchicken.com>

	* help.texi (Accessing Documentation):
	* display.texi (Pixel Specification):
	* processes.texi (Serial Ports, Serial Ports):
	* nonascii.texi (Character Properties, Default Coding Systems):
	* text.texi (Changing Properties, Special Properties):
	* windows.texi (Window Start and End):
	* modes.texi (SMIE Indentation Example, SMIE Tricks):
	* keymaps.texi (Searching Keymaps, Tool Bar):
	* minibuf.texi (Basic Completion):
	* compile.texi (Eval During Compile):
	* strings.texi (Formatting Strings): Tweaks to avoid overflowing
	7x9 paper in printed manual.

	* lists.texi (Sets And Lists): Fix misplaced text.

2011-05-29  Chong Yidong  <cyd@stupidchicken.com>

	* keymaps.texi (Remapping Commands): Emphasize that the keymap
	needs to be active (Bug#8350).

2011-05-28  Chong Yidong  <cyd@stupidchicken.com>

	* minibuf.texi (Reading File Names): Clarify (Bug#8480).

	* tips.texi (Coding Conventions): Remove antediluvian filename
	limit recommendation (Bug#8538).

2011-05-27  Glenn Morris  <rgm@gnu.org>

	* modes.texi (Auto Major Mode): Update for set-auto-mode changes.

2011-05-26  Glenn Morris  <rgm@gnu.org>

	* variables.texi (File Local Variables):
	Update hack-local-variables `mode-only' return value.
	Add some more details on what this function does in the other case.

2011-05-19  Glenn Morris  <rgm@gnu.org>

	* lists.texi (Sets And Lists): Mention cl provides union etc.

2011-05-19  Nix  <nix@esperi.org.uk>

	* windows.texi (Displaying Buffers): pop-to-buffer is not a command.

	* text.texi (Parsing HTML): Update for function name changes.

	* syntax.texi (Syntax Flags): Small fix.

	* keymaps.texi (Active Keymaps): Typo fix.
	(Changing Key Bindings): Grammar fix.

	* frames.texi (Minibuffers and Frames): Grammar fix.
	(Window System Selections): x-select-enable-clipboard now defaults to t.

	* customize.texi (Common Keywords):
	* display.texi (Abstract Display):
	* modes.texi (Auto-Indentation):
	* nonascii.texi (Converting Representations): Typo fixes.

	* control.texi (Examples of Catch): Call it "goto" not "go to".

2011-05-14  Eli Zaretskii  <eliz@gnu.org>

	* nonascii.texi (Character Properties): Fix inconsistencies with
	implementation.

	* text.texi (Special Properties): Move @defvar's out of the
	@table.  (Bug#8652)

2011-05-12  Glenn Morris  <rgm@gnu.org>

	* display.texi (Image Descriptors): Fix typo.  (Bug#8495)

2011-05-12  Stefan Monnier  <monnier@iro.umontreal.ca>

	* modes.texi (Region to Refontify): Rename from "Region to Fontify".
	(Multiline Font Lock):
	* vol2.texi (Top):
	* vol1.texi (Top):
	* elisp.texi (Top): Update menu accordingly.

2011-05-12  Drew Adams  <drew.adams@oracle.com>

	* modes.texi (Region to Fontify): Fix typo.

2011-05-10  Jim Meyering  <meyering@redhat.com>

	* minibuf.texi: Fix typo "in in -> in".

2011-05-06  Paul Eggert  <eggert@cs.ucla.edu>

	* numbers.texi (Integer Basics): Large integers are treated as floats.

2011-04-30  Lars Magne Ingebrigtsen  <larsi@gnus.org>

	* processes.texi (Synchronous Processes): Document the (:file
	"/file-name") syntax for `call-process'.

2011-04-23  Juanma Barranquero  <lekktu@gmail.com>

	* windows.texi (Choosing Window): Fix typo.

2011-04-23  Chong Yidong  <cyd@stupidchicken.com>

	* frames.texi (Layout Parameters): Note the difference between
	querying and setting parameters for left-fringe and right-fringe
	(Bug#6930).

2011-03-21  Stefan Monnier  <monnier@iro.umontreal.ca>

	* minibuf.texi (Basic Completion): Be a bit more precise about the
	valid kinds of completion tables.
	(Programmed Completion): Remove obsolete text about lambda expressions
	not being valid completion tables.

2011-03-19  Chong Yidong  <cyd@stupidchicken.com>

	* positions.texi (Excursions): Explain the "save-excursion
	defeated by set-buffer" warning.

	* buffers.texi (Current Buffer): Copyedits.  Don't recommend using
	save-excursion.  Suggested by Uday S Reddy.

2011-04-01  Stefan Monnier  <monnier@iro.umontreal.ca>

	* variables.texi (Defining Variables): Mention the new meaning of `defvar'.
	(Lexical Binding): New sub-section.

	* eval.texi (Eval): Discourage the use of `eval'.
	Document its new `lexical' argument.

2011-03-28  Stefan Monnier  <monnier@iro.umontreal.ca>

	* commands.texi (Command Overview): `post-command-hook' is not reset to
	nil any more.

2011-03-19  Stefan Monnier  <monnier@iro.umontreal.ca>

	* strings.texi (String Conversion): Don't mention
	string-make-(uni|multi)byte (bug#8262).
	* nonascii.texi (Converting Representations): Fix up range.
	* keymaps.texi (Key Binding Commands): Update code point, avoid
	"unibyte character" and remove mention of unibyte bindings.

2011-03-10  Eli Zaretskii  <eliz@gnu.org>

	* modes.texi (Operator Precedence Grammars): Don't use characters
	outside ISO-8859-1.

2011-03-09  Eli Zaretskii  <eliz@gnu.org>

	* intro.texi (Acknowledgements): Convert to ISO-8859-1 encoding.

	* makefile.w32-in (MAKEINFO_OPTS): Add --enable-encoding.

2011-03-08  Glenn Morris  <rgm@gnu.org>

	* Makefile.in (MAKEINFO_OPTS): Add --enable-encoding.
	* intro.texi (Acknowledgements): Names to UTF-8.
	* elisp.texi: Set documentencoding.

2011-03-07  Chong Yidong  <cyd@stupidchicken.com>

	* Version 23.3 released.

2011-03-06  Chong Yidong  <cyd@stupidchicken.com>

	* package.texi: Update index keywords.
	(Package Archives): New node contents.  Document package-x.el.

2011-03-06  Juanma Barranquero  <lekktu@gmail.com>

	* makefile.w32-in (srcs): Add package.texi.

2011-03-06  Chong Yidong  <cyd@stupidchicken.com>

	* package.texi (Packaging, Packaging Basics, Simple Packages)
	(Multi-file Packages): Expand and clarify.
	(Package Archives): Temporary placeholder node.

	* elisp.texi (Top): Update node listing.

	* Makefile.in (srcs): Add package.texi.

2011-03-05  Chong Yidong  <cyd@stupidchicken.com>

	* processes.texi (Synchronous Processes): Minor clarification
	(Bug#8149).

2011-03-03  Glenn Morris  <rgm@gnu.org>

	* files.texi (Truenames): Minor clarification.  (Bug#2341)

2011-03-01  Glenn Morris  <rgm@gnu.org>

	* variables.texi (Directory Local Variables):
	Mention `(subdirs . nil)' alist element.

2011-02-28  Glenn Morris  <rgm@gnu.org>

	* variables.texi (Directory Local Variables): Mention the optional
	mtime argument of dir-locals-set-directory-class.  (Bug#3577)

2011-02-27  Chong Yidong  <cyd@stupidchicken.com>

	* minibuf.texi (Minibuffer History): Clarify discussion of
	minibuffer history lists (Bug#8085).

2011-02-19  Eli Zaretskii  <eliz@gnu.org>

	* elisp.texi: Sync @dircategory with ../../info/dir.

	* files.texi (Visiting Functions): Document find-file-literally,
	both the command and the variable.

	* variables.texi (Creating Buffer-Local): Explain the meaning of
	permanent local variables.

	* files.texi (Visiting Functions): Document find-file-literally,
	both the command and the variable.

	* variables.texi (Creating Buffer-Local): Explain the meaning of
	permanent local variables.

2011-02-19  Glenn Morris  <rgm@gnu.org>

	* keymaps.texi (Remapping Commands): Mention how to undo it.

2011-02-09  Reuben Thomas  <rrt@sc3d.org>

	* loading.texi (Hooks for Loading): Remove unnecessary advice
	about eval-after-load (Bug#7986).

2011-02-05  Chong Yidong  <cyd@stupidchicken.com>

	* commands.texi (Accessing Mouse): Note that a header line is not
	included in the row of posn-col-row.

2011-02-02  Chong Yidong  <cyd@stupidchicken.com>

	* modes.texi (Major Mode Conventions): Add face guidelines.
	(Faces for Font Lock): List faces in order of prominence.

2011-02-01  Paul Eggert  <eggert@cs.ucla.edu>

	format-time-string now supports subsecond time stamp resolution
	* os.texi (Time Parsing): Document %N.

2011-01-28  Chong Yidong  <cyd@stupidchicken.com>

	* vol1.texi (Top):
	* vol2.texi (Top):
	* elisp.texi (Top):
	* display.texi (Display Property): Shorten the menu description of
	the "Other Display Specs" node (Bug#7816).

	* keymaps.texi (Defining Menus): Add "menu item" and "extended
	menu item" concept index entries (Bug#7805).

2011-01-29  Eli Zaretskii  <eliz@gnu.org>

	* makefile.w32-in (texinfodir): New variable.
	(usermanualdir): Remove as redundant with $(emacsdir).
	(MAKEINFO): Remove options, leave only program name.
	(MAKEINFO_OPTS): New variable.
	(texinputdir, $(infodir)/elisp): Use $(MAKEINFO_OPTS).

2011-01-25  Chong Yidong  <cyd@stupidchicken.com>
	    Richard Kim  <emacs18@gmail.com>

	* loading.texi (Library Search): Document list-load-path-shadows
	(Bug#7757).

2011-01-25  Chong Yidong  <cyd@stupidchicken.com>

	* searching.texi (Regexp Special): Remove outdated discussion of
	character sets (Bug#7780).

	* frames.texi (Pop-Up Menus): Document where menu title comes
	from (Bug#7684).

2011-01-25  Glenn Morris  <rgm@gnu.org>

	* display.texi (Making Buttons): Mention limitation of text buttons.

2011-01-23  Werner Lemberg  <wl@gnu.org>

	* Makefile.in (MAKEINFO): Now controlled by `configure'.
	(MAKEINFO_OPTS): New variable.  Use it where appropriate.
	(ENVADD): New variable to control texi2dvi and texi2pdf.

2011-01-15  Chong Yidong  <cyd@stupidchicken.com>

	* files.texi (Directory Names): Move directory-abbrev-alist doc to
	Emacs manual.

2011-01-15  Eli Zaretskii  <eliz@gnu.org>

	* files.texi (Directory Names): Explain why FROM in
	directory-abbrev-alist should begin with \`.  (Bug#7777)

2011-01-11  Stefan Monnier  <monnier@iro.umontreal.ca>

	* loading.texi (Hooks for Loading): Adjust doc of eval-after-load.

2011-01-02  Eli Zaretskii  <eliz@gnu.org>

	* modes.texi (Emulating Mode Line): Fix last change.

2011-01-02  Eli Zaretskii  <eliz@gnu.org>

	* modes.texi (Emulating Mode Line): Update documentation of
	format-mode-line according to changes that fixed bug #7587.

2010-12-18  Stefan Monnier  <monnier@iro.umontreal.ca>

	* modes.texi (Derived Modes): Mention prog-mode.

	* keymaps.texi (Simple Menu Items, Extended Menu Items): Remove mention
	of the key-binding-data cache since we don't use it any more.

2010-12-13  Eli Zaretskii  <eliz@gnu.org>

	* processes.texi (Shell Arguments):
	* strings.texi (Creating Strings): Don't mention "shell commands";
	make it explicit that `split-string-and-unquote' and
	`combine-and-quote-strings' are mainly for working with arguments
	to call-process and start-process.

	* processes.texi (Shell Arguments): Fix documentation of
	`split-string-and-unquote'.  Add indexing.  (Bug#7563)

2010-12-13  Stefan Monnier  <monnier@iro.umontreal.ca>

	* modes.texi (Auto-Indentation): New section to document SMIE.
	(Major Mode Conventions):
	* text.texi (Mode-Specific Indent): Refer to it.

2010-12-13  Eli Zaretskii  <eliz@gnu.org>

	* display.texi (Other Display Specs): Document left-fringe and
	right-fringe display specs.

2010-12-13  Stefan Monnier  <monnier@iro.umontreal.ca>

	* backups.texi (Making Backups):
	* modes.texi (Example Major Modes): Use recommended coding style.
	(Major Mode Basics, Derived Modes): Encourge more strongly use of
	define-derived-mode.  Mention completion-at-point-functions.

2010-12-13  Chong Yidong  <cyd@stupidchicken.com>

	* nonascii.texi (Converting Representations):
	Document byte-to-string.

2010-12-08  Glenn Morris  <rgm@gnu.org>

	* buffers.texi (Modification Time):
	verify-visited-file-modtime now defaults to the current buffer.

2010-11-27  Chong Yidong  <cyd@stupidchicken.com>

	* nonascii.texi (Converting Representations): Document byte-to-string.

	* strings.texi (Creating Strings): Don't mention semi-obsolete
	function char-to-string.
	(String Conversion): Shorten discussion of semi-obsolete function
	string-to-char.  Link to Converting Representations.

	* objects.texi (Symbol Type):
	* text.texi (Near Point):
	* help.texi (Help Functions):
	* functions.texi (Mapping Functions): Use string instead of
	char-to-string in examples.

2010-11-27  Chong Yidong  <cyd@stupidchicken.com>

	* text.texi (Kill Functions, Kill Functions)
	(Low-Level Kill Ring, Low-Level Kill Ring): Remove obsolete
	YANK-HANDLER args.

	* symbols.texi (Creating Symbols): Using unintern without an
	obarray arg is now obsolete.

	* numbers.texi (Float Basics): Document float-e and float-pi.

	* variables.texi (Defining Variables): Change "pi" example to
	"float-pi".

2010-11-26  Eli Zaretskii  <eliz@gnu.org>

	* commands.texi (Click Events): Document the values of X, Y and
	COL, ROW in the event's position, when the click is on the header
	or mode line, on the fringes, or in the margins.

2010-11-17  Eli Zaretskii  <eliz@gnu.org>

	* customize.texi (Composite Types): Lower-case index entry.

	* loading.texi (How Programs Do Loading):
	Document load-file-name.  (Bug#7346)

2010-11-17  Glenn Morris  <rgm@gnu.org>

	* text.texi (Kill Functions, Low-Level Kill Ring): Small fixes.

2010-11-13  Eli Zaretskii  <eliz@gnu.org>

	* display.texi (Usual Display): Characters with no fonts are not
	necessarily displayed as empty boxes.

2010-10-31  Glenn Morris  <rgm@gnu.org>

	* maps.texi (Standard Keymaps): Update File menu description.

2010-10-28  Glenn Morris  <rgm@gnu.org>

	* Makefile.in (elisp.dvi, elisp.pdf): Also include $emacsdir.

2010-10-24  Eli Zaretskii  <eliz@gnu.org>

	* display.texi (Window Systems): Deprecate use of window-system as
	a predicate.

2010-10-23  Glenn Morris  <rgm@gnu.org>

	* help.texi (Documentation Basics): Remove mentions of digest-doc and
	sorted-doc.

2010-10-15  Eli Zaretskii  <eliz@gnu.org>

	* os.texi (Dynamic Libraries): New node, with slightly modified
	text deleted from "Image Formats".
	(System Interface): Add @menu entry for "Dynamic Libraries".

	* display.texi (Image Formats): Remove description of
	image-library-alist.  (Renamed in 2010-10-13T14:50:06Z!lekktu@gmail.com.)

2010-10-12  Glenn Morris  <rgm@gnu.org>

	* book-spine.texinfo: Rename to book-spine.texi.

2010-10-11  Glenn Morris  <rgm@gnu.org>

	* Makefile.in (MAKEINFO): Add explicit -I$srcdir.

	* Makefile.in (DVIPS): New variable.
	(.PHONY): Add html, ps.
	(html, elisp.html, ps, elisp.ps): New targets.
	(clean): Delete html, ps files.
	($(infodir)/elisp): Remove unnecessary includes.

2010-10-09  Eli Zaretskii  <eliz@gnu.org>

	* makefile.w32-in (emacsdir): New variable.
	(srcs): Add emacsver.texi.
	($(infodir)/elisp, elisp.dvi): Add -I$(emacsdir).

2010-10-09  Glenn Morris  <rgm@gnu.org>

	* Makefile.in (VPATH): Remove.
	(infodir): Make it absolute.
	(mkinfodir, $(infodir)/elisp, infoclean): No need to cd $srcdir.

	* Makefile.in (dist): Anchor regexps.

	* Makefile.in (srcs): Put elisp.texi first.
	($(infodir)/elisp, elisp.dvi, elisp.pdf): Use $<.

	* Makefile.in (infoclean): Remove harmless, long-standing error.

	* Makefile.in ($(infodir)): Delete rule.
	(mkinfodir): New.
	($(infodir)/elisp): Use $mkinfodir instead of infodir.

	* Makefile.in (dist): Remove reference to emacsver.texi.in.
	Also copy emacsver.texi, and edit $emacsdir.

2010-10-09  Glenn Morris  <rgm@gnu.org>

	* Makefile.in (emacsdir): New variable.
	(MAKEINFO): Add -I $emacsdir.
	(dist): Copy emacsver.texi.
	(srcs): Add emacsver.texi.

	* book-spine.texinfo, elisp.texi, vol2.texi, vol1.texi:
	Set EMACSVER by including emacsver.texi.

	* Makefile.in (.PHONY): Declare info, dvi, pdf, dist.

2010-10-07  Glenn Morris  <rgm@gnu.org>

	* Makefile.in (version): New, set by configure.
	(clean): Delete dist tar file.
	(dist): Use version in tar name.

2010-10-06  Glenn Morris  <rgm@gnu.org>

	* Makefile.in: Rearrange to more closely resemble doc/emacs/Makefile.
	(INSTALL_INFO): Remove unused variable.
	(mostlyclean, infoclean, dist): New rules.
	(clean): Delete dvi and pdf files.
	(maintainer-clean): Remove elisp.oaux, use infoclean.
	($(infodir)): Add parallel build workaround.

2010-10-04  Glenn Morris  <rgm@gnu.org>

	* Makefile.in (dvi, pdf, $(infodir)): New targets.
	($(infodir)/elisp): Ensure target directory exists.  Use $@.
	Fix -I typo.
	(clean): No 'make.out' or 'core' files.
	(.PHONY): Declare clean rules.
	(maintainer-clean): Delete pdf file.  Guard against cd failures.

2010-10-03  Glenn Morris  <rgm@gnu.org>

	* files.texi (File Name Components): Remove ignored section about
	deleted variable directory-sep-char.

2010-10-03  Michael Albinus  <michael.albinus@gmx.de>

	* files.texi (Magic File Names): New defopt
	remote-file-name-inhibit-cache.

2010-10-02  Glenn Morris  <rgm@gnu.org>

	* os.texi (Killing Emacs): Hook now runs in batch mode.

2010-09-18  Stefan Monnier  <monnier@iro.umontreal.ca>

	* text.texi (Special Properties): Clarify when modification-hooks run.

2010-09-11  Stefan Monnier  <monnier@iro.umontreal.ca>

	* syntax.texi (Syntax Flags): Document new `c' flag.

2010-09-09  Glenn Morris  <rgm@gnu.org>

	* display.texi (ImageMagick Images): General cleanup.

2010-09-06  Alexander Klimov  <alserkli@inbox.ru>  (tiny change)

	* files.texi (Directory Names): Use \` rather than ^.

2010-09-02  Jan Djärv  <jan.h.d@swipnet.se>

	* text.texi (Low-Level Kill Ring):
	* frames.texi (Window System Selections): Remove cut buffer
	documentation.

2010-08-28  Eli Zaretskii  <eliz@gnu.org>

	* display.texi (Fringe Size/Pos): Add a cross-reference to "Layout
	Parameters", where the default fringe width is described.

	* frames.texi (Window Frame Parameters, Basic Parameters)
	(Position Parameters, Layout Parameters, Management Parameters)
	(Cursor Parameters, Font and Color Parameters): Add indexing for
	frame parameters.  (Bug#6929)

2010-08-25  Tom Tromey  <tromey@redhat.com>

	* vol2.texi (Top): Update.
	* vol1.texi (Top): Update.
	* tips.texi (Library Headers): Mention Package-Version and
	Package-Requires.
	* package.texi: New file.
	* os.texi (System Interface): Update pointers.
	* elisp.texi (Top): Link to new nodes.  Include package.texi.
	* anti.texi (Antinews): Update pointers.

2010-08-25  Eli Zaretskii  <eliz@gnu.org>

	* processes.texi (Filter Functions): Fix last change.

2010-08-24  Markus Triska  <triska@gmx.at>

	* processes.texi (Filter Functions): Use `buffer-live-p' instead
	of `buffer-name' in the main text as well as in the example
	(Bug#3098).

2010-08-22  Chong Yidong  <cyd@stupidchicken.com>

	* nonascii.texi (Text Representations):
	* loading.texi (Loading Non-ASCII):
	* compile.texi (Byte Compilation): Don't mention obsolete
	--unibyte command-line argument.

2010-08-22  Chong Yidong  <cyd@stupidchicken.com>

	* modes.texi (Defining Minor Modes): Doc fix (Bug#6880).

2010-08-22  Chong Yidong  <cyd@stupidchicken.com>

	* objects.texi (Bool-Vector Type): Minor definition tweak (Bug#6878).

2010-08-20  Eli Zaretskii  <eliz@gnu.org>

	* commands.texi (Misc Events): Add cross-references to where
	POSITION of a mouse event is described in detail.

2010-08-08  Christoph Scholtes  <cschol2112@googlemail.com>

	* control.texi (Handling Errors)  <error-message-string>: Fix arg name.

2010-08-08  Juanma Barranquero  <lekktu@gmail.com>

	* modes.texi (Defining Minor Modes): Use C-backspace, not C-delete.
	Suggested by Štěpán Němec <stepnem@gmail.com>.

2010-08-08  Juanma Barranquero  <lekktu@gmail.com>

	* minibuf.texi (High-Level Completion): Document args of
	`read-buffer-function' (bug#5625).

2010-07-29  Jan Djärv  <jan.h.d@swipnet.se>

	* frames.texi (Layout Parameters): Add doc for tool-bar-position.

2010-07-29  Michael Albinus  <michael.albinus@gmx.de>

	* processes.texi (Process Information): Explain process property
	`remote-tty'.

2010-07-27  Juanma Barranquero  <lekktu@gmail.com>

	* modes.texi (Defining Minor Modes): Use C-delete in examples,
	instead of "\C-\^?" (bug#6334).

	* text.texi (Special Properties): Fix typo.

2010-07-09  Eli Zaretskii  <eliz@gnu.org>

	* internals.texi (Writing Emacs Primitives): Adapt to ANSI C
	calling sequences, which are now the standard.

2010-06-24  Chong Yidong  <cyd@stupidchicken.com>

	* text.texi (Undo): Clarify command loop behavior (Bug#2433).

	* commands.texi (Command Overview): Mention undo-boundary call.

2010-06-23  Glenn Morris  <rgm@gnu.org>

	* abbrevs.texi, commands.texi, compile.texi, debugging.texi:
	* display.texi, edebug.texi, elisp.texi, eval.texi, files.texi:
	* frames.texi, functions.texi, internals.texi, keymaps.texi:
	* loading.texi, minibuf.texi, numbers.texi, os.texi, processes.texi:
	* searching.texi, sequences.texi, strings.texi, syntax.texi:
	* text.texi, tips.texi, vol1.texi, vol2.texi, windows.texi:
	Untabify Texinfo files.

2010-06-20  Chong Yidong  <cyd@stupidchicken.com>

	* modes.texi (Minor Mode Conventions): Fix typo (Bug#6477).

2010-06-19  Chong Yidong  <cyd@stupidchicken.com>

	* errors.texi (Standard Errors): Remove unnecessary markup (Bug#6461).

2010-06-02  Chong Yidong  <cyd@stupidchicken.com>

	* searching.texi (Regexp Special): Remove obsolete information
	about matching non-ASCII characters, and suggest using char
	classes (Bug#6283).

2010-05-30  Juanma Barranquero  <lekktu@gmail.com>

	* minibuf.texi (Basic Completion): Add missing "@end defun".

2010-05-30  Stefan Monnier  <monnier@iro.umontreal.ca>

	* minibuf.texi (Basic Completion): Document completion-boundaries.
	(Programmed Completion): Document the new fourth method for boundaries.

2010-05-22  Chong Yidong  <cyd@stupidchicken.com>

	* display.texi (Image Cache): Update documentation about image caching.

2010-05-08  Štěpán Němec  <stepnem@gmail.com>  (tiny change)

	* windows.texi (Textual Scrolling):
	* tips.texi (Coding Conventions):
	* minibuf.texi (Minibuffer History):
	* maps.texi (Standard Keymaps):
	* loading.texi (Where Defined):
	* edebug.texi (Instrumenting): Fix typos.

2010-05-08  Chong Yidong  <cyd@stupidchicken.com>

	* keymaps.texi (Menu Bar): Document :advertised-binding property.

	* functions.texi (Obsolete Functions):
	Document set-advertised-calling-convention.

	* minibuf.texi (Basic Completion): Document completion-in-region.
	(Programmed Completion): Document completion-annotate-function.

	* commands.texi (Reading One Event): Document read-key.
	(Distinguish Interactive): Document KIND arg to
	called-interactively-p.  Delete obsolete interactive-p.

	* elisp.texi (Top): Update node description.

2010-05-08  Eli Zaretskii  <eliz@gnu.org>

	* nonascii.texi (Character Properties):
	Document unicode-category-table.  Add an index entry for Unicode
	general category.

2010-05-07  Chong Yidong  <cyd@stupidchicken.com>

	* Version 23.2 released.

2010-04-20  Juanma Barranquero  <lekktu@gmail.com>

	* locals.texi (Standard Buffer-Local Variables):
	Remove @ignore'd reference to `direction-reversed'.

2010-04-14  Juri Linkov  <juri@jurta.org>

	Fix @deffn without category.

	* abbrevs.texi (Abbrev Expansion): Replace @deffn with @defun
	for `abbrev-insert'.

	* buffers.texi (Indirect Buffers): Add category `Command'
	to @deffn of `clone-indirect-buffer'.

	* windows.texi (Cyclic Window Ordering): Replace @deffn with @defun
	for `next-window' and `previous-window'.  Add category `Command'
	to @deffn of `pop-to-buffer'.

2010-04-01  Chong Yidong  <cyd@stupidchicken.com>

	* nonascii.texi (Text Representations): Don't mark
	enable-multibyte-characters as a user option.

2010-03-31  Eli Zaretskii  <eliz@gnu.org>

	* control.texi (Handling Errors): How to re-throw a signal caught
	by condition-case.

2010-03-26  Chong Yidong  <cyd@stupidchicken.com>

	* loading.texi (Hooks for Loading): Document after-load-functions.
	Copyedits.

2010-03-24  Arni Magnusson  <arnima@hafro.is>  (tiny change)

	* frames.texi (Cursor Parameters): Fix typo.  (Bug#5760)

2010-03-24  Chong Yidong  <cyd@stupidchicken.com>

	* processes.texi (Network Processes): Document seqpacket type.

2010-03-20  Dan Nicolaescu  <dann@ics.uci.edu>

	* os.texi (System Environment): Do not mention lynxos.

2010-03-10  Chong Yidong  <cyd@stupidchicken.com>

	* Branch for 23.2.

2010-03-06  Chong Yidong  <cyd@stupidchicken.com>

	* objects.texi (Integer Type): Take note of the read syntax
	exception for numbers that cannot fit in the integer type.

2010-03-03  Glenn Morris  <rgm@gnu.org>

	* numbers.texi (Integer Basics, Bitwise Operations):
	* objects.texi (Integer Type): Update for integers now being 30-bit.

2010-02-27  Chong Yidong  <cyd@stupidchicken.com>

	* display.texi (Low-Level Font): Document :otf font-spec property.

2010-02-01  Stefan Monnier  <monnier@iro.umontreal.ca>

	* display.texi (Line Height): Avoid obsolete special default variables
	like default-major-mode.

2010-01-28  Alan Mackenzie  <acm@muc.de>

	* display.texi (Auto Faces): Say fontification-functions is called
	whether or not Font Lock is enabled.  Tidy up the wording a bit.

2010-01-17  Chong Yidong  <cyd@stupidchicken.com>

	* elisp.texi: Remove duplicate edition information (Bug#5407).

2010-01-17  Juanma Barranquero  <lekktu@gmail.com>

	* two.el (volume-header-toc-markup): Fix typos in docstring.

2010-01-04  Stefan Monnier  <monnier@iro.umontreal.ca>

	Avoid dubious uses of save-excursions.
	* positions.texi (Excursions): Recommend the use of
	save-current-buffer if applicable.
	* text.texi (Clickable Text): Fix the example code which used
	save-excursion in a naive way which sometimes preserves point and
	sometimes not.
	* variables.texi (Creating Buffer-Local):
	* os.texi (Session Management):
	* display.texi (GIF Images):
	* control.texi (Cleanups): Use (save|with)-current-buffer.

2010-01-02  Eli Zaretskii  <eliz@gnu.org>

	* modes.texi (Example Major Modes): Fix indentation.  (Bug#5195)

2010-01-02  Chong Yidong  <cyd@stupidchicken.com>

	* nonascii.texi (Text Representations, Character Codes)
	(Converting Representations, Explicit Encoding)
	(Translation of Characters): Use hex notation consistently.
	(Character Sets): Fix map-charset-chars doc (Bug#5197).

2010-01-01  Chong Yidong  <cyd@stupidchicken.com>

	* loading.texi (Where Defined): Make it clearer that these are
	loaded files (Bug#5068).

2009-12-29  Chong Yidong  <cyd@stupidchicken.com>

	* minibuf.texi (Completion Styles): Document `initials' style.

2009-12-25  Chong Yidong  <cyd@stupidchicken.com>

	* frames.texi (Resources): Describe inhibit-x-resources.
	(Size Parameters): Copyedit.

	* hash.texi (Creating Hash):
	* objects.texi (Hash Table Type): Document the new hash table
	printed representation.

	* minibuf.texi (Basic Completion): 4th arg to all-completions is
	obsolete.

	* processes.texi (Process Buffers):
	Document process-kill-buffer-query-function.

2009-12-05  Glenn Morris  <rgm@gnu.org>

	* hooks.texi (Standard Hooks): Remove diary-display-hook, replaced by
	diary-display-function, and no longer recommended to be a hook.
	Update for changes in the names of calendar and diary hooks.
	diary-print-entries-hook has changed section.

2009-11-28  Eli Zaretskii  <eliz@gnu.org>

	* text.texi (Special Properties): More accurate description of
	what the `cursor' property does.

2009-11-26  Kevin Ryde  <user42@zip.com.au>

	* commands.texi (Misc Events): vindex mouse-wheel-up-event and
	mouse-wheel-down-event, the closest thing to a definition for them.
	* os.texi (Startup Summary): vindex inhibit-startup-message and
	inhibit-splash-screen.
	(Command-Line Arguments): vindex argv.
	(Suspending Emacs): vindex suspend-tty-functions and
	resume-tty-functions.  Don't want to index every hook, but having
	the programming ones is helpful.

2009-11-14  Chong Yidong  <cyd@stupidchicken.com>

	* commands.texi (Motion Events): Fix typo (Bug#4907).

2009-11-08  Chong Yidong  <cyd@stupidchicken.com>

	* searching.texi (Char Classes): Note that [:upper:] and [:lower:]
	are affected by case-fold-search (Bug#4483).

2009-11-02  Chong Yidong  <cyd@stupidchicken.com>

	* minibuf.texi (Reading File Names): Note that read-file-name may
	use a graphical file dialog.

2009-10-31  Glenn Morris  <rgm@gnu.org>

	* nonascii.texi (User-Chosen Coding Systems): Minor reword.  (Bug#4817)

2009-10-16  Kevin Ryde  <user42@zip.com.au>

	* files.texi (Magic File Names): Add @vindex file-name-handler-alist,
	in particular so `info-lookup-symbol' can find its docs.

2009-10-16  Chong Yidong  <cyd@stupidchicken.com>

	* variables.texi (Constant Variables): Distinguish from defconst
	variables.
	(Defining Variables): Add cindex.

2009-10-15  Chong Yidong  <cyd@stupidchicken.com>

	* os.texi (Time of Day): Clarify that the microsecond part is
	ignored (Bug#4637).

2009-10-11  Glenn Morris  <rgm@gnu.org>

	* frames.texi (Size and Position): Clarify what is included in the frame
	height.  (Bug#4535)

2009-10-10  Glenn Morris  <rgm@gnu.org>

	* windows.texi (Size of Window): The relationship between window and
	frame heights is not so simple.  (Bug#4535)
	Mention window-full-height-p.

2009-10-07  Stefan Monnier  <monnier@iro.umontreal.ca>

	* positions.texi (Text Lines): Remove goto-line, since it shouldn't be
	used from Lisp.

2009-10-07  Eli Zaretskii  <eliz@gnu.org>

	* files.texi (Directory Names) <abbreviate-file-name>:
	Document that root home directories are not replaced with "~".

2009-10-06  Eli Zaretskii  <eliz@gnu.org>

	* text.texi (Special Properties): Document the meaning of the
	`cursor' text property whose value is an integer.

2009-10-05  Michael Albinus  <michael.albinus@gmx.de>

	* files.texi (Magic File Names): Add `copy-directory'.

2009-10-05  Eli Zaretskii  <eliz@gnu.org>

	* files.texi (File Attributes): Fix description of file
	attributes.  (Bug#4638) Update attributes of files.texi example to
	be more representative.

2009-10-05  Michael Albinus  <michael.albinus@gmx.de>

	* files.texi (Create/Delete Dirs): New command copy-directory.

2009-10-04  Juanma Barranquero  <lekktu@gmail.com>

	* anti.texi (Antinews):
	* macros.texi (Indenting Macros):
	* strings.texi (Creating Strings, Case Conversion):
	Remove duplicate words.

2009-10-01  Michael Albinus  <michael.albinus@gmx.de>

	* files.texi (Create/Delete Dirs): delete-directory has an
	optional parameter RECURSIVE.

2009-10-01  Stefan Monnier  <monnier@iro.umontreal.ca>

	* buffers.texi (Swapping Text): Minor clarification.

2009-10-01  Glenn Morris  <rgm@gnu.org>

	* functions.texi (Declaring Functions): Mention that we also search for
	".m" files in the src/ directory.

2009-09-25  David Engster  <deng@randomsample.de>

	* display.texi (Managing Overlays): Document copy-overlay (Bug#4549).

2009-09-22  Glenn Morris  <rgm@gnu.org>

	* internals.texi (Building Emacs): Mention preloaded-file-list.

2009-09-14  Alan Mackenzie  <acm@muc.de>

	* os.texi (Terminal Output): Put "@code{}" around "stdout".

2009-09-13  Chong Yidong  <cyd@stupidchicken.com>

	* functions.texi (Anonymous Functions): Rearrange discussion,
	giving usage of unquoted lambda forms first.  Mention that
	`function' and `#'' are no longer required (Bug#4290).

2009-09-11  Alan Mackenzie  <acm@muc.de>

	* os.texi (Terminal Output): Document `send-string-to-terminal' in
	batch mode.

2009-09-01  Glenn Morris  <rgm@gnu.org>

	* display.texi (Face Functions): Mention define-obsolete-face-alias.

2009-08-26  Ulrich Mueller  <ulm@gentoo.org>

	* nonascii.texi (Character Codes): Fix typos.

2009-08-25  Michael Albinus  <michael.albinus@gmx.de>

	* processes.texi (Synchronous Processes): New defvar
	process-file-side-effects.

2009-08-25  Glenn Morris  <rgm@gnu.org>

	* display.texi (Fontsets): Fix typo.

	* files.texi (Format Conversion Round-Trip): Mention nil regexp.

2009-08-19  Stefan Monnier  <monnier@iro.umontreal.ca>

	* processes.texi (Asynchronous Processes): Adjust arglist of
	start-process-shell-command and start-file-process-shell-command.

2009-08-15  Chong Yidong  <cyd@stupidchicken.com>

	* advice.texi (Argument Access in Advice): Note that argument
	positions are zero-based (Bug#3932).

	* commands.texi (Distinguish Interactive): Minor copyedit.

	* display.texi (Face Attributes): Add xref to Displaying Faces for
	explanation of "underlying face".

	* customize.texi (Common Keywords): Add xref to Loading.

	* loading.texi (How Programs Do Loading): Add xref to Lisp
	Libraries node in the Emacs manual.

2009-08-13  Chong Yidong  <cyd@stupidchicken.com>

	* objects.texi (Meta-Char Syntax): Add xref to Strings of Events.

2009-07-18  Chong Yidong  <cyd@stupidchicken.com>

	* processes.texi (Shell Arguments): Copyedits.

2009-07-18  Glenn Morris  <rgm@gnu.org>

	* loading.texi (Repeated Loading): Fix typo.

2009-07-16  Richard Stallman  <rms@gnu.org>

	* buffers.texi (Swapping Text): Recommend setting
	write-region-annotate-functions and buffer-saved-size.

	* backups.texi (Auto-Saving): Document buffer-saved-size = -2.

2009-07-15  Glenn Morris  <rgm@gnu.org>

	* edebug.texi: Minor re-phrasings throughout.
	(Edebug Execution Modes): Sit-for affects continue mode too.
	(Jumping): Use `forward-sexp' rather than its keybinding.
	(Edebug Misc): Fix Q binding.
	(Edebug Eval): Remove cl version.
	(Printing in Edebug): Clarify print-length etc.
	(Instrumenting Macro Calls): Defopt edebug-eval-macro-args.
	(Specification List): Remove edebug-unwrap findex entry.
	(Specification Examples): defmacro is actually not the same as defun.
	Escape "`" in example.

2009-07-15  Chong Yidong  <cyd@stupidchicken.com>

	* markers.texi (The Mark): Document optional arg to
	deactivate-mark.

2009-07-11  Kevin Ryde  <user42@zip.com.au>

	* hooks.texi (Standard Hooks): Fix cross-references.

	* loading.texi (Named Features): Refer to eval-after-load.

2009-07-11  Glenn Morris  <rgm@gnu.org>

	* Makefile.in (TEXI2PDF): New.
	(elisp.pdf): New target.

	* searching.texi (Regexp Backslash): Fix typo.

	* elisp.texi (Top): Display copyright notice at start of non-TeX.

2009-07-10  Glenn Morris  <rgm@gnu.org>

	* elisp.texi, vol1.texi, vol2.texi: Update @detailmenu.

	* customize.texi (Customization Types):
	* display.texi (Abstract Display):
	* objects.texi (Character Type, String Type):
	Merge in some menu descriptions from elisp.texi.

	* hash.texi (Hash Tables):
	* modes.texi (Multiline Font Lock):
	End menu description with period.

2009-07-09  Glenn Morris  <rgm@gnu.org>

	* back.texi: Don't hard-code texinfo location.

	* two-volume.make (texinfodir): New, with location of texinfo.tex.
	(tex): Add texinfodir to TEXINPUTS.
	(elisp1med-init, elisp2med-init): Use texinfodir.

	* Makefile.in (texinfodir): Rename from usermanualdir, and update.
	(clean): Add two-volume.make intermediate files.

	* elisp.texi, vol1.texi, vol2.texi:
	Use a DATE variable with the publication date, and update it.
	Fix antinews menu description.

	* vol1.texi, vol2.texi: Update VERSION to match elisp.texi.
	Update the detailed node listing to match elisp.texi.

	* README: Update edition to match elisp.texi.

	* objects.texi (General Escape Syntax):
	* nonascii.texi (Character Sets):
	Use consistent case for "Unicode Standard".

	* anti.texi (Antinews):
	* customize.texi (Variable Definitions):
	* functions.texi (Declaring Functions):
	* nonascii.texi (Character Properties):
	* processes.texi (Serial Ports):
	* text.texi (Special Properties):
	* tips.texi (Coding Conventions):
	Minor rearrangements to improve TeX line-filling.

	* commands.texi (Using Interactive): Fix cross-reference.

2009-07-01  Jan Djärv  <jan.h.d@swipnet.se>

	* frames.texi (Management Parameters): Mention sticky.

2009-07-01  Andreas Schwab  <aschwab@redhat.com>

	* help.texi (Help Functions): Fix description of help-buffer and
	help-setup-xref to use @defun instead of @deffn.

2009-07-01  Jan Djärv  <jan.h.d@swipnet.se>

	* frames.texi (Size Parameters): Mention maximized for fullscreen.

2009-06-24  Chong Yidong  <cyd@stupidchicken.com>

	* display.texi (Window Systems): Add ns to the list.

2009-06-21  Chong Yidong  <cyd@stupidchicken.com>

	* Branch for 23.1.

2009-06-17  Martin Rudalics  <rudalics@gmx.at>

	* windows.texi (Dedicated Windows): Fix typo.
	(Resizing Windows): Replace @defun by @deffn.

2009-06-17  Glenn Morris  <rgm@gnu.org>

	* variables.texi (Directory Local Variables):
	Update for 2009-04-11 name-change of dir-locals-directory-alist.

2009-06-09  Kenichi Handa  <handa@m17n.org>

	* nonascii.texi (Character Sets): State clearly that FROM and TO
	are codepoints of CHARSET.

2009-06-07  Chong Yidong  <cyd@stupidchicken.com>

	* minibuf.texi (Reading File Names): Fix introductory text.
	Suggested by stan@derbycityprints.com.
	(High-Level Completion): Fix typo.

2009-05-28  Chong Yidong  <cyd@stupidchicken.com>

	* frames.texi (Text Terminal Colors): Multi-tty is already
	implemented, but tty-local colors are not.

2009-05-27  Chong Yidong  <cyd@stupidchicken.com>

	* hooks.texi (Standard Hooks): Remove mention of obsolete
	redisplay-end-trigger-functions.

	* internals.texi (Window Internals): Remove mention of obsolete
	redisplay-end-trigger-functions.

2009-05-21  Martin Rudalics  <rudalics@gmx.at>

	* abbrevs.texi (Abbrev Mode): abbrev-mode is an option.

	* backups.texi (Making Backups): backup-directory-alist and
	make-backup-file-name-function are options.
	(Auto-Saving): auto-save-list-file-prefix is an option.

	* buffers.texi (Killing Buffers): buffer-offer-save is an
	option.

	* display.texi (Refresh Screen): no-redraw-on-reenter is an
	option.
	(Echo Area Customization): echo-keystrokes is an option.
	(Selective Display): selective-display-ellipses is an option.
	(Temporary Displays): temp-buffer-show-function is an option.
	(Face Attributes): underline-minimum-offset and x-bitmap-file-path
	are options.
	(Font Selection): face-font-family-alternatives,
	face-font-selection-order, face-font-registry-alternatives, and
	scalable-fonts-allowed are options.
	(Fringe Indicators): indicate-buffer-boundaries is an option.
	(Fringe Cursors): overflow-newline-into-fringe is an option.
	(Scroll Bars): scroll-bar-mode is an option.

	* eval.texi (Eval): max-lisp-eval-depth is an option.

	* files.texi (Visiting Functions): find-file-hook is an option.
	(Directory Names): directory-abbrev-alist is an option.
	(Unique File Names): temporary-file-directory and
	small-temporary-file-directory are options.

	* frames.texi (Initial Parameters): initial-frame-alist,
	minibuffer-frame-alist and default-frame-alist are options.
	(Cursor Parameters): blink-cursor-alist and
	cursor-in-non-selected-windows ar options.
	(Window System Selections): selection-coding-system is an
	option.
	(Display Feature Testing): display-mm-dimensions-alist is an
	option.

	* help.texi (Help Functions): help-char and help-event-list are
	options.

	* keymaps.texi (Functions for Key Lookup): meta-prefix-char is
	an option.

	* minibuf.texi (Minibuffer History): history-length and
	history-delete-duplicates are options.
	(High-Level Completion): read-buffer-function and
	read-buffer-completion-ignore-case are options.
	(Reading File Names): read-file-name-completion-ignore-case is
	an option.

	* modes.texi (Mode Line Top): mode-line-format is an option.
	(Mode Line Variables): mode-line-position and mode-line-modes
	are options.

	* nonascii.texi (Text Representations):
	enable-multibyte-characters is an option.
	(Default Coding Systems): auto-coding-regexp-alist,
	file-coding-system-alist, auto-coding-alist and
	auto-coding-functions are options.
	(Specifying Coding Systems): inhibit-eol-conversion is an
	option.

	* os.texi (Init File): site-run-file is an option.
	(System Environment): mail-host-address is an option.
	(User Identification): user-mail-address is an option.
	(Terminal Output): baud-rate is an option.

	* positions.texi (Word Motion): words-include-escapes is an
	option.

	* searching.texi (Standard Regexps): page-delimiter,
	paragraph-separate, paragraph-separate and sentence-end are
	options.

	* text.texi (Margins): left-margin and fill-nobreak-predicate
	are options.

	* variables.texi (Local Variables): max-specpdl-size is an
	option.

	* windows.texi (Choosing Window):
	split-window-preferred-function, special-display-function and
	display-buffer-function are options.

2009-05-20  Chong Yidong  <cyd@stupidchicken.com>

	Fix errors spotted by Martin Rudalics.

	* syntax.texi (Position Parse): Document rationale for ignored
	arguments to syntax-ppss-flush-cache.

	* processes.texi (Input to Processes): Mark PROCESS arg to
	process-running-child-p as optional.
	(Network Options): Document NO-ERROR arg to
	set-network-process-option.

	* buffers.texi (Indirect Buffers): Mark clone-indirect-buffer as a
	command.

	* searching.texi (POSIX Regexps): Mark posix-search-forward and
	posix-search-backward as commands.

	* os.texi (Killing Emacs): Mark kill-emacs as a command.
	(Suspending Emacs): Mark suspend-emacs as a command.
	(Processor Run Time): Mark emacs-uptime and emacs-init-time as
	commands.
	(Terminal Output): Remove obsolete function baud-rate.
	Document TERMINAL arg for send-string-to-terminal.

	* nonascii.texi (Terminal I/O Encoding): Document TERMINAL arg for
	terminal-coding-system and set-terminal-coding-system.
	(Explicit Encoding): Mark DESTINATION arg of decode-coding-region
	as optional.
	(Character Sets): Document RESTRICTION arg of char-charset.
	(Character Codes): Mark POS argument to get-byte as optional.

	* minibuf.texi (Minibuffer Misc): Document ARGS arg for
	minibuffer-message.

	* files.texi (Create/Delete Dirs): Mark make-directory and
	delete-directory as commands.

	* abbrevs.texi (Abbrev Tables): Fix arglist for make-abbrev-table.

	* text.texi (Base 64): Mark base64-decode-string and
	base64-encode-string as commands.
	(Columns): Mark move-to-column as a command.
	(Mode-Specific Indent): Document RIGID arg to
	indent-for-tab-command.
	(Region Indent): Mark TO-COLUMN arg to indent-region as optional.
	Mark indent-code-rigidly as a command.
	(Substitution): Mark translate-region as a command.

	* frames.texi (Size and Position): Remove obsolete functions
	screen-height and screen-width.

2009-05-19  Chong Yidong  <cyd@stupidchicken.com>

	* windows.texi (Cyclic Window Ordering, Cyclic Window Ordering)
	(Displaying Buffers, Resizing Windows): Correct mistakes;
	next-window, previous-window, and pop-to-buffer are not commands,
	and fit-window-to-buffer" is a command.  (Pointed out by Martin
	Rudalics.)

2009-05-17  Richard M Stallman  <rms@gnu.org>

	* modes.texi (Precalculated Fontification): Clarify text.

2009-05-17  Martin Rudalics  <rudalics@gmx.at>

	* windows.texi (Selecting Windows): Clarify descriptions of
	with-selected-window and get-lru-window.
	(Cyclic Window Ordering): Refer to particular frame when talking
	about how splitting affects the ordering.
	(Displaying Buffers): Fix descriptions of switch-to-buffer and
	switch-to-buffer-other-window.  Explain how setting of
	display-buffer-reuse-frames affects pop-to-buffer.
	(Choosing Window): Clarify some details in descriptions of
	display-buffer-reuse-frames, pop-up-frames, and
	pop-up-frame-function.
	(Dedicated Windows): Clarify some details.
	(Textual Scrolling): Replace term vscroll by term vertical
	scroll position.
	(Vertical Scrolling): Fix typo.
	(Window Hooks): Relate text on jit-lock-register to window
	scrolling and size changes.

2009-05-14  Chong Yidong  <cyd@stupidchicken.com>

	* frames.texi (Initial Parameters): Clarify what the initial
	minibuffer frame is.
	(Buffer Parameters): Note that the minibuffer parameter can not be
	altered.

	* anti.texi (Antinews): Copyedits.  Rearrange some entries.
	Document display-buffer changes.

2009-05-13  Chong Yidong  <cyd@stupidchicken.com>

	* anti.texi (Antinews): Rewrite for Emacs 22.

	* abbrevs.texi (Abbrevs): Add xref to Creating Symbols when
	obarrays are first mentioned.  Define "system abbrev" more
	prominently, and add it to the index.
	(Abbrev Mode, Abbrev Tables, Defining Abbrevs, Abbrev Properties):
	Copyedits.
	(Abbrev Expansion): Document abbrev-insert.

2009-05-12  Chong Yidong  <cyd@stupidchicken.com>

	* frames.texi (Font and Color Parameters): Rename from Color
	Parameters.  Document font-backend parameter.

	* vol2.texi (Top): Update node listing.
	* vol1.texi (Top): Update node listing.
	* elisp.texi (Top): Update node listing.

2009-05-11  Martin Rudalics  <rudalics@gmx.at>

	* windows.texi (Choosing Window): Don't explicitly refer to
	split-window-sensibly's window argument in descriptions of
	split-height-threshold and split-width-threshold.

2009-05-10  Martin Rudalics  <rudalics@gmx.at>

	* windows.texi (Choosing Window): Fix rewrite of window
	splitting section.

2009-05-09  Eli Zaretskii  <eliz@gnu.org>

	* nonascii.texi (Default Coding Systems):
	Document find-auto-coding, set-auto-coding, and auto-coding-alist.
	Add indexing.
	(Lisp and Coding Systems): Add index entries.

2009-05-09  Martin Rudalics  <rudalics@gmx.at>

	* windows.texi (Choosing Window): Describe split-window-sensibly
	and rewrite section on window splitting accordingly.
	(Textual Scrolling): Replace `...' by @code{...}.

2009-05-04  Chong Yidong  <cyd@stupidchicken.com>

	* hooks.texi (Standard Hooks): Add abbrev-expand-functions.
	Remove obsoleted pre-abbrev-expand-hook.

	* locals.texi (Standard Buffer-Local Variables): Consolidate table
	entries.

	* internals.texi (Object Internals): Don't assume 32-bit machines
	are the norm.
	(Buffer Internals): Consolidate table entries for readability.
	(Window Internals): Synch field names to window.h.
	(Process Internals): Synch field names to process.h.

2009-04-29  Chong Yidong  <cyd@stupidchicken.com>

	* variables.texi (File Local Variables): Note that read-circle is
	bound to nil when reading file-local variables.

	* streams.texi (Input Functions): Document read-circle.
	(Output Variables): Add xref to Circular Objects.

2009-04-25  Chong Yidong  <cyd@stupidchicken.com>

	* tips.texi (Coding Conventions): Copyedits.  Add xref to Named
	Features and Coding System Basics.  Node that "p" stands for
	"predicate".  Recommend utf-8-emacs instead of emacs-mule.
	(Key Binding Conventions): Emacs does use S-down-mouse-1, for
	mouse-appearance-menu.
	(Programming Tips): Add xref to Progress.

2009-04-22  Chong Yidong  <cyd@stupidchicken.com>

	* os.texi (Command-Line Arguments):
	Document command-line-args-left.
	(Suspending Emacs): Adapt text to multi-tty case.  Document use of
	terminal objects for tty arguments.
	(Startup Summary): Add xref to Session Management.
	(Session Management): Mention emacs-session-restore.  Copyedits.

2009-04-20  Chong Yidong  <cyd@stupidchicken.com>

	* os.texi (Startup Summary): Copyedits.  The init file is not
	necessarily named .emacs now.  Document initial-buffer-choice and
	initial-scratch-message.  Note where Emacs exits in batch mode.
	Document inhibit-splash-screen as an alias.
	(Init File): Be neutral about which init file name to use.

2009-04-16  Chong Yidong  <cyd@stupidchicken.com>

	* os.texi (System Interface): Fix Texinfo usage.

2009-04-15  Chong Yidong  <cyd@stupidchicken.com>

	* searching.texi (Regexp Backslash): Also refer to shy groups as
	non-capturing or unnumbered groups.
	(Regexp Functions): Add cross-reference to Regexp Backslash.

	* display.texi (Truncation): Overlays can use line-prefix and
	wrap-prefix too.
	(Overlay Properties): Document wrap-prefix and line-prefix.
	(Face Attributes): Document underline-minimum-offset.
	(Face Remapping): Copyedits.
	(Low-Level Font): Copyedits.
	(Image Cache): Note that the image cache is shared between frames.
	(Line Height): Emphasize that line-spacing only takes effect on
	graphical terminals.

2009-04-13  Chong Yidong  <cyd@stupidchicken.com>

	* display.texi (Refresh Screen): Note that a passage about screen
	refreshing is text terminal only.
	(Forcing Redisplay): Delete misleading comment---sit-for calls
	redisplay, not the other way around.
	(Truncation): Note new values of truncate-partial-width-windows.
	Copyedits.
	(Invisible Text): Document invisible-p.

2009-04-11  Eli Zaretskii  <eliz@gnu.org>

	* display.texi (Overlays): Overlays don't scale well.  See
	http://lists.gnu.org/archive/html/emacs-devel/2009-04/msg00243.html.

2009-04-10  Chong Yidong  <cyd@stupidchicken.com>

	* syntax.texi (Syntax Table Functions): Document cons cell
	argument for modify-syntax-entry.
	(Categories): Document cons cell argument for
	modify-category-entry.

	* searching.texi (String Search): Document word-search-forward-lax
	and word-search-backward-lax.
	(Searching and Case): Describe isearch behavior more precisely.

	* keymaps.texi (Tool Bar): Mention that some platforms do not
	support multi-line toolbars.  Suggested by Stephen Eglen.

	* frames.texi (Layout Parameters): Mention that Nextstep also
	allows only one tool-bar line.  Suggested by Stephen Eglen.

	* nonascii.texi (Text Representations): Copyedits.
	(Coding System Basics): Also mention utf-8-emacs.
	(Converting Representations, Selecting a Representation)
	(Scanning Charsets, Translation of Characters, Encoding and I/O):
	Copyedits.
	(Character Codes): Mention role of codepoints 1114112 to 4194175.

2009-04-09  Chong Yidong  <cyd@stupidchicken.com>

	* text.texi (Yank Commands): Note that yank uses push-mark.
	(Filling): Clarify REGION argument of fill-paragraph.
	Document fill-forward-paragraph-function.
	(Special Properties): Remove "new in Emacs 22" declaration.
	(Clickable Text): Merge with Links and Mouse-1 node.

	* display.texi (Button Properties, Button Buffer Commands):
	Change xref to Clickable Text.

	* tips.texi (Key Binding Conventions): Change xref to Clickable
	Text.

	* elisp.texi (Top): Update node listing.

2009-04-05  Chong Yidong  <cyd@stupidchicken.com>

	* markers.texi (The Mark): Copyedits.  Improve description of
	handle-shift-selection.
	(The Region): Move use-region-p here from The Mark.

	* positions.texi (Screen Lines): Document (cols . lines) argument
	for vertical-motion.

2009-04-04  Chong Yidong  <cyd@stupidchicken.com>

	* frames.texi (Frames): Clean up introduction.  Document `ns'
	return value for framep.
	(Creating Frames): Note how the terminal is chosen.
	(Multiple Terminals, Multiple Displays): Merge into a single node.
	(Color Parameters): Fix typo.

	* variables.texi (Local Variables, Buffer-Local Variables)
	(Creating Buffer-Local): Change link to Multiple Terminals.

	* os.texi (X11 Keysyms): Change link to Multiple Terminals.

	* keymaps.texi (Controlling Active Maps): Change link to Multiple
	Terminals.

	* commands.texi (Command Loop Info, Keyboard Macros): Change link
	to Multiple Terminals.

	* elisp.texi (Top): Update node listing.
	* vol2.texi (Top): Update node listing.
	* vol1.texi (Top): Update node listing.

	* buffers.texi (Current Buffer): Note that the append-to-buffer
	example is no longer in synch with the latest code.  Tie the two
	examples together.

	* files.texi (File Attributes): Move note about MS-DOS from
	Changing Files to File Attributes.
	(Create/Delete Dirs): Note that mkdir is an alias for this.

2009-04-01  Markus Triska  <triska@gmx.at>

	* processes.texi (Filter Functions): Suggest how to handle output
	batches.

2009-03-30  Chong Yidong  <cyd@stupidchicken.com>

	* help.texi (Accessing Documentation): Update example to use
	help-setup-xref and with-help-window.
	(Help Functions): Remove print-help-return-message, which is
	semi-obsolete due to with-help-window.  Document help-buffer and
	help-setup-xref.

2009-03-29  Chong Yidong  <cyd@stupidchicken.com>

	* help.texi (Accessing Documentation, Help Functions):
	Remove information about long-obsolete Emacs versions.

	* modes.texi (Mode Line Variables): The default values of the mode
	line variables are now more complicated.

2009-03-28  Chong Yidong  <cyd@stupidchicken.com>

	* modes.texi (Major Mode Conventions): Note that specialness is
	inherited.
	(Derived Modes): Note that define-derive-mode sets the mode-class
	property.

	* keymaps.texi (Prefix Keys): The M-g prefix key is now named
	goto-map.  Add search-map to the list.

2009-03-27  Eli Zaretskii  <eliz@gnu.org>

	* os.texi (System Environment): Update the list of system-type
	values.

	* markers.texi (The Mark) <handle-shift-selection>: Update for
	removal of the optional argument DEACTIVATE.

2009-03-25  Chong Yidong  <cyd@stupidchicken.com>

	* commands.texi (Focus Events): Most X window managers don't use
	focus-follows-mouse nowadays.

2009-03-24  Chong Yidong  <cyd@stupidchicken.com>

	* commands.texi (Defining Commands): Clarify introduction.
	(Using Interactive): Not that interactive can be put in a symbol
	property.
	(Interactive Call): Note that a symbol with a non-nil
	interactive-form property satisfies commandp.

2009-03-23  Juanma Barranquero  <lekktu@gmail.com>

	* minibuf.texi (Intro to Minibuffers): Fix typos.

2009-03-23  Chong Yidong  <cyd@stupidchicken.com>

	* minibuf.texi (Intro to Minibuffers): Remove long-obsolete info
	about minibuffers in old Emacs versions.  Copyedits.
	Emphasize that enable-recursive-minibuffers defaults to nil.
	(Text from Minibuffer): Simplify introduction.

2009-03-22  Alan Mackenzie  <acm@muc.de>

	* commands.texi (Using Interactive): Clarify string argument to
	`interactive' - even promptless elements need \n separators.

2009-03-18  Chong Yidong  <cyd@stupidchicken.com>

	* minibuf.texi (Completion Styles): New node.

	* elisp.texi (Top): Update node listing.

2009-03-17  Chong Yidong  <cyd@stupidchicken.com>

	* minibuf.texi (Basic Completion): Note that
	read-file-name-completion-ignore-case and
	read-buffer-completion-ignore-case can override
	completion-ignore-case.
	(Minibuffer Completion): Document completing-read changes.
	(Completion Commands): Avoid mentioning partial completion mode.
	Document minibuffer-completion-confirm changes, and
	minibuffer-confirm-exit-commands.
	(High-Level Completion): Document new require-match behavior for
	read-buffer.  Document read-buffer-completion-ignore-case.
	(Reading File Names): Document new require-match behavior for
	read-file-name.

2009-03-14  Chong Yidong  <cyd@stupidchicken.com>

	* debugging.texi (Error Debugging): Don't mislead the reader into
	thinking that debug-on-error enters debugger for C-f at EOB.
	(Error Debugging): Setting debug-on-init within the init file
	works, and has for some time.

2009-03-13  Kenichi Handa  <handa@m17n.org>

	* display.texi (Fontsets): Update the description.

2009-03-13  Chong Yidong  <cyd@stupidchicken.com>

	* advice.texi (Advising Primitives): Link to What Is a Function.

2009-03-12  Chong Yidong  <cyd@stupidchicken.com>

	* compile.texi (Speed of Byte-Code): Update example.
	(Disassembly): Update examples.

	* loading.texi (Repeated Loading): Simplify examples.

	* customize.texi (Common Keywords): It's not necessary to use :tag
	to remove hyphens, as custom-unlispify-tag-name does it
	automatically.
	(Variable Definitions): Link to File Local Variables.
	Document customized-value symbol property.
	(Customization Types): Move menu to end of node.

2009-03-10  Chong Yidong  <cyd@stupidchicken.com>

	* macros.texi (Compiling Macros): Omit misleading sentence, which
	implied that macros can only be used in the same file they are
	defined.
	(Backquote): Remove obsolete information about Emacs 19.

2009-03-05  John Foerch  <jjfoerch@earthlink.net>  (tiny change)

	* display.texi (Display Margins): Fix paren typo.

2009-02-27  Chong Yidong  <cyd@stupidchicken.com>

	* elisp.texi (Top): Update node listing.

	* variables.texi (Variables): Clarify introduction.
	(Global Variables): Mention that setq is a special form.
	(Local Variables): Use active voice.
	(Tips for Defining): Mention marking variables as safe.
	(Buffer-Local Variables): Mention terminal-local and frame-local
	variables together.
	(File Local Variables): Copyedits.
	(Frame-Local Variables): Note that they are not really useful.
	(Future Local Variables): Node deleted.

	* objects.texi (General Escape Syntax): Update explanation of
	Unicode escape syntax.

2009-02-23  Chong Yidong  <cyd@stupidchicken.com>

	* control.texi (Control Structures): Add cindex entry for "textual
	order".

	* eval.texi (Intro Eval): Copyedits.  Standardize on "form"
	instead of "expression" throughout.
	(Function Indirection): Copyedits.  Use active voice.
	(Eval): The default value of max-lisp-eval-depth is now 400.

2009-02-23  Miles Bader  <miles@gnu.org>

	* processes.texi (System Processes): Rename `system-process-attributes'
	to `process-attributes'.

2009-02-22  Chong Yidong  <cyd@stupidchicken.com>

	* symbols.texi (Property Lists): Emphasize that property lists are
	not restricted to symbol cells.
	(Other Plists): Copyedit.

	* sequences.texi (Sequences Arrays Vectors): Make introduction
	more concise.
	(Arrays): Mention char-tables and bool-vectors too.
	(Vectors): Don't repeat information given in Arrays node.  Link to
	nodes that explain the vector usage examples.
	(Char-Tables): Note that char-table elements can have arbitrary
	type.  Explain effect of omitted char-table-extra-slots property.
	Link to Property Lists node.

2009-02-22  Chong Yidong  <cyd@stupidchicken.com>

	* lists.texi (Building Lists): Remove obsolete Emacs 20 usage of
	`append'.
	(List Elements): Copyedits.

	* sequences.texi (Vector Functions): Remove obsolete Emacs 20 use
	of `vconcat'.

	* strings.texi (Creating Strings): Copyedits.  Remove obsolete
	Emacs 20 usage of `concat'.
	(Case Conversion): Copyedits.

2009-02-21  Chong Yidong  <cyd@stupidchicken.com>

	* objects.texi (Lisp Data Types, Syntax for Strings, Buffer Type):
	Minor edits.
	(Frame Configuration Type): Emphasize that it is not primitive.
	(Font Type): New node.
	(Type Predicates): Add fontp; type-of now recognizes font object
	types.

	* intro.texi (Version Info): Update version numbers in examples.
	(Acknowledgements): List more contributors.

	* elisp.texi: Bump version number to 3.0.
	(Top): Link to Font Type node.

2009-02-20  Juanma Barranquero  <lekktu@gmail.com>

	* modes.texi (Major Mode Conventions): Remove duplicate words.
	(Customizing Keywords): Fix typo.

2009-02-14  Eli Zaretskii  <eliz@gnu.org>

	* nonascii.texi (User-Chosen Coding Systems): Document that
	select-safe-coding-system suggests raw-text if there are raw bytes
	in the region.
	(Explicit Encoding): Warn not to use `undecided' when encoding.

2009-02-11  Glenn Morris  <rgm@gnu.org>

	* frames.texi (Visibility of Frames): Mention the effect multiple
	workspaces/desktops can have on visibility.

2009-02-07  Eli Zaretskii  <eliz@gnu.org>

	* text.texi (Commands for Insertion):
	* commands.texi (Event Mod):
	* keymaps.texi (Searching Keymaps):
	* nonascii.texi (Translation of Characters):
	Reinstate documentation of translation-table-for-input.
	(Explicit Encoding): Document the `charset' text property produced
	by decode-coding-region and decode-coding-string.

2009-01-27  Alan Mackenzie  <acm@muc.de>

	* modes.texi (Search-based Fontification): Correct a typo.

2009-01-25  Juanma Barranquero  <lekktu@gmail.com>

	* abbrevs.texi (Abbrev Table Properties): Fix typo.
	Reported by Seweryn Kokot <sewkokot@gmail.com>.  (Bug#2039)

2009-01-24  Eli Zaretskii  <eliz@gnu.org>

	* display.texi (Window Systems): Document the value of
	`initial-window-system' under --daemon.

	* os.texi (System Environment): Remove description of the
	`environment' function which has been deleted.

2009-01-22  Dan Nicolaescu  <dann@ics.uci.edu>

	* frames.texi (Multiple Displays): Remove documentation for
	removed function make-frame-on-tty.

2009-01-22  Chong Yidong  <cyd@stupidchicken.com>

	* files.texi (Format Conversion Piecemeal): Clarify behavior of
	write-region-annotate-functions.
	Document write-region-post-annotation-function.

2009-01-19  Chong Yidong  <cyd@stupidchicken.com>

	* display.texi (Font Lookup): Document WIDTH argument of
	x-list-fonts.

2009-01-17  Eli Zaretskii  <eliz@gnu.org>

	* maps.texi (Standard Keymaps): Rename function-key-map to
	local-function-key-map.

	* keymaps.texi (Translation Keymaps): Rename function-key-map to
	local-function-key-map.

	* nonascii.texi (Terminal I/O Encoding): `keyboard-coding-system'
	and `set-keyboard-coding-system' now accept an optional terminal
	argument.

	* commands.texi (Event Mod): `keyboard-translate-table' is now
	terminal-local.
	(Function Keys): Rename function-key-map to
	local-function-key-map.

	* elisp.texi (Top): Make @detailmenu be consistent with changes in
	frames.texi.

	* hooks.texi (Standard Hooks): Document `delete-frame-functions'
	`delete-terminal-functions', `suspend-tty-functions' and
	`resume-tty-functions'.

	* frames.texi (Frames): Document `frame-terminal' and
	`terminal-live-p'.
	(Multiple Displays): Document `make-frame-on-tty'.
	(Multiple Terminals): Document `terminal-list', `delete-terminal',
	`terminal-name', and `get-device-terminal'.
	(Terminal Parameters): Document `terminal-parameters',
	`terminal-parameter', and `set-terminal-parameter'.

	* os.texi (System Environment): Document `environment' and
	`initial-environment'.
	(Suspending Emacs): Update for multi-tty; document
	`suspend-tty', `resume-tty', and `controlling-tty-p'.

	* nonascii.texi (Coding System Basics): More accurate description
	of `raw-text'.

2009-01-12  Juanma Barranquero  <lekktu@gmail.com>

	* display.texi (Low-Level Font): Fix typo.

2009-01-10  Chong Yidong  <cyd@stupidchicken.com>

	* elisp.texi (Top): Update node listing.

	* display.texi (PostScript Images): Node deleted.

2009-01-10  Eli Zaretskii  <eliz@gnu.org>

	* processes.texi (Decoding Output): Document that null bytes force
	no-conversion for reading process output.

	* files.texi (Reading from Files): Document that null bytes force
	no-conversion when visiting files.

	* processes.texi (Serial Ports): Improve wording, suggested by RMS.

	* nonascii.texi (Lisp and Coding Systems):
	Document inhibit-null-byte-detection and inhibit-iso-escape-detection.
	(Character Properties): Improve wording.

2009-01-09  Chong Yidong  <cyd@stupidchicken.com>

	* display.texi (Font Lookup): Remove obsolete function
	x-font-family-list.  x-list-fonts accepts Fontconfig/GTK syntax.
	(Low-Level Font): Rename from Fonts, move to end of Faces section.
	(Font Selection): Reorder order of variable descriptions.
	Minor clarifications.

	* elisp.texi (Top): Update node listing.

2009-01-09  Glenn Morris  <rgm@gnu.org>

	* commands.texi (Command Loop Info): Say that last-command-char and
	last-input-char are obsolete aliases.

	* edebug.texi (Edebug Recursive Edit): Remove separate references to
	last-input-char and last-command-char, since they are just aliases for
	last-input-event and last-command-event.

	* minibuf.texi (Minibuffer Commands): Use last-command-event rather than
	last-command-char.

2009-01-08  Chong Yidong  <cyd@stupidchicken.com>

	* elisp.texi: Update node listing.

	* display.texi (Faces): Put Font Selection node after Auto Faces.
	(Face Attributes): Don't link to Font Lookup.
	Document font-family-list.
	(Fonts): New node.

2009-01-08  Jason Rumney  <jasonr@gnu.org>

	* frames.texi (Pointer Shape): Clarify that only X supports
	changing the standard pointer shapes.  (Bug#1485)

2009-01-08  Chong Yidong  <cyd@stupidchicken.com>

	* display.texi (Attribute Functions): Note that a function value
	:height is relative, and that compatibility functions work by
	calling set-face-attribute.
	(Displaying Faces): Reorder list in order of increasing priority.
	(Face Remapping): New node.  Content moved here from Displaying
	Faces.
	(Glyphs): Link to Face Functions.

2009-01-08  Chong Yidong  <cyd@stupidchicken.com>

	* display.texi (Faces): Don't discuss face id here.  facep does
	not return t.
	(Defining Faces): Minor clarification.
	(Face Attributes): Rearrange items to match docstring of
	set-face-attribute.  Add :foundry attribute.  Document new role of
	:font attribute.  Texinfo usage fix.
	(Attribute Functions): Copyedits.
	(Face Functions): Note that face number is seldom used.

2009-01-05  Richard M Stallman  <rms@gnu.org>

	* strings.texi (Predicates for Strings): Minor clarification.

	* functions.texi (Function Safety): Texinfo usage fix.

2009-01-04  Eduard Wiebe  <usenet@pusto.de>  (tiny change)

	* objects.texi (General Escape Syntax): Fix typo.

2009-01-03  Martin Rudalics  <rudalics@gmx.at>

	* windows.texi (Choosing Window): Say that pop-up-frame-alist
	works via the default value of pop-up-frame-function.

2009-01-02  Eli Zaretskii  <eliz@gnu.org>

	* processes.texi (System Processes): Document the `time' and
	`ctime' attributes of `system-process-attributes'.

2009-01-01  Chong Yidong  <cyd@stupidchicken.com>

	* display.texi (Face Attributes): Clarify :height attribute.

2008-12-31  Martin Rudalics  <rudalics@gmx.at>

	* buffers.texi (The Buffer List): Clarify what moves a buffer to
	the front of the buffer list.  Add entries for `last-buffer' and
	`unbury-buffer'.

2008-12-27  Eli Zaretskii  <eliz@gnu.org>

	* elisp.texi (Top): Add @detailmenu items for "Multiple Terminals"
	and its subsections.

	* frames.texi (Multiple Terminals, Low-level Terminal)
	(Terminal Parameters, Frames on Other TTY devices): New sections.
	(Frames): Add an xref to "Multiple Terminals".

	* elisp.texi (Top): Add @detailmenu item for "Terminal Type".

	* objects.texi (Terminal Type): New node.
	(Editing Types): Add it to the menu.

	* elisp.texi (Top): Add a @detailmenu item for "Directory Local
	Variables".

	* variables.texi (Directory Local Variables): New node.
	(Variables): Add a menu item for it.

	* loading.texi (Autoload): Document `generate-autoload-cookie' and
	`generated-autoload-file'.

2008-12-20  Eli Zaretskii  <eliz@gnu.org>

	* os.texi (Startup Summary): Add xref to documentation of
	`initial-window-system'.

	* display.texi (Window Systems): Document `window-system' the
	function.  The variable `window-system' is now frame-local.
	Document `initial-window-system'.

2008-12-19  Martin Rudalics  <rudalics@gmx.at>

	* windows.texi (Windows): Rewrite description of
	fit-window-to-buffer.

2008-12-13  Glenn Morris  <rgm@gnu.org>

	* modes.texi (Font Lock Basics): Fix level description.  (Bug#1534)
	(Levels of Font Lock): Refer to font-lock-maximum-decoration.

2008-12-12  Glenn Morris  <rgm@gnu.org>

	* debugging.texi (Error Debugging): Refer forwards to
	eval-expression-debug-on-error.

2008-12-05  Eli Zaretskii  <eliz@gnu.org>

	* strings.texi (String Basics): Only unibyte strings that
	represent key sequences hold 8-bit raw bytes.

	* nonascii.texi (Coding System Basics): Rewrite @ignore'd
	paragraph to speak about `undecided'.
	(Character Properties): Don't explain the meaning of each
	property; instead, identify their Unicode Standard names.
	(Character Sets): Document `map-charset-chars'.

2008-12-02  Glenn Morris  <rgm@gnu.org>

	* files.texi (Format Conversion Round-Trip): Rewrite format-write-file
	section yet again.

2008-11-29  Eli Zaretskii  <eliz@gnu.org>

	* nonascii.texi (Character Properties): New Section.
	(Specifying Coding Systems): Document
	`coding-system-priority-list', `set-coding-system-priority', and
	`with-coding-priority'.
	(Lisp and Coding Systems): Document `check-coding-systems-region'
	and `coding-system-charset-list'.
	(Coding System Basics): Document `coding-system-aliases'.

	* elisp.texi (Top): Add a @detailmenu entry for "Character
	Properties".

	* objects.texi (Character Type): Correct the range of Emacs
	characters.  Add an @xref to "Character Codes".

	* strings.texi (String Basics): Add an @xref to "Character Codes".

	* numbers.texi (Integer Basics): Add an @xref to `max-char'.

	* nonascii.texi (Explicit Encoding): Update for Emacs 23.
	(Character Codes): Document `max-char'.

2008-11-28  Eli Zaretskii  <eliz@gnu.org>

	* nonascii.texi (Text Representations, Converting Representations)
	(Character Sets, Scanning Charsets, Translation of Characters):
	Make text more accurate.

2008-11-28  Glenn Morris  <rgm@gnu.org>

	* files.texi (Format Conversion Round-Trip): Improve previous change.

2008-11-26  Chong Yidong  <cyd@stupidchicken.com>

	* modes.texi (Auto Major Mode): Fix example.

2008-11-25  Glenn Morris  <rgm@gnu.org>

	* control.texi (Signaling Errors): Fix `wrong-type-argument' name.

	* files.texi (Format Conversion Round-Trip):
	Use active voice for previous change.

2008-11-25  Chong Yidong  <cyd@stupidchicken.com>

	* os.texi (Processor Run Time):
	* processes.texi (Transaction Queues):
	* markers.texi (The Mark):
	* windows.texi (Choosing Window, Selecting Windows):
	* files.texi (Changing Files, Magic File Names):
	* commands.texi (Key Sequence Input):
	* functions.texi (Declaring Functions):
	* strings.texi (Predicates for Strings):
	* intro.texi (nil and t): Fix typos (pointed out by Drew Adams).

2008-11-24  Chong Yidong  <cyd@stupidchicken.com>

	* help.texi (Accessing Documentation): Update example.

	* variables.texi (Defining Variables): Note that `*' is not
	necessary if defcustom is used.

2008-11-22  Eli Zaretskii  <eliz@gnu.org>

	* elisp.texi (Top): Remove "Chars and Bytes" and "Splitting
	Characters" from @detailmenu.

	* nonascii.texi (Character Codes, Character Sets)
	(Scanning Charsets, Translation of Characters): Update for Emacs 23.
	(Chars and Bytes, Splitting Characters): Sections removed.

2008-11-22  Lute Kamstra  <lute@gnu.org>

	* positions.texi (Text Lines): Update goto-line documentation.

2008-11-21  Martin Rudalics  <rudalics@gmx.at>

	* frames.texi (Frames): Fix typo, add cross references, reword.
	(Initial Parameters): Reword special-display-frame-alist text.
	(Frames and Windows): Reword.  Describe argument norecord for
	set-frame-selected-window.
	(Input Focus): Describe argument norecord for select-frame.
	Remove comment on MS-Windows behavior for focus-follows-mouse.
	(Raising and Lowering): Mention windows-frames dichotomy in
	metaphor.

	* windows.texi (Displaying Buffers, Vertical Scrolling)
	(Horizontal Scrolling): Fix indenting and rewording issues
	introduced with 2008-11-07 change.

2008-11-20  Glenn Morris  <rgm@gnu.org>

	* files.texi (Format Conversion Round-Trip): Mention `preserve'
	element of `format-alist'.

2008-11-19  Glenn Morris  <rgm@gnu.org>

	* doclicense.texi: Update to FDL 1.3.
	* elisp.texi, vol1.texi, vol2.texi: Relicense under FDL 1.3 or later.

2008-11-18  Chong Yidong  <cyd@stupidchicken.com>

	* windows.texi (Window Hooks): Remove *-end-trigger-functions
	vars, which are obsolete.  Mention jit-lock-register.

	* modes.texi (Other Font Lock Variables):
	Document jit-lock-register and jit-lock-unregister.

	* frames.texi (Color Parameters): Document alpha parameter.

2008-11-16  Martin Rudalics  <rudalics@gmx.at>

	* windows.texi (Splitting Windows, Deleting Windows)
	(Selecting Windows, Cyclic Window Ordering)
	(Buffers and Windows, Displaying Buffers, Choosing Window)
	(Dedicated Windows, Window Point, Window Start and End)
	(Textual Scrolling, Vertical Scrolling, Horizontal Scrolling)
	(Size of Window, Resizing Windows, Window Configurations)
	(Window Parameters): Avoid @var at beginning of sentences and
	reword accordingly.

2008-11-11  Lute Kamstra  <lute@gnu.org>

	* files.texi (File Name Components): Fix file-name-extension
	documentation.

2008-11-11  Juanma Barranquero  <lekktu@gmail.com>

	* frames.texi (Basic Parameters): Remove display-environment-variable
	and term-environment-variable.

2008-11-08  Eli Zaretskii  <eliz@gnu.org>

	* windows.texi (Basic Windows, Splitting Windows)
	(Deleting Windows, Selecting Windows, Cyclic Window Ordering)
	(Buffers and Windows, Displaying Buffers, Dedicated Windows)
	(Resizing Windows, Window Configurations, Window Parameters):
	Fix wording and markup.

2008-11-07  Martin Rudalics  <rudalics@gmx.at>

	* windows.texi (Windows): Update entries.
	(Basic Windows): Remove listing of attributes.  Reword.
	(Splitting Windows, Deleting Windows): Reword.
	(Selecting Windows, Cyclic Window Ordering): Reword with special
	emphasis on order of recently selected windows and buffer list.
	(Buffers and Windows, Choosing Window): Reword with special
	emphasis on dedicated windows.
	(Displaying Buffers): Reword.  For switch-to-buffer mention that
	it may fall back on pop-to-buffer.  For other-window try to
	explain how it treats the cyclic ordering of windows.
	(Dedicated Windows): New node and section discussing dedicated
	windows and associated functions.
	(Window Point): Add entry for window-point-insertion-type.  Reword.
	(Window Start and End): Rename node and section title.  Reword.
	(Textual Scrolling, Vertical Scrolling, Horizontal Scrolling):
	Minor rewording.
	(Size of Window): Reword, in particular text on window-width.
	(Resizing Windows): Reword.  Add text on balancing windows.
	(Window Configurations): Reword.  Mention window parameters.
	(Window Parameters): New node and section on window parameters.
	(Window Hooks): Reword.  Mention that
	window-configuration-change-hook is run "buffer-locally".
	* elisp.texi (Top): Update Windows entries in @detailmenu
	section.

2008-11-04  Juanma Barranquero  <lekktu@gmail.com>

	* searching.texi (Regexp Search): Fix typo.

2008-11-03  Seweryn Kokot  <sewkokot@gmail.com>  (tiny change)

	* searching.texi (Regexp Search): Document GREEDY arg.
	(Simple Match Data): Fix return value.

2008-11-01  Eli Zaretskii  <eliz@gnu.org>

	* nonascii.texi (Text Representations): Rewrite to make consistent
	with Emacs 23 internal representation of characters.
	Document `unibyte-string'.

2008-10-28  Chong Yidong  <cyd@stupidchicken.com>

	* processes.texi (Process Information): Note that process-status
	does not accept buffer names.

2008-10-27  Seweryn Kokot  <sewkokot@gmail.com>  (tiny change)

	* positions.texi (Skipping Characters): Correct return value of
	skip-chars-forward.

2008-10-25  Martin Rudalics  <rudalics@gmx.at>

	* windows.texi (Deleting Windows): Update documentation of
	delete-windows-on.
	(Buffers and Windows): Update documentations of
	get-buffer-window and get-buffer-window-list.
	(Displaying Buffers): Update documentation of
	replace-buffer-in-windows.

	* buffers.texi (Current Buffer): Reword set-buffer and
	with-current-buffer documentations.
	(Creating Buffers): Reword documentation of get-buffer-create.

2008-10-23  Martin Rudalics  <rudalics@gmx.at>

	* buffers.texi (Current Buffer): Reword documentation of
	set-buffer.
	(Buffer Names): Reword documentation of buffer-name.
	(The Buffer List): For bury-buffer explain what happens with the
	buffer's window.
	(Creating Buffers): Say that get-buffer-create's arg is called
	buffer-or-name.

2008-10-22  Chong Yidong  <cyd@stupidchicken.com>

	* advice.texi (Computed Advice): Explain what DEFINITION is.

	* nonascii.texi (Character Codes): Remove obsolete function
	char-valid-p, and document characterp instead.

2008-10-22  Martin Rudalics  <rudalics@gmx.at>

	* windows.texi (Displaying Buffers): Reword documentation of
	pop-to-buffer.
	(Choosing Window): Rewrite documentation of display-buffer and
	its options.

	* buffers.texi (Killing Buffers): Update documentation of
	kill-buffer.

2008-10-21  Eli Zaretskii  <eliz@gnu.org>

	* processes.texi (Serial Ports): Fix wording and improve markup.

	* searching.texi (Regexp Search): Document `string-match-p' and
	`looking-at-p'.
	(POSIX Regexps): Add an xref for "non-greedy".
	(Regexp Special): Add @cindex entry for "non-greedy".

	* display.texi (Attribute Functions): Document `face-all-attributes'.
	(Image Cache) <image-refresh>: Minor wording fixes.

	* frames.texi (Color Names): Add an xref to `read-color'.

	* minibuf.texi (High-Level Completion): Document `read-color'.

	* elisp.texi (Top): Add "Swapping Text" to @detailmenu.

	* positions.texi (Narrowing): Add an xref to "Swapping Text".

	* buffers.texi (Swapping Text): New section, documents
	`buffer-swap-text'.

2008-10-21  Martin Rudalics  <rudalics@gmx.at>

	* windows.texi (Resizing Windows): Minor wording fix.

2008-10-20  Eli Zaretskii  <eliz@gnu.org>

	* processes.texi (Shell Arguments): Document `split-string-and-unquote'
	and `combine-and-quote-strings'.

	* strings.texi (Creating Strings): Add xrefs for them.

2008-10-19  Eli Zaretskii  <eliz@gnu.org>

	* elisp.texi (Top): Make descriptive text for "Reading File Names"
	match the corresponding menu in minibuf.texi.

	* minibuf.texi (Reading File Names): Document `read-shell-command'
	and `minibuffer-local-shell-command-map'.

2008-10-19  Martin Rudalics  <rudalics@gmx.at>

	* windows.texi (Resizing Windows): Remove var{} around "window" in
	documentation of enlarge-window.
	Rewrite documentation of window-min-height and window-min-width.

2008-10-19  Eli Zaretskii  <eliz@gnu.org>

	* functions.texi (Calling Functions): Document `apply-partially'.

	* hooks.texi (Standard Hooks): Mention
	`before-hack-local-variables-hook' and `hack-local-variables-hook'.

	* variables.texi (File Local Variables): Document
	`file-local-variables-alist', `before-hack-local-variables-hook'
	and `hack-local-variables-hook'.

	* processes.texi (Synchronous Processes): Document `process-lines'.

	* customize.texi (Variable Definitions):
	Document `custom-reevaluate-setting'.

2008-10-18  Martin Rudalics  <rudalics@gmx.at>

	* windows.texi (Choosing Window, Deleting Windows)
	(Displaying Buffers): Expand documentation of dedicated windows.

2008-10-18  Eli Zaretskii  <eliz@gnu.org>

	* files.texi (Changing Files): Document symbolic input of file
	modes to `set-file-modes'.  Document `read-file-modes' and
	`file-modes-symbolic-to-number'.

	* maps.texi (Standard Keymaps): Document `multi-query-replace-map'
	and `search-map'.

	* searching.texi (Search and Replace):
	Document `replace-search-function' and `replace-re-search-function'.
	Document `multi-query-replace-map'.

	* minibuf.texi (Text from Minibuffer): Document `read-regexp'.
	(Completion Commands, Reading File Names):
	Rename `minibuffer-local-must-match-filename-map' to
	`minibuffer-local-filename-must-match-map'.
	(Minibuffer Completion): The `require-match' argument to
	`completing-read' can now have the value `confirm-only'.

	* windows.texi (Displaying Buffers): Minor wording fix.
	(Choosing Window): `split-height-threshold' can now be nil.
	Document `split-width-threshold'.  `pop-up-frames' can have the
	value `graphic-only'.

2008-10-17  Eli Zaretskii  <eliz@gnu.org>

	* os.texi (Startup Summary): Document `before-init-time' and
	`after-init-time'.  Document `initial-window-system' and
	`window-system-initialization-alist'.  Document reading the
	abbrevs file.  Document the call to `server-start' under --daemon.
	Rearrange a bit to be consistent with the code flow.
	(Processor Run Time): Document `emacs-uptime' and `emacs-init-time'.
	(Time Parsing): Document `format-seconds'.

2008-10-17  Martin Rudalics  <rudalics@gmx.at>

	* windows.texi (Basic Windows, Splitting Windows): Fix whitespace
	and reword.

2008-10-16  Eli Zaretskii  <eliz@gnu.org>

	* markers.texi (The Mark): Document use-region-p.

2008-10-15  Eli Zaretskii  <eliz@gnu.org>

	* internals.texi (Writing Emacs Primitives): The interactive spec
	of a primitive can be a Lisp form.

	* markers.texi (The Mark): Document the `lambda' and `(only . OLD)'
	values of transient-mark-mode.  Document handle-shift-selection.

	* commands.texi (Using Interactive, Interactive Codes): Document `^'.
	(Interactive Examples): Show an example of `^'.
	(Key Sequence Input): Document this-command-keys-shift-translated.
	(Defining Commands, Using Interactive): The interactive-form of a
	function can be added via its symbol's property.

	* positions.texi (List Motion): beginning-of-defun-function can
	now accept an argument.

	* text.texi (Low-Level Kill Ring): interprogram-paste-function can
	now return a list of strings.

	* control.texi (Handling Errors): Document ignore-errors.

	* frames.texi (Creating Frames): Document frame-inherited-parameters.
	(Parameter Access): Document set-frame-parameter.

	* variables.texi (Creating Buffer-Local): Add an xref to "Setting
	Hooks" for the effect of kill-all-local-variables on local hook
	functions.

	* modes.texi (Major Mode Conventions, Mode Line Variables):
	`mode-name' need not be a string.  xref to "Mode Line Data" for
	details, and to "Emulating Mode Line" for computing a string
	value.

2008-10-14  Eli Zaretskii  <eliz@gnu.org>

	* processes.texi (System Processes): New section.
	(Processes, Signals to Processes): Add xrefs to it.

	* objects.texi (Editing Types): A `process' is a subprocess of
	Emacs, not just any process running on the OS.

	* elisp.texi (Top): Adjust the @detailmenu for the above two
	changes.

	* sequences.texi (Char-Tables): Remove documentation of
	set-char-table-default, which has no effect since Emacs 23.
	<char-table-range, set-char-table-range>: Don't mention generic
	characters and charsets.  Add a cons cell as a possible argument.

	* nonascii.texi (Splitting Characters)
	(Translation of Characters): Don't mention generic characters.

	* display.texi (Fontsets): Don't mention generic characters.

	* sequences.texi (Char-Tables): `map-char-table' can now call its
	argument FUNCTION with a cons cell as KEY.

2008-10-13  Eli Zaretskii  <eliz@gnu.org>

	* objects.texi (Primitive Function Type): Move "@cindex special
	forms" from here...

	* eval.texi (Special Forms): ...to here.

	* functions.texi (What Is a Function): `functionp' returns nil for
	special forms.  Add an xref.

	* elisp.texi (Top): Add a @detailmenu entry for "Frame-Local
	Variables".

	* variables.texi (Frame-Local Variables): New section.
	(Buffer-Local Variables): Add an xref to it.
	(Intro to Buffer-Local, Creating Buffer-Local): A variable cannot
	have both frame-local and buffer-local binding.

	* frames.texi (Frames): Mention multiple tty frames.
	(Frame Parameters, Parameter Access): Mention frame-local variable
	bindings.

2008-09-20  Glenn Morris  <rgm@gnu.org>

	* display.texi (Defining Faces): Recommend against face variables.

2008-09-16  Juanma Barranquero  <lekktu@gmail.com>

	* display.texi (Echo Area Customization): Fix typo.

2008-09-09  Juanma Barranquero  <lekktu@gmail.com>

	* loading.texi (Where Defined): Add `defface' item.

2008-09-06  Martin Rudalics  <rudalics@gmx.at>

	* loading.texi (Where Defined): Fix description of symbol-file.

2008-08-26  Jason Rumney  <jasonr@gnu.org>

	* display.texi (TIFF Images): New section describing :index property.

2008-08-23  Chong Yidong  <cyd@stupidchicken.com>

	* display.texi (Temporary Displays): Remove unnecessary comment
	about usage of temp-buffer-show-hook.

2008-08-05  Chong Yidong  <cyd@stupidchicken.com>

	* symbols.texi (Other Plists): Fix incorrect example.
	Suggested by Florian Beck.

2008-07-31  Juanma Barranquero  <lekktu@gmail.com>

	* os.texi: Fix previous change.

2008-07-31  Dan Nicolaescu  <dann@ics.uci.edu>

	* os.texi:
	* intro.texi:
	* files.texi: Remove VMS support.

2008-07-27  Dan Nicolaescu  <dann@ics.uci.edu>

	* os.texi:
	* frames.texi:
	* display.texi: Remove mentions of Mac Carbon.

2008-07-01  Miles Bader  <miles@gnu.org>

	* text.texi (Special Properties):
	* display.texi (Truncation): Add wrap-prefix and line-prefix.

2008-06-28  Johan Bockgård  <bojohan@gnu.org>

	* display.texi (Other Image Types): Fix copy/paste error; say
	"PBM", not "XBM".

2008-06-26  Dan Nicolaescu  <dann@ics.uci.edu>

	* os.texi: Remove references to obsolete systems.

2008-06-20  Eli Zaretskii  <eliz@gnu.org>

	* makefile.w32-in (distclean): Remove makefile.

2008-06-17  Glenn Morris  <rgm@gnu.org>

	* Makefile.in (emacsver, miscmanualdir, VERSION, manual, install)
	(elisp, dist): Remove rules and variables that are obsolete now
	the lisp manual is no longer distributed separately.

2008-06-16  Glenn Morris  <rgm@gnu.org>

	* configure, configure.in, mkinstalldirs: Remove unused files.

	* book-spine.texinfo: Set version to 23.0.60.
	* vol1.texi (EMACSVER):
	* vol2.texi (EMACSVER): Set to 23.0.60.

	* elisp.texi, vol1.texi, vol2.texi: Update Back-Cover Text
	as per maintain.info.

2008-06-15  Glenn Morris  <rgm@gnu.org>

	* makefile.w32-in (manual): Use "23" rather than "21".

	* Makefile.in (emacsver): New, set by configure.
	(manual): Use emacsver.

	* intro.texi: Report bugs using M-x report-emacs-bug.

	* elisp.texi (EMACSVER): Remove duplicate, outdated setting.

2008-06-13  Daniel Engeler  <engeler@gmail.com>

	* elisp.texi, internals.texi, processes.texi: Add documentation
	about serial port access.

2008-06-05  Miles Bader  <miles@gnu.org>

	* display.texi (Displaying Faces): Update to reflect function
	renamings in face-remap.el.

2008-06-05  Juanma Barranquero  <lekktu@gmail.com>

	* display.texi (Fontsets): Fix typos.

2008-06-03  Miles Bader  <miles@gnu.org>

	* display.texi (Displaying Faces): Add add-relative-face-remapping,
	remove-relative-face-remapping, set-base-face-remapping,
	and set-default-base-face-remapping.

2008-06-01  Miles Bader  <miles@gnu.org>

	* display.texi (Displaying Faces): Add face-remapping-alist.

2008-05-30  Stefan Monnier  <monnier@iro.umontreal.ca>

	* tips.texi (Coding Conventions): Do not encourage the use of "-flag"
	variable names.

2008-05-03  Eric S. Raymond  <esr@golux>

	* keymaps.texi: Clarify that (current-local-map) and
	(current-global-map) return references, not copies.

2008-05-02  Juri Linkov  <juri@jurta.org>

	* minibuf.texi (Text from Minibuffer): Document a list of
	default values for `read-from-minibuffer'.

2008-04-24  Juanma Barranquero  <lekktu@gmail.com>

	* nonascii.texi (Translation of Characters): Fix previous change.

2008-04-20  Chong Yidong  <cyd@stupidchicken.com>

	* display.texi (Overlay Properties): Clarify role of underlying
	textprop and overlay keymaps for display strings.

	* keymaps.texi (Active Keymaps): Ditto.

2008-04-19  Stefan Monnier  <monnier@iro.umontreal.ca>

	* minibuf.texi (Programmed Completion):
	Replace dynamic-completion-table with the new completion-table-dynamic.

2008-04-07  Chong Yidong  <cyd@stupidchicken.com>

	* intro.texi (Some Terms): Change "fonts in this manual" index
	entry to "typographic conventions".

2008-04-05  Eli Zaretskii  <eliz@gnu.org>

	* objects.texi (Text Props and Strings): Add indexing for read
	syntax of text properties.

2008-03-25  Stefan Monnier  <monnier@iro.umontreal.ca>

	* processes.texi (Decoding Output): Remove process-filter-multibyte
	functions.

2008-03-15  Martin Rudalics  <rudalics@gmx.at>

	* display.texi (Finding Overlays): Say that empty overlays at
	the end of the buffer are reported too.

2008-03-13  Glenn Morris  <rgm@gnu.org>

	* elisp.texi (EMACSVER): Set to 23.0.60.

2008-02-26  Chong Yidong  <cyd@stupidchicken.com>

	* strings.texi (Formatting Strings): Treat - and 0 as flag characters.

2008-02-22  Glenn Morris  <rgm@gnu.org>

	* frames.texi (Position Parameters): Clarify the description of
	`left' and `top', using information from "Geometry".
	(Geometry): Give a pointer to "Position Parameters", rather than
	repeating information.

2008-02-11  Glenn Morris  <rgm@gnu.org>

	* objects.texi (Equality Predicates): No longer talk about "two"
	functions.

2008-02-11  Lawrence Mitchell  <wence@gmx.li>  (tiny change)

	* objects.texi (Equality Predicates): Add defun for
	equal-including-properties.

2008-02-10  Glenn Morris  <rgm@gnu.org>

	* objects.texi (Equality Predicates):
	Mention equal-including-properties.

2008-02-07  Richard Stallman  <rms@gnu.org>

	* windows.texi (Window Start): Mention the feature of moving
	window-start to start of line.

2008-02-07  Jan Djärv  <jan.h.d@swipnet.se>

	* keymaps.texi (Tool Bar): Document rtl property.

2008-01-27  Thien-Thi Nguyen  <ttn@gnuvola.org>

	* display.texi (Button Types):
	For define-button-type, clarify type of NAME.

2008-01-19  Martin Rudalics  <rudalics@gmx.at>

	* buffers.texi (Buffer Modification): Fix typo.

2008-01-06  Dan Nicolaescu  <dann@ics.uci.edu>

	* os.texi (System Environment): Remove references to OSes that are
	not supported anymore.

2008-01-05  Dan Nicolaescu  <dann@ics.uci.edu>

	* os.texi (System Environment): Remove mention for Masscomp.

2008-01-04  Richard Stallman  <rms@gnu.org>

	* display.texi (Faces): Don't talk about internal face vector as arg
	to facep.

	* customize.texi (Type Keywords): Fix previous change.

	* text.texi (Links and Mouse-1): Fix xref for commands.texi change.
	* elisp.texi (Top): Fix menu for commands.texi change.

2007-12-30  Richard Stallman  <rms@gnu.org>

	* commands.texi (Accessing Mouse): Rename from Accessing Events.
	(Accessing Scroll): New node broken out of Accessing Mouse.

2007-12-28  Richard Stallman  <rms@gnu.org>

	* frames.texi (Size Parameters): Fix typo.
	(Basic Parameters): For `title', refer to title bar.
	(Size and Position): Explain meaning of frame pixel width and height.

2007-12-23  Richard Stallman  <rms@gnu.org>

	* customize.texi (Type Keywords): Uncomment :validate and clarify it.
	Improve some of the commented-out keywords' text too.

2007-12-14  Martin Rudalics  <rudalics@gmx.at>

	* nonascii.texi (Encoding and I/O): Reword to avoid saying
	"visit the current buffer".

	* os.texi (System Interface): Fix typo.

2007-12-04  Richard Stallman  <rms@gnu.org>

	* objects.texi (Symbol Type): Fix typo.

2007-12-03  Richard Stallman  <rms@gnu.org>

	* hooks.texi (Standard Hooks): Add link to Hooks for Loading.

2007-12-01  Glenn Morris  <rgm@gnu.org>

	* functions.texi (Declaring Functions): Improve previous change.

2007-11-30  Glenn Morris  <rgm@gnu.org>

	* functions.texi (Declaring Functions): Add optional fourth
	argument of declare-function, and setting third argument to `t'.

2007-11-29  Richard Stallman  <rms@gnu.org>

	* customize.texi (Composite Types): Document `group' type.

2007-11-29  Glenn Morris  <rgm@gnu.org>

	* functions.texi (Declaring Functions): Add findex.
	Mention `external' files.

2007-11-26  Juanma Barranquero  <lekktu@gmail.com>

	* functions.texi (Declaring Functions): Fix directive.

2007-11-25  Richard Stallman  <rms@gnu.org>

	* help.texi (Help Functions): Clean up last change.

	* advice.texi (Preactivation, Activation of Advice): Minor cleanup.

	* loading.texi (Named Features): Minor cleanup.

	* macros.texi (Eval During Expansion): Minor cleanup.

	* variables.texi (Variable Aliases): Minor cleanup.

2007-11-24  Richard Stallman  <rms@gnu.org>

	* functions.texi (Declaring Functions): Clarify previous change.

	* compile.texi (Compiler Errors): Clarify previous change.

2007-11-24  Richard Stallman  <rms@gnu.org>

	* display.texi (Refresh Screen, Forcing Redisplay):
	Clarify the text and move items around.

2007-11-24  Glenn Morris  <rgm@gnu.org>

	* functions.texi (Declaring Functions): New section.
	* compile.texi (Compiler Errors): Mention declaring functions,
	defvar with no initvalue, and byte-compile-warnings.

2007-11-15  Martin Rudalics  <rudalics@gmx.at>

	* vol1.texi (Top): Remove Frame-Local Variables from Node Listing.
	* vol2.texi (Top): Remove Frame-Local Variables from Node Listing.

2007-11-13  Martin Rudalics  <rudalics@gmx.at>

	* help.texi (Help Functions): Document new macro `with-help-window'.

2007-11-10  Paul Pogonyshev  <pogonyshev@gmx.net>

	* searching.texi (Replacing Match): Describe new
	`match-substitute-replacement'.

2007-10-31  Richard Stallman  <rms@gnu.org>

	* strings.texi (Creating Strings): Null strings from concat not unique.

2007-10-26  Richard Stallman  <rms@gnu.org>

	* objects.texi (Equality Predicates): Null strings are uniquified.

	* minibuf.texi: Minor clarifications in previous change.

2007-10-25  Glenn Morris  <rgm@gnu.org>

	* customize.texi (Variable Definitions): Add :risky and :safe keywords.

2007-10-24  Richard Stallman  <rms@gnu.org>

	* elisp.texi (Top): Delete Frame-Local Variables from subnode menu.

	* variables.texi (Frame-Local Variables): Node deleted.
	(Variables): Delete Frame-Local Variables from menu.
	(Local Variables, Buffer-Local Variables, Intro to Buffer-Local)
	(Default Value): Don't mention frame-local vars.

	* os.texi (Idle Timers): current-idle-time returns nil if not idle.

	* loading.texi (Unloading): Document FEATURE-unload-function
	instead of FEATURE-unload-hook.

	* frames.texi (Multiple Displays): Don't mention frame-local vars.

2007-10-22  Juri Linkov  <juri@jurta.org>

	* minibuf.texi (Text from Minibuffer, Minibuffer Completion)
	(High-Level Completion): Document a list of default value strings
	in the DEFAULT argument, for which minibuffer functions return the
	first element.

2007-10-17  Juri Linkov  <juri@jurta.org>

	* text.texi (Filling): Update arguments of fill-paragraph.
	fill-paragraph operates on the active region in Transient Mark mode.
	Remove fill-paragraph-or-region.

2007-10-13  Karl Berry  <karl@gnu.org>

	* elisp.texi (@dircategory): Move to after @copying,
	since we want @copying as close as possible to the beginning of
	the output.

2007-10-12  Richard Stallman  <rms@gnu.org>

	* elisp.texi (Top): Add Distinguish Interactive to subnode menu.

	* commands.texi (Distinguish Interactive): New node,
	broken out from Interactive Call and rewritten.
	(Command Loop): Put Distinguish Interactive in menu.

2007-10-09  Richard Stallman  <rms@gnu.org>

	* text.texi (Examining Properties): Mention overlay priority.

	* display.texi (Display Margins): Correct the description
	of margin display specifications.
	(Replacing Specs): New subnode broken out of Display Property.

2007-10-06  Juri Linkov  <juri@jurta.org>

	* text.texi (Filling): Document fill-paragraph-or-region.

2007-10-05  Juanma Barranquero  <lekktu@gmail.com>

	* display.texi (Auto Faces): Fix typo.

2007-10-02  Richard Stallman  <rms@gnu.org>

	* display.texi (Display Property): Explain some display specs
	don't let you move point in.

	* frames.texi (Cursor Parameters):
	Describe cursor-in-non-selected-windows here.  Explain more values.

	* windows.texi (Basic Windows): Don't describe
	cursor-in-non-selected-windows here.

2007-10-01  Eli Zaretskii  <eliz@gnu.org>

	* processes.texi (Misc Network): Note that these functions are
	supported only on some systems.

2007-10-01  Richard Stallman  <rms@gnu.org>

	* display.texi (Overlay Properties): Explain nil as priority.
	Explain that conflicts are unpredictable if not resolved by
	priorities.

2007-09-23  Richard Stallman  <rms@gnu.org>

	* macros.texi (Backquote): Minor clarification.

2007-09-19  Richard Stallman  <rms@gnu.org>

	* display.texi (Display Property): Explain multiple display specs.
	Clarify when they work in parallel and when one overrides.
	Fix error in example.

2007-09-06  Glenn Morris  <rgm@gnu.org>

	Move from lispref/ to doc/lispref/.  Change all setfilename
	commands to use ../../info.
	* Makefile.in (infodir): Go up one more level.
	(usermanualdir): Change from ../man to ../emacs.
	(miscmanualdir): New.
	(dist): Use new variable miscmanualdir.
	* makefile.w32-in (infodir, texinputdir): Go up one more level.
	(usermanualdir): Change from ../man to ../emacs.

2007-08-30  Martin Rudalics  <rudalics@gmx.at>

	* commands.texi (Command Loop Info): Advise against changing
	most variables described here.  Explain new variable
	last-repeatable-command.

2007-08-29  Glenn Morris  <rgm@gnu.org>

	* elisp.texi (EMACSVER): Increase to 23.0.50.

2007-08-29  Dan Nicolaescu  <dann@ics.uci.edu>

	* frames.texi (Basic Parameters): Add display-environment-variable
	and term-environment-variable.

2007-08-28  Juri Linkov  <juri@jurta.org>

	* display.texi (Image Formats, Other Image Types): Add SVG.

2007-08-28  Juri Linkov  <juri@jurta.org>

	* display.texi (Images): Move formats-related text to new node
	"Image Formats".
	(Image Formats): New node.

2007-08-27  Richard Stallman  <rms@gnu.org>

	* windows.texi (Window Configurations): Clarify what
	a window configuration saves.

2007-08-25  Richard Stallman  <rms@gnu.org>

	* display.texi (Images): Delete redundant @findex.

2007-08-16  Stefan Monnier  <monnier@iro.umontreal.ca>

	* text.texi (Change Hooks): (after|before)-change-functions are no
	longer bound to nil while running; rather inhibit-modification-hooks
	is t.

2007-08-16  Richard Stallman  <rms@gnu.org>

	* processes.texi (Asynchronous Processes):
	Clarify doc of start-file-process.

2007-08-08  Martin Rudalics  <rudalics@gmx.at>

	* modes.texi (Example Major Modes): Fix typo.

2007-08-08  Glenn Morris  <rgm@gnu.org>

	* intro.texi (nil and t): Do not use `iff' in documentation.

	* tips.texi (Documentation Tips): Recommend against `iff'.

2007-08-07  Chong Yidong  <cyd@stupidchicken.com>

	* display.texi (Image Cache): Document image-refresh.

2007-08-06  Martin Rudalics  <rudalics@gmx.at>

	* windows.texi (Size of Window): Document window-full-width-p.

2007-07-25  Glenn Morris  <rgm@gnu.org>

	* gpl.texi (GPL): Replace license with GPLv3.

	* Relicense all FSF files to GPLv3 or later.

2007-07-24  Michael Albinus  <michael.albinus@gmx.de>

	* processes.texi (Synchronous Processes):
	Add `process-file-shell-command'.
	(Asynchronous Processes): Mention restricted use of
	`process-filter' and `process-sentinel' in
	`start-file-process'.  Add `start-file-process-shell-command'.

2007-07-17  Michael Albinus  <michael.albinus@gmx.de>

	* files.texi (Magic File Names): Introduce optional parameter
	IDENTIFICATION for `file-remote-p'.

2007-07-16  Richard Stallman  <rms@gnu.org>

	* display.texi (Defining Faces): Fix previous change.

2007-07-14  Richard Stallman  <rms@gnu.org>

	* control.texi (Handling Errors): Document `debug' in handler list.

2007-07-10  Richard Stallman  <rms@gnu.org>

	* display.texi (Defining Faces): Explain C-M-x feature for defface.

2007-07-09  Richard Stallman  <rms@gnu.org>

	* files.texi (Magic File Names): Rewrite previous change.

2007-07-08  Michael Albinus  <michael.albinus@gmx.de>

	* files.texi (Magic File Names): Introduce optional parameter
	CONNECTED for `file-remote-p'.

2007-07-07  Michael Albinus  <michael.albinus@gmx.de>

	* processes.texi (Asynchronous Processes):
	* files.texi (Magic File Names): Add `start-file-process'.

2007-06-27  Richard Stallman  <rms@gnu.org>

	* files.texi (Format Conversion Piecemeal):
	Clarify `after-insert-file-functions' calling convention.

2007-06-27  Michael Albinus  <michael.albinus@gmx.de>

	* files.texi (Magic File Names): Remove `dired-call-process'.
	Add `process-file'.

2007-06-27  Kenichi Handa  <handa@m17n.org>

	* text.texi (Special Properties): Fix description about
	`composition' property.

2007-06-26  Kenichi Handa  <handa@m17n.org>

	* nonascii.texi (Default Coding Systems): Document about the
	return value `undecided'.

2007-06-25  David Kastrup  <dak@gnu.org>

	* keymaps.texi (Active Keymaps): Document new POSITION argument of
	`current-active-maps'.

2007-06-24  Karl Berry  <karl@gnu.org>

	* elisp.texi, vol1.texi, vol2.texi: New Back-Cover Text.

2007-06-15  Juanma Barranquero  <lekktu@gmail.com>

	* display.texi (Overlay Arrow): Doc fix.

2007-06-14  Karl Berry  <karl@tug.org>

	* anti.texi (Antinews): Typo.

2007-06-14  Chong Yidong  <cyd@stupidchicken.com>

	* display.texi (Image Cache): Document image-refresh.

2007-06-12  Karl Berry  <karl@gnu.org>

	* vol1.texi, vol2.texi, two-volume-cross-refs.txt: Update.
	* two-volume.make: New file.
	* .cvsignore: Ignore two-volume files.

2007-06-12  Tom Tromey  <tromey@redhat.com>

	* os.texi (Init File): Document user-emacs-directory.

2007-06-03  Nick Roberts  <nickrob@snap.net.nz>

	* commands.texi (Click Events): Describe width and height when
	object is nil.

2007-05-30  Nick Roberts  <nickrob@snap.net.nz>

	* commands.texi (Click Events): Layout more logically.
	Describe width and height.
	(Drag Events, Motion Events): Update to new format for position.

2007-06-02  Richard Stallman  <rms@gnu.org>

	* frames.texi (Color Parameters): Add xref to (emacs)Standard Faces.

2007-06-02  Chong Yidong  <cyd@stupidchicken.com>

	* Version 22.1 released.

2007-06-01  Stefan Monnier  <monnier@iro.umontreal.ca>

	* text.texi (Special Properties): Correct meaning of fontified face.

2007-05-30  Richard Stallman  <rms@gnu.org>

	* text.texi (Special Properties): Add link to Adjusting Point.

2007-05-12  Richard Stallman  <rms@gnu.org>

	* text.texi (Margins): indent-to-left-margin is not the default.
	(Mode-Specific Indent): For indent-line-function, the default
	is indent-relative.

	* modes.texi (Example Major Modes): Explain last line of text-mode
	is redundant.

2007-05-10  Richard Stallman  <rms@gnu.org>

	* keymaps.texi (Scanning Keymaps): Update where-is-internal example.

	* help.texi (Keys in Documentation): Add reference to
	Documentation Tips.

	* files.texi (Format Conversion): TO-FN gets three arguments.

	* modes.texi (Auto Major Mode): Document file-start-mode-alist.

2007-05-10  Thien-Thi Nguyen  <ttn@gnuvola.org>

	* elisp.texi (Top): Remove "Saving Properties" from detailed menu.
	* files.texi (Format Conversion): Expand intro; add menu.
	(Format Conversion Overview, Format Conversion Round-Trip)
	(Format Conversion Piecemeal): New nodes/subsections.
	* hooks.texi: Xref "Format Conversion" , not "Saving Properties".
	* text.texi (Text Properties): Remove "Saving Properties" from menu.
	(Saving Properties): Delete node/subsection.

2007-05-07  Karl Berry  <karl@gnu.org>

	* elisp.texi (EMACSVER): Back to 22.

2007-05-06  Richard Stallman  <rms@gnu.org>

	* processes.texi (Accepting Output): Revert most of previous change.

2007-05-05  Richard Stallman  <rms@gnu.org>

	* processes.texi (Accepting Output): accept-process-output
	uses microseconds, not milliseconds.  But that arg is obsolete.

2007-05-04  Karl Berry  <karl@tug.org>

	* elisp.texi (EMACSVER) [smallbook]: 22.1, not 22.

2007-05-04  Eli Zaretskii  <eliz@gnu.org>

	* tips.texi (Documentation Tips): Rearrange items to place the
	more important ones first.  Add an index entry for hyperlinks.

2007-05-03  Karl Berry  <karl@gnu.org>

	* elisp.texi (\urlcolor, \linkcolor) [smallbook]: \Black for printing.
	(EMACSVER) [smallbook]: 22 for printed version.

	* control.texi (Signaling Errors) <signal>: texinfo.tex is fixed,
	so restore anchor to normal position after defun.  Found by Kevin Ryde.

2007-04-26  Glenn Morris  <rgm@gnu.org>

	* elisp.texi (EMACSVER): Increase to 22.1.50.

2007-04-28  Karl Berry  <karl@gnu.org>

	* elisp.texi: Improve line breaks on copyright page,
	similar layout to emacs manual, 8.5x11 by default.

2007-04-24  Richard Stallman  <rms@gnu.org>

	* text.texi (Special Properties): Add xref to Overlay Properties.

	* display.texi (Overlay Properties): Add xref to Special Properties.

2007-04-22  Richard Stallman  <rms@gnu.org>

	* keymaps.texi (Extended Menu Items): Move the info about
	format with cached keyboard binding.

2007-04-21  Richard Stallman  <rms@gnu.org>

	* text.texi (Special Properties): Clarify previous change.

	* files.texi (File Name Expansion): Clarify previous change.

	* display.texi (Attribute Functions): Fix example for
	face-attribute-relative-p.

2007-04-19  Kenichi Handa  <handa@m17n.org>

	* text.texi (Special Properties): Document composition property.

2007-04-19  Glenn Morris  <rgm@gnu.org>

	* files.texi (File Name Expansion): Mention "superroot".

2007-04-15  Chong Yidong  <cyd@stupidchicken.com>

	* frames.texi (Multiple Displays): Add note about "multi-monitor"
	setups.
	(Display Feature Testing): Note that display refers to all
	physical monitors for multi-monitor setups.

2007-04-14  Richard Stallman  <rms@gnu.org>

	* lists.texi (Sets And Lists): Clarify `delete' examples.
	Remove spurious xref to same node.
	Clarify xref for add-to-list.

2007-04-12  Nick Roberts  <nickrob@snap.net.nz>

	* keymaps.texi (Format of Keymaps): Remove spurious ")" from
	value of lisp-mode-map.

2007-04-11  Karl Berry  <karl@gnu.org>

	* anti.texi (Antinews):
	* display.texi (Overlay Properties, Defining Images):
	* processes.texi (Synchronous Processes, Sentinels):
	* syntax.texi (Syntax Table Internals):
	* searching.texi (Regexp Special):
	* nonascii.texi (Default Coding Systems):
	* text.texi (Special Properties):
	* minibuf.texi (Basic Completion): Wording to improve breaks in
	8.5x11 format.
	* elisp.texi (smallbook): New @set to more easily switch between
	smallbook and 8.5x11.

2007-04-11  Richard Stallman  <rms@gnu.org>

	* text.texi (Lazy Properties): Minor fix.

2007-04-08  Karl Berry  <karl@gnu.org>

	* symbols.texi (Plists and Alists): Period after "vs" in index entries.
	* macros.texi (Backquote): Downcase Backquote in index entries for
	consistency.

2007-04-08  Richard Stallman  <rms@gnu.org>

	* text.texi (Adaptive Fill): Just describe default,
	don't show it (since it contains non-ASCII chars).

2007-04-07  Karl Berry  <karl@gnu.org>

	* text.texi (Adaptive Fill) [@iftex]: Omit binary characters in
	adaptive-fill-regexp's value, since they are not in the standard
	TeX fonts.

2007-04-07  Guanpeng Xu  <herberteuler@hotmail.com>

	* display.texi (Defining Faces): Fix example.

2007-04-07  Karl Berry  <karl@gnu.org>

	* display.texi (Button Buffer Commands): Improve page break.

2007-04-07  Richard Stallman  <rms@gnu.org>

	* advice.texi (Activation of Advice): Remove redundant index entry.

	* backups.texi: Improve index entries.  Remove redundant ones.

	* compile.texi (Byte Compilation): Improve index entry.

	* hash.texi (Creating Hash): Improve index entry.

	* symbols.texi (Definitions): Improve index entry.

	* edebug.texi: Improve index entries.  Remove redundant/useless ones.

	* maps.texi (Standard Keymaps): Remove useless index entry.

	* help.texi (Documentation Basics): Remove redundant index entries.

	* customize.texi: Improve index entries.
	Remove redundant/useless ones.

	* locals.texi (Standard Buffer-Local Variables): Clarify intro text.

	* streams.texi (Output Variables): Improve index entry.

	* abbrevs.texi (Abbrevs): Remove useless index entry.

	* macros.texi (Expansion): Remove useless index entry.

	* text.texi: Improve index entries.  Remove redundant/useless ones.
	(Text Properties, Examining Properties)
	(Special Properties): Use "property category" instead of "category"
	to refer to the `category' property.

	* positions.texi: Improve index entries.  Remove useless one.

	* lists.texi: Improve index entries.  Remove redundant/useless ones.

	* os.texi: Improve index entries.
	(Timers): Fix previous change.

	* buffers.texi: Improve index entries.
	(Modification Time): Get rid of term "obsolete buffer".

	* debugging.texi: Improve index entries.
	(Test Coverage): Add xref to other test coverage ftr.

	* eval.texi: Improve index entry.  Remove redundant ones.

	* numbers.texi: Improve index entries.  Remove redundant/useless ones.

	* files.texi: Improve index entries.  Remove redundant/useless ones.

	* objects.texi: Improve index entries.

	* processes.texi: Improve index entries.

	* modes.texi: Improve index entry.  Remove redundant one.

	* nonascii.texi: Improve index entries.

	* internals.texi: Improve index entries.

	* syntax.texi: Improve index entries.

	* keymaps.texi (Active Keymaps): Improve index entries.

	* commands.texi: Improve index entries.  Remove redundant/useless ones.

	* frames.texi: Improve index entries.  Remove redundant/useless ones.

	* markers.texi: Improve index entries.  Remove redundant ones.

	* tips.texi: Improve index entries.

	* loading.texi (Unloading): Improve index entry.

	* variables.texi: Improve index entries.  Remove redundant one.

	* sequences.texi: Improve index entry.

	* display.texi: Improve index entries.  Remove redundant ones.

	* windows.texi: Improve index entries.

	* searching.texi: Improve index entries.  Remove redundant one.

	* strings.texi (Case Tables): Improve last change.

2007-04-04  Chong Yidong  <cyd@stupidchicken.com>

	* strings.texi (Case Tables): Document with-case-table and
	ascii-case-table.

2007-04-03  Karl Berry  <karl@gnu.org>

	* processes.texi (Network): Reword to improve page break.

2007-04-03  Eli Zaretskii  <eliz@gnu.org>

	* functions.texi (Inline Functions): Describe more disadvantages
	of defsubst, and make advice against it stronger.

2007-04-02  Karl Berry  <karl@gnu.org>

	* backups.texi (Backup Names): Avoid widow words.
	* modes.texi (Example Major Modes): Align last comment.

2007-04-01  Chong Yidong  <cyd@stupidchicken.com>

	* keymaps.texi (Remapping Commands): Document new arg to
	command-remapping.

2007-04-01  Karl Berry  <karl@gnu.org>

	* processes.texi (Low-Level Network): Typo.
	* loading.texi (Hooks for Loading): Avoid double "the".
	* keymaps.texi (Key Sequences): No double "and".
	(Changing Key Bindings): Shorten to improve line break.

2007-03-31  Glenn Morris  <rgm@gnu.org>

	* os.texi (Timers): Fix description of run-at-time TIME formats.

2007-03-31  Richard Stallman  <rms@gnu.org>

	* display.texi (Invisible Text): Correct buffer-invisibility-spec
	regarding ellipsis.

2007-03-31  Eli Zaretskii  <eliz@gnu.org>

	* intro.texi (nil and t):
	* symbols.texi (Plists and Alists):
	* variables.texi (Variable Aliases, Constant Variables):
	* functions.texi (Defining Functions):
	* advice.texi (Advising Primitives):
	* debugging.texi (Syntax Errors, Compilation Errors):
	* minibuf.texi (Minibuffer Windows):
	* commands.texi (Adjusting Point):
	* modes.texi (Syntactic Font Lock, Faces for Font Lock)
	(Auto Major Mode, Major Mode Conventions):
	* help.texi (Describing Characters):
	* files.texi (Create/Delete Dirs, Information about Files)
	(File Locks, Writing to Files, Reading from Files)
	(Saving Buffers):
	* windows.texi (Resizing Windows, Cyclic Window Ordering):
	* frames.texi (Finding All Frames):
	* positions.texi (Buffer End, Motion):
	* markers.texi (The Region):
	* text.texi (Deletion, Near Point):
	* display.texi (Displaying Messages, Truncation):
	* os.texi (Processor Run Time):
	* tips.texi (Key Binding Conventions, Programming Tips)
	(Warning Tips, Documentation Tips, Comment Tips):
	* internals.texi (Memory Usage): Improve indexing.

	* variables.texi (Frame-Local Variables):
	* functions.texi (Argument List):
	* loading.texi (Library Search):
	* streams.texi (Output Variables):
	* keymaps.texi (Translation Keymaps, Searching Keymaps):
	* searching.texi (Replacing Match, Search and Replace):
	* processes.texi (Byte Packing, Decoding Output)
	(Accepting Output, Network Servers, Shell Arguments):
	* display.texi (Abstract Display, Image Cache, Scroll Bars):
	* windows.texi (Window Point, Window Start):
	* frames.texi (Management Parameters, Frame Parameters, Frame Titles):
	* commands.texi (Reading Input, Keyboard Events):
	* minibuf.texi (Reading File Names, Minibuffer Completion)
	(Recursive Mini):
	* positions.texi (List Motion):
	* hash.texi (Hash Tables, Creating Hash, Defining Hash):
	* numbers.texi (Arithmetic Operations, Math Functions)
	(Predicates on Numbers, Comparison of Numbers, Numeric Conversions):
	* locals.texi (Standard Buffer-Local Variables):
	* maps.texi (Standard Keymaps):
	* os.texi (User Identification, System Environment, Recording Input)
	(X11 Keysyms):
	* nonascii.texi (Non-ASCII Characters, Splitting Characters):
	* backups.texi (Backups and Auto-Saving):
	* customize.texi (Customization, Group Definitions)
	(Variable Definitions):
	* compile.texi (Byte Compilation): Improve index entries.

2007-03-31  Karl Berry  <karl@gnu.org>

	* macros.texi (Defining Macros): Avoid widow syllable.

2007-03-31  Eli Zaretskii  <eliz@gnu.org>

	* elisp.texi (Top): Postscript -> PostScript.

	* display.texi (Images, Postscript Images): Postscript -> PostScript.

2007-03-31  Markus Triska  <markus.triska@gmx.at>

	* internals.texi (Writing Emacs Primitives): Untabify `For'.

2007-03-30  Karl Berry  <karl@gnu.org>

	* lists.texi (List-related Predicates): Remove spurious @need.
	(Setcdr): Use @smallexample to improve page break.
	(Association Lists) <assoc>: Reword to improve page break.

	* strings.texi (String Conversion): Insert blank line to improve
	page break.

	* numbers.texi (Random Numbers): Use @minus{}.
	(Math Functions): Use @minus{}.

	* intro.texi (Acknowledgements): Avoid line breaks before middle
	initials.

2007-03-24  Eli Zaretskii  <eliz@gnu.org>

	* errors.texi (Standard Errors): Add an index entry.

2007-03-19  Richard Stallman  <rms@gnu.org>

	* os.texi (Recording Input): recent-keys now gives 300 keys.

2007-03-12  Glenn Morris  <rgm@gnu.org>

	* os.texi: Replace "daylight savings" with "daylight saving"
	throughout.

2007-03-05  Richard Stallman  <rms@gnu.org>

	* variables.texi (File Local Variables):
	Update enable-local-variables values.

2007-03-04  Richard Stallman  <rms@gnu.org>

	* syntax.texi (Control Parsing): Minor clarification.

	* strings.texi (Formatting Strings): Clarify width, precision, flags.

	* sequences.texi (Sequence Functions): Move string-bytes away,
	add xref.

	* nonascii.texi (Text Representations): Move string-bytes here.

	* modes.texi (Major Mode Conventions): Fundamental mode is exception.

	* minibuf.texi (Basic Completion): Minor clarification.

	* markers.texi (The Mark): Clarify existence vs activation of mark.
	Other cleanup.

	* display.texi (Finding Overlays): Write better example.

	* compile.texi (Eval During Compile): Clarify putting macros
	in eval-when-compile.

2007-02-25  Vinicius Jose Latorre  <viniciusjl@ig.com.br>  (tiny change)

	* loading.texi (How Programs Do Loading): Fix anchor position at
	load-read-function definition doc.

2007-02-21  Kim F. Storm  <storm@cua.dk>

	* strings.texi (Text Comparison): Mention that assoc-string
	converts symbols to strings before testing.

2007-02-17  Kim F. Storm  <storm@cua.dk>

	* processes.texi (Bindat Spec): Vector types can have optional
	element type.
	(Bindat Examples): Fix example.  Add vector with element type.

2007-02-16  Andreas Schwab  <schwab@suse.de>

	* strings.texi (Formatting Strings): Document '+' flag.

2007-02-15  Juanma Barranquero  <lekktu@gmail.com>

	* strings.texi (Modifying Strings): Clarify that `clear-string'
	always converts the string to unibyte.

2007-02-14  Kim F. Storm  <storm@cua.dk>

	* display.texi (Glyphs): Add make-glyph-code, glyph-char, glyph-face.
	Rewrite glyph code description to refer to these functions.
	Remove details of encoding face number and char into integer code.

2007-02-03  Alan Mackenzie  <acm@muc.de>

	* loading.texi (Hooks for Loading): Make the description of
	`eval-after-load' more detailed, and amend the description of
	after-load-alist, in accordance with changes from 2006-05.

2007-02-03  Chong Yidong  <cyd@stupidchicken.com>

	* modes.texi (Defining Minor Modes): Document that a :require
	keyword or similar may be required to make saved customization
	variables work.

2007-02-03  Eli Zaretskii  <eliz@gnu.org>

	* elisp.texi (Top): Make the detailed menu headers compliant with
	Texinfo guidelines and with what texnfo-upd.el expects.
	Add comments to prevent people from inadvertently modifying the key
	parts needed by `texinfo-multiple-files-update'.

2007-02-02  Eli Zaretskii  <eliz@gnu.org>

	* elisp.texi (Top): Update the top-level menus.

	* syntax.texi (Categories): Add index entries.

2007-02-01  Juanma Barranquero  <lekktu@gmail.com>

	* display.texi (Attribute Functions): Fix name and description of
	the UNDERLINE arg of `set-face-underline-p'.

2007-01-29  Eli Zaretskii  <eliz@gnu.org>

	* elisp.texi (Top): Add "Standard Errors", "Standard Buffer-Local
	Variables", and "Standard Keymaps" to the detailed menu.

	* variables.texi (Future Local Variables): Add index entry.

2007-01-28  Richard Stallman  <rms@gnu.org>

	* tips.texi (Coding Conventions): Clarify the tip about macros
	that define a function or a variable.

	* files.texi (File Attributes): UID and GID can be floats.
	(Magic File Names): Explain why deferring all operations to
	the standard handler does not work.

2007-01-23  Martin Rudalics  <rudalics@gmx.at>

	* backups.texi (Reverting): Use "buffer" instead of "file"
	when talking about major and minor modes.

2007-01-21  Richard Stallman  <rms@gnu.org>

	* help.texi (Documentation): Add xref to Documentation Tips.

2007-01-14  Juanma Barranquero  <lekktu@gmail.com>

	* tips.texi (Coding Conventions): Fix typos.

2007-01-05  Richard Stallman  <rms@gnu.org>

	* modes.texi (Defining Minor Modes): Fix previous change.

2007-01-03  Richard Stallman  <rms@gnu.org>

	* customize.texi (Variable Definitions, Customization Types):
	Don't use * in doc string for defcustom.

2007-01-02  Richard Stallman  <rms@gnu.org>

	* variables.texi (Variable Aliases): Clarify that aliases vars
	always have the same value.

	* processes.texi (Bindat Spec): Fix Texinfo usage.

	* modes.texi (Defining Minor Modes): Explain effect of command
	defined with define-global-minor-mode on new buffers.

2006-12-30  Kim F. Storm  <storm@cua.dk>

	* keymaps.texi (Tool Bar): Describe `grow-only' value of
	`auto-resize-tool-bars'.

2006-12-30  Richard Stallman  <rms@gnu.org>

	* keymaps.texi (Active Keymaps): Fix previous change.

2006-12-30  Nick Roberts  <nickrob@snap.net.nz>

	* keymaps.texi (Active Keymaps): Make xref to lookup-key.

2006-12-30  Kim F. Storm  <storm@cua.dk>

	* processes.texi (Bindat Spec): Clarify using field names in
	length specifications.

2006-12-29  Kim F. Storm  <storm@cua.dk>

	* processes.texi (Bindat Spec): Explain eval forms and lengths better.
	Add count and index variables for eval forms in repeat blocks.

2006-12-24  Richard Stallman  <rms@gnu.org>

	* customize.texi (Variable Definitions):
	Document new name custom-add-frequent-value.

2006-12-19  Kim F. Storm  <storm@cua.dk>

	* commands.texi (Misc Events): User signals now result in sigusr1
	and sigusr2 events which are handled through special-event-map.
	(Special Events): User signals and drag-n-drop are special.

2006-12-17  Richard Stallman  <rms@gnu.org>

	* loading.texi (Named Features): Explain subfeatures better.

	* customize.texi: Use "option" only for user options.
	For the keyword values inside defcustom etc, say "keywords".
	For :options value's elements, say "elements".
	:group should not be omitted.

	* syntax.texi (Parsing Expressions): Split up node.
	(Motion via Parsing, Position Parse, Parser State)
	(Low-Level Parsing, Control Parsing): New subnodes.
	(Parser State): Document syntax-ppss-toplevel-pos.

	* positions.texi (List Motion): Punctuation fix.

	* files.texi (File Name Completion): Document PREDICATE arg
	to file-name-completion.

2006-12-16  Eli Zaretskii  <eliz@gnu.org>

	* internals.texi (Building Emacs, Writing Emacs Primitives):
	Add index entries.

2006-12-11  Richard Stallman  <rms@gnu.org>

	* modes.texi (Font Lock Basics): Explain how nil for font-lock-defaults
	affects face menu.  Explain how to make it non-nil without enabling
	any fontification.

2006-12-10  Chong Yidong  <cyd@stupidchicken.com>

	* modes.texi (Font Lock Basics): Document nil value of
	font-lock-defaults.

2006-12-10  Glenn Morris  <rgm@gnu.org>

	* abbrevs.texi (Defining Abbrevs): Mention `define-abbrev' 'force
	value for system-flag argument.  Abbrev tables may not be empty
	when major modes are loaded.

2006-12-08  Juanma Barranquero  <lekktu@gmail.com>

	* makefile.w32-in (maintainer-clean): Partially revert last
	change; delete "elisp-?" and "elisp-??" instead of "elisp-*"
	to protect elisp-covers.texi.

2006-12-07  Juanma Barranquero  <lekktu@gmail.com>

	* makefile.w32-in (maintainer-clean): Depend on `distclean'.
	Don't remove elisp* info files; they are already deleted by the
	`clean' and `distclean' targets, and they are in the $(infodir)
	directory, not the current one.

2006-12-04  Kim F. Storm  <storm@cua.dk>

	* commands.texi (Misc Events): Update signal events.
	(Event Examples): Add signal example.

2006-11-29  Richard Stallman  <rms@gnu.org>

	* frames.texi (Visibility of Frames): Explain visible windows
	can be covered by others.  Add xref for raise-frame.

2006-11-28  Richard Stallman  <rms@gnu.org>

	* searching.texi (Regexp Special): Update when ^ is special.

2006-11-27  Eli Zaretskii  <eliz@gnu.org>

	* customize.texi (Customization, Common Keywords)
	(Group Definitions, Variable Definitions, Composite Types)
	(Type Keywords, Customization Types): Add index entries for
	various customization keywords.

2006-11-23  Stefan Monnier  <monnier@iro.umontreal.ca>

	* modes.texi (Multiline Font Lock): Rephrase some parts for clarity.

2006-11-10  Jan Djärv  <jan.h.d@swipnet.se>

	* frames.texi (Window System Selections): Remove clipboard from
	description of selection-coding-system.

2006-11-06  Richard Stallman  <rms@gnu.org>

	* lists.texi (List Variables): Document COMPARE-FN.

	* keymaps.texi: Avoid use of "binding" to mean a relation;
	use it only to refer to the meaning associated with a key.
	(Keymaps): Change menu node description.

	* elisp.texi (Top): Change menu node description.

	* display.texi (Managing Overlays): Document overlay-recenter.

2006-10-29  Chong Yidong  <cyd@stupidchicken.com>

	* Makefile.in: Use relative paths to avoid advertising filesystem
	contents during compilation.

2006-10-23  Kim F. Storm  <storm@cua.dk>

	* commands.texi (Event Input Misc): Update unread-command-events.

2006-10-23  Nick Roberts  <nickrob@snap.net.nz>

	* lists.texi (Sets And Lists): Fix typos.

2006-10-18  Juanma Barranquero  <lekktu@gmail.com>

	* control.texi (Processing of Errors): Use @var for an argument,
	not @code.

2006-10-16  Richard Stallman  <rms@gnu.org>

	* edebug.texi (Edebug Recursive Edit): Minor cleanup.

	* keymaps.texi (Format of Keymaps): Show all the keymap element
	patterns that result from menu items.
	(Key Lookup): Minor cleanups.

	* modes.texi (Precalculated Fontification): Don't say that
	not setting font-lock-defaults avoids loading font-lock.

	* help.texi (Documentation): Move xref to Emacs Manual here.
	(Documentation Basics): From here.
	Also doc emacs-lisp-docstring-fill-column.

	* elisp.texi: Update version and ISBN.

	* commands.texi (Interactive Call): Clarify KEYS arg to
	call-interactively is a vector.
	(Command Loop Info): Delete anchor in this-command-keys.
	Add anchor in this-command-keys-vector.
	(Recursive Editing): Document how recursive-edit
	handles the current buffer.

2006-10-13  Chong Yidong  <cyd@stupidchicken.com>

	* frames.texi (Frame Titles): %c and %l are ignored in
	frame-title-format.

2006-10-11  Richard Stallman  <rms@gnu.org>

	* keymaps.texi (Key Sequences): Clarify use of kbd.

2006-10-10  Kim F. Storm  <storm@cua.dk>

	* lists.texi (Sets And Lists): Add memql.

2006-10-03  Richard Stallman  <rms@gnu.org>

	* searching.texi (Char Classes): Document :multibyte: and :unibyte:.
	Clarify :ascii: and :nonascii:.

2006-09-29  Juri Linkov  <juri@jurta.org>

	* modes.texi (%-Constructs): Reorder coding systems in the
	documentation of %z to the real order displayed in the modeline.

2006-09-25  Richard Stallman  <rms@gnu.org>

	* os.texi (Timers): Describe timer-max-repeats.

2006-09-25  Chong Yidong  <cyd@stupidchicken.com>

	* os.texi (Timers): Mention with-local-quit.

2006-09-24  Richard Stallman  <rms@gnu.org>

	* searching.texi (Searching and Matching): Mention property search.

	* commands.texi (Command Loop Info): Explain how read-event affects
	this-command-keys.

2006-09-20  Richard Stallman  <rms@gnu.org>

	* os.texi (Timers): Clarify about REPEAT when timer is delayed.

	* windows.texi (Window Start): Minor cleanups.

2006-09-20  Kim F. Storm  <storm@cua.dk>

	* windows.texi (Window Start): pos-visible-in-window-p allows
	specifying t for position to mean "end of window".
	Add window-line-height.

	* anti.texi (Antinews): Mention window-line-height.

2006-09-19  David Kastrup  <dak@gnu.org>

	* keymaps.texi (Searching Keymaps): Small clarification.

2006-09-18  Richard Stallman  <rms@gnu.org>

	* keymaps.texi (Creating Keymaps): Explain that keymap prompt strings
	cause keyboard menus.
	(Menu Keymaps): Likewise.
	(Defining Menus, Keyboard Menus): Clarify.

	* text.texi (Fields): Clarify explanation of constrain-to-field.

2006-09-16  Eli Zaretskii  <eliz@gnu.org>

	* variables.texi (Tips for Defining): Fix a typo.

2006-09-15  Richard Stallman  <rms@gnu.org>

	* keymaps.texi (Remapping Commands, Searching Keymaps)
	(Active Keymaps): Clean up previous change.

2006-09-15  Jay Belanger  <belanger@truman.edu>

	* gpl.texi: Replace "Library Public License" by "Lesser Public
	License" throughout.

2006-09-15  David Kastrup  <dak@gnu.org>

	* keymaps.texi (Active Keymaps): Adapt description to use
	`get-char-property' instead `get-text-property'.  Explain how
	mouse events change this.  Explain the new optional argument of
	`key-binding' and its mouse-dependent lookup.
	(Searching Keymaps): Adapt description similarly.
	(Remapping Commands): Explain the new optional argument of
	`command-remapping'.

2006-09-14  Richard Stallman  <rms@gnu.org>

	* keymaps.texi (Searching Keymaps): Clarification.
	(Active Keymaps): Refer to Searching Keymaps instead of duplication.

2006-09-13  Richard Stallman  <rms@gnu.org>

	* objects.texi (Character Type): Node split.
	Add xref to Describing Characters.
	(Basic Char Syntax, General Escape Syntax)
	(Ctl-Char Syntax, Meta-Char Syntax): New subnodes.

2006-09-11  Richard Stallman  <rms@gnu.org>

	* display.texi (Display Table Format): Wording clarification.
	(Glyphs): Clarifications.

2006-09-10  Chong Yidong  <cyd@stupidchicken.com>

	* keymaps.texi (Active Keymaps): Mention that key-binding checks
	local maps.

2006-09-10  Kim F. Storm  <storm@cua.dk>

	* display.texi (Forcing Redisplay): Document return value of
	function redisplay.

2006-09-09  Richard Stallman  <rms@gnu.org>

	* windows.texi (Window Hooks): Explain limits of
	window-scroll-functions.

	* display.texi (Fringe Indicators): Update for last change in
	indicate-buffer-boundaries.

2006-09-08  Richard Stallman  <rms@gnu.org>

	* processes.texi (Bindat Spec): Suggest names ending in -bindat-spec.

2006-09-06  Kim F. Storm  <storm@cua.dk>

	* frames.texi (Display Feature Testing): display-mm-dimensions-alist.

	* windows.texi (Window Start): Update pos-visible-in-window-p.

2006-09-04  Richard Stallman  <rms@gnu.org>

	* processes.texi (Accepting Output): Explain SECONDS=0 for
	accept-process-output.

	* os.texi (Idle Timers): Explain why timer functions should not
	loop until (input-pending-p).

2006-09-02  Eli Zaretskii  <eliz@gnu.org>

	* makefile.w32-in (usermanualdir): New variable.
	(elisp.dvi): Use it.

2006-09-01  Eli Zaretskii  <eliz@gnu.org>

	* buffers.texi (Buffer Modification): Fix last change.

2006-09-01  Chong Yidong  <cyd@stupidchicken.com>

	* buffers.texi (Buffer Modification):
	Document buffer-chars-modified-tick.

2006-08-31  Richard Stallman  <rms@gnu.org>

	* modes.texi (Syntactic Font Lock): Mention specific faces once again.

2006-08-31  Richard Bielawski  <RBielawski@moneygram.com>  (tiny change)

	* modes.texi (Syntactic Font Lock):
	Mention font-lock-syntactic-face-function
	instead of specific faces.

2006-08-29  Chong Yidong  <cyd@stupidchicken.com>

	* display.texi (Images): Add xrref to display-images-p.

2006-08-28  Kenichi Handa  <handa@m17n.org>

	* nonascii.texi (Lisp and Coding Systems): Fix description of
	detect-coding-region.

2006-08-27  Michael Olson  <mwolson@gnu.org>

	* processes.texi (Transaction Queues): Remove stray quote
	character.

2006-08-25  Richard Stallman  <rms@gnu.org>

	* os.texi (Idle Timers): run-with-idle-timer allows Lisp time value.
	Add xref.

2006-08-24  Chong Yidong  <cyd@stupidchicken.com>

	* os.texi (Timers): Avoid waiting inside timers.

2006-08-21  Lute Kamstra  <lute@gnu.org>

	* Makefile.in: Use ../man/texinfo.tex to build elisp.dvi.

2006-08-20  Richard Stallman  <rms@gnu.org>

	* os.texi (Idle Timers): New node, split out from Timers.
	Document current-idle-time.
	* commands.texi (Reading One Event): Update xref.
	* elisp.texi (Top): Update subnode menu.

2006-08-16  Richard Stallman  <rms@gnu.org>

	* keymaps.texi (Extended Menu Items): Show format of cached
	bindings in extended menu items.

	* customize.texi (Variable Definitions): Explain when the
	standard value expression is evaluated.

2006-08-15  Chong Yidong  <cyd@stupidchicken.com>

	* commands.texi (Reading One Event): Explain idleness in
	`read-event'.

2006-08-12  Chong Yidong  <cyd@stupidchicken.com>

	* text.texi (Near Point): Say "cursor" not "terminal cursor".
	(Commands for Insertion): Remove split-line since it's not
	relevant for Lisp programming.
	(Yank Commands): Rewrite introduction.
	(Undo): Clarify.
	(Maintaining Undo): Clarify.  Document undo-ask-before-discard.
	(Filling): Remove redundant comment.  Clarify return value of
	current-justification.
	(Margins): Minor clarifications.
	(Adaptive Fill): Update default value of adaptive-fill-regexp.
	(Sorting): Update definition of sort-lines.
	(Columns): Clarify behavior of sort-columns.
	(Indent Tabs): Link to Tab Stops in Emacs manual.
	(Special Properties): Clarify.
	(Clickable Text): Mention Buttons package.

2006-08-12  Kevin Ryde  <user42@zip.com.au>

	* os.texi (Time Parsing): Add %z to description of
	format-time-string, as per docstring.  Add cross reference to
	glibc manual for strftime.

2006-08-08  Richard Stallman  <rms@gnu.org>

	* modes.texi: Clean up wording in previous change.

2006-08-07  Chong Yidong  <cyd@stupidchicken.com>

	* modes.texi (Hooks): Clarify.
	(Major Mode Basics): Mention define-derived-mode explicitly.
	(Major Mode Conventions): Rebinding RET is OK for some modes.
	Mention change-major-mode-hook and after-change-major-mode-hook.
	(Example Major Modes): Move to end of Modes section.
	(Mode Line Basics): Clarify.
	(Mode Line Data): Mention help-echo and local-map in strings.
	Explain reason for treatment of non-risky variables.
	(Properties in Mode): Clarify.
	(Faces for Font Lock): Add font-lock-negation-char-face.

2006-08-04  Eli Zaretskii  <eliz@gnu.org>

	* strings.texi (Formatting Strings): Warn against arbitrary
	strings as first arg to `format'.

2006-07-31  Thien-Thi Nguyen  <ttn@gnu.org>

	* text.texi (Clickable Text): Mention `help-echo' text property.
	Update intro, examples and associated explanations.

2006-07-31  Richard Stallman  <rms@gnu.org>

	* commands.texi: Update xrefs.
	(Event Mod): New node, cut out from old Translating Input.

	* maps.texi: Update xrefs.

	* keymaps.texi (Translation Keymaps): New node.
	Update xrefs from Translating Input to Translation Keymaps.

	* elisp.texi (Top): Update subnode menu.

	* display.texi (Face Functions): Fix explanations of FRAME=t or nil.

	* os.texi (System Interface): Fix menu descriptions of some nodes.
	(Translating Input): Node deleted.

2006-07-31  Nick Roberts  <nickrob@snap.net.nz>

	* modes.texi (Minor Mode Conventions): Update xref for add-to-list.

	* lists.texi (Sets And Lists): Likewise.

2006-07-30  Thien-Thi Nguyen  <ttn@gnu.org>

	* text.texi (Fields): Mention POS
	requirement when narrowing is in effect.

2006-07-28  Richard Stallman  <rms@gnu.org>

	* display.texi (Face Attributes): Simplify wording.
	(Attribute Functions): Clarify meaning of new-frame default
	attribute settings.

	* customize.texi (Common Keywords): Document how to use
	:package-version in a package not in Emacs.

2006-07-28  Kim F. Storm  <storm@cua.dk>

	* commands.texi (Reading One Event): Fix last change.

2006-07-26  Chong Yidong  <cyd@stupidchicken.com>

	* commands.texi (Reading One Event): Document SECONDS argument for
	read-event, read-char, and read-char-exclusive.

2006-07-25  Stefan Monnier  <monnier@iro.umontreal.ca>

	* modes.texi (Multiline Font Lock): Can't use jit-lock-defer-multiline
	to ensure correct identification.

2006-07-24  Richard Stallman  <rms@gnu.org>

	* text.texi (Clickable Text): Clarify.

	* sequences.texi (Vector Functions): Delete duplicate xref.

	* objects.texi (Function Type): Clarify.

	* modes.texi (Keymaps and Minor Modes): List punct chars for minor
	modes.

	* lists.texi (List Variables): New node.
	Material moved from other nodes.

	* variables.texi (Setting Variables): add-to-list and
	add-to-ordered-list moved to List Variables node.

2006-07-23  Thien-Thi Nguyen  <ttn@gnu.org>

	* text.texi (Links and Mouse-1):
	For mouse-on-link-p, expand on arg POS.

2006-07-21  Kim F. Storm  <storm@cua.dk>

	* display.texi (Forcing Redisplay): Don't mention systems which
	don't support sub-second timers for redisplay-preemption-period.

	* os.texi (Terminal Output): Clarify text vs graphical terminal.

2006-07-21  Eli Zaretskii  <eliz@gnu.org>

	* frames.texi (Input Focus): Document that focus-follows-mouse has
	no effect on MS-Windows.

2006-07-18  Richard Stallman  <rms@gnu.org>

	* display.texi (Forcing Redisplay): Cleanups in previous change.

	* processes.texi (Low-Level Network): Make menu more convenient.

2006-07-18  Kim F. Storm  <storm@cua.dk>

	* display.texi (Forcing Redisplay): redisplay-preemption-period
	only used on window systems.  Add xref to Terminal Output.

	* os.texi (Terminal Output): baud-rate only controls preemption on
	non-window systems.  Add xref to Forcing Redisplay.

	* processes.texi (Low-Level Network): Rename node "Make Network"
	to "Network Processes".

2006-07-18  Karl Berry  <karl@gnu.org>

	* variables.texi, functions.texi, customize.texi, loading.texi:
	* edebug.texi, minibuf.texi: Fix page breaks through chapter 20.

2006-07-17  Chong Yidong  <cyd@stupidchicken.com>

	* commands.texi (Waiting): Document batch-mode sit-for behavior.

2006-07-17  Richard Stallman  <rms@gnu.org>

	* eval.texi, elisp.texi, text.texi: Use real doublequote inside menus.
	Put period and comma inside quotes.

	* loading.texi, markers.texi: Use real doublequote inside menus.

	* windows.texi: Put point and comma inside quotes.
	(Textual Scrolling): Use @samp for error message.

	* variables.texi, tips.texi, syntax.texi, symbols.texi:
	* strings.texi, streams.texi, processes.texi, os.texi:
	* objects.texi, numbers.texi, modes.texi, minibuf.texi:
	* lists.texi, keymaps.texi, intro.texi, hash.texi, internals.texi:
	* gpl.texi, functions.texi, files.texi, frames.texi, doclicense.texi:
	* display.texi, control.texi, commands.texi, buffers.texi, anti.texi:
	Put point and comma inside quotes.

	* control.texi (Processing of Errors): Add command-error-function.

	* variables.texi (File Local Variables): Clarify that
	file local variables make buffer-local bindings.

	* modes.texi (Syntactic Font Lock): Give default for
	font-lock-syntax-table.

2006-07-17  Nick Roberts  <nickrob@snap.net.nz>

	* text.texi (Special Properties): Clean up previous change.

2006-07-16  Karl Berry  <karl@gnu.org>

	* objects.texi, numbers.texi, strings.texi, lists.texi, hash.texi:
	* control.texi: Fix bad page breaks through chapter 10 (control).

	* anti.texi (Antinews): Reorder face-attribute fns to avoid
	underfull hbox.

2006-07-15  Nick Roberts  <nickrob@snap.net.nz>

	* text.texi (Special Properties): Describe fontified text property
	in relation to a character (not text).

2006-07-15  Kim F. Storm  <storm@cua.dk>

	* maps.texi (Standard Keymaps): Add xref for minibuffer maps.
	Add apropos-mode-map, custom-mode-map, esc-map, global-map,
	grep-mode-map, help-map, help-mode-map, kmacro-map, and tool-bar-map.

	* anti.texi (Antinews): Mention redisplay function.
	The kbd macro existed, but was not documented, before 22.x.
	Function pos-visible-in-window-p is not new in 22.x, just enhanced.

2006-07-14  Nick Roberts  <nickrob@snap.net.nz>

	* display.texi (Displaying Messages): Add anchor.

	* frames.texi (Dialog Boxes): Use it.

2006-07-12  Richard Stallman  <rms@gnu.org>

	* objects.texi (Frame Type): Explain nature of frames better.

	* frames.texi (Frames): Explain nature of frames better.

2006-07-12  Ken Manheimer  <ken.manheimer@gmail.com>

	* tips.texi (Coding Conventions): Explain why use cl at compile time.

2006-07-12  YAMAMOTO Mitsuharu  <mituharu@math.s.chiba-u.ac.jp>

	* frames.texi (Window System Selections): Mention scrap support for Mac.
	Default value of x-select-enable-clipboard is t on Mac.

	* os.texi (Getting Out): Suspending is not allowed on Mac, either.

2006-07-11  Kim F. Storm  <storm@cua.dk>

	* display.texi (Forcing Redisplay): Add `redisplay' function.
	Don't mention (sit-for -1) -- use (redisplay t) instead.

	* commands.texi (Waiting): (sit-for -1) is no longer special.
	(sit-for 0) is equivalent to (redisplay).
	Iconifying/deiconifying no longer makes sit-for return.

2006-07-10  Nick Roberts  <nickrob@snap.net.nz>

	* display.texi (Buttons): Fix typo.

	* index.texi, elisp.texi (New Symbols): Comment node out.

2006-07-09  Richard Stallman  <rms@gnu.org>

	* display.texi (Truncation): Clean up previous change.

2006-07-08  Richard Stallman  <rms@gnu.org>

	* commands.texi (Interactive Call): Use 3 as prefix in example
	for execute-extended-command.

	* display.texi (Attribute Functions): Move paragraph about
	compatibility with Emacs < 21.

2006-07-09  Kim F. Storm  <storm@cua.dk>

	* display.texi (Refresh Screen): Clarify force-window-update.
	(Truncation): "Normally" indicated by fringe arrows.

2006-07-08  Eli Zaretskii  <eliz@gnu.org>

	* windows.texi (Textual Scrolling, Resizing Windows):
	* variables.texi (Constant Variables):
	* text.texi (Buffer Contents, Deletion, Changing Properties)
	(Property Search, Special Properties, Sticky Properties)
	(Links and Mouse-1, Fields, Change Hooks):
	* syntax.texi (Syntax Table Functions, Parsing Expressions)
	(Categories):
	* symbols.texi (Other Plists):
	* streams.texi (Output Variables):
	* processes.texi (Input to Processes, Query Before Exit):
	* positions.texi (Word Motion, Text Lines, List Motion):
	* os.texi (Init File, System Environment, Sound Output)
	(Session Management):
	* nonascii.texi (Text Representations, Character Sets)
	(Chars and Bytes, Locales):
	* modes.texi (Defining Minor Modes, Header Lines):
	* minibuf.texi (Minibuffer Contents):
	* markers.texi (Information from Markers):
	* lists.texi (List Elements, Building Lists, Association Lists):
	* keymaps.texi (Tool Bar):
	* hash.texi (Creating Hash, Hash Access, Defining Hash, Other Hash):
	* functions.texi (What Is a Function, Mapping Functions):
	* frames.texi (Creating Frames, Parameter Access, Pointer Shape)
	(Color Names, Text Terminal Colors, Display Feature Testing):
	* files.texi (Visiting Functions, File Name Components)
	(Unique File Names, Contents of Directories):
	* display.texi (Forcing Redisplay, Displaying Messages)
	(Temporary Displays, Font Selection, Auto Faces)
	(Font Lookup, Fringe Indicators, Display Margins)
	(Image Descriptors, Showing Images, Image Cache, Button Types)
	(Making Buttons, Manipulating Buttons, Button Buffer Commands)
	(Display Table Format, Glyphs):
	* control.texi (Iteration):
	* commands.texi (Command Loop Info, Adjusting Point):
	* backups.texi (Making Backups, Auto-Saving):
	Remove @tindex entries.

2006-07-07  Kim F. Storm  <storm@cua.dk>

	* display.texi (Fringe Cursors): Fix typo.
	(Customizing Bitmaps): Fix define-fringe-bitmap entry.
	(Overlay Arrow): Default is overlay-arrow fringe indicator.

2006-07-05  Richard Stallman  <rms@gnu.org>

	* text.texi (Buffer Contents): Add example of text props
	in result of buffer-substring.
	(Text Properties): Explain better about use of specific property names.
	(Property Search): Some cleanups; reorder some functions.

	* keymaps.texi (Changing Key Bindings): Cleanup.
	Add xref to Key Binding Conventions.

	* display.texi (Attribute Functions): Add examples for
	face-attribute-relative-p.

	* tips.texi (Coding Conventions): Cleanup last change.

2006-07-05  Karl Berry  <karl@gnu.org>

	* elisp.texi: Use @fonttextsize 10pt, a la emacs.texi.
	Remove @setchapternewpage odd.
	Result is 1013 pages, down from 1100.

	* anti.texi, customize.texi, display.texi, internals.texi:
	* minibuf.texi, modes.texi, tips.texi:
	Fix overfull/underfull boxes.

2006-07-05  Thien-Thi Nguyen  <ttn@gnu.org>

	* edebug.texi (Instrumenting):
	Add Edebug-specific findex for eval-buffer.
	* loading.texi (Loading):
	Replace eval-current-buffer with eval-buffer.

2006-06-30  Nick Roberts  <nickrob@snap.net.nz>

	* locals.texi (Standard Buffer-Local Variables): Update the list
	of variables.

2006-06-26  Nick Roberts  <nickrob@snap.net.nz>

	* files.texi (File Name Completion): Point user to the node
	"Reading File Names".

2006-06-24  Eli Zaretskii  <eliz@gnu.org>

	* files.texi (Contents of Directories): Document case-insensitive
	behavior on respective filesystems.

	* objects.texi (Character Type): Document that Emacs signals an
	error for unsupported Unicode characters specified as \uNNNN.

2006-06-19  Richard Stallman  <rms@gnu.org>

	* processes.texi (Bindat Spec): Clarify previous change.

2006-06-16  Richard Stallman  <rms@gnu.org>

	* tips.texi (Coding Conventions): Better explain conventions
	for definition constructs.

	* text.texi (Special Properties): String value of `read-only'
	serves as the error message.

	* objects.texi (Character Type): Clarify prev. change.
	(Non-ASCII in Strings): Mention \u and \U.

	* commands.texi (Using Interactive): Explain problem of
	markers, etc., in command-history.

2006-06-14  Kim F. Storm  <storm@cua.dk>

	* commands.texi (Waiting): Negative arg to sit-for forces
	redisplay even if input is pending.

	* display.texi (Forcing Redisplay): Use (sit-for -1) to force a
	redisplay.  Remove incorrect example of binding redisplay-dont-pause
	around (sit-for 0).

2006-06-13  Richard Stallman  <rms@gnu.org>

	* display.texi (Forcing Redisplay): Clarify previous change.

2006-06-13  Romain Francoise  <romain@orebokech.com>

	* display.texi (Forcing Redisplay): Fix typo.

2006-06-13  Kim F. Storm  <storm@cua.dk>

	* display.texi (Forcing Redisplay): Add redisplay-preemption-period.

2006-06-10  Luc Teirlinck  <teirllm@auburn.edu>

	* tips.texi (Coding Conventions): Add `@end itemize'.

2006-06-10  Richard Stallman  <rms@gnu.org>

	* tips.texi (Coding Conventions): Explain use of coding systems
	to ensure one decoding for strings.

2006-06-09  Aidan Kehoe  <kehoea@parhasard.net>

	* objects.texi (Character Type): Describe the \uABCD and \U00ABCDEF
	syntax.

2006-06-07  Eli Zaretskii  <eliz@gnu.org>

	* display.texi (Font Selection): Remove description of
	clear-face-cache.

	* compile.texi (Eval During Compile): Fix a typo.  Add index
	entries for possible uses of eval-when-compile.

2006-06-04  Thien-Thi Nguyen  <ttn@gnu.org>

	* display.texi (Abstract Display): Fix typo.

2006-06-03  Eli Zaretskii  <eliz@gnu.org>

	* minibuf.texi (Minibuffer History) <history-add-new-input>:
	Reword variable's description.

2006-06-01  Richard Stallman  <rms@gnu.org>

	* windows.texi (Splitting Windows): Clarify splitting nonselected
	window.

2006-05-31  Juri Linkov  <juri@jurta.org>

	* minibuf.texi (Minibuffer History): Add history-add-new-input.

2006-05-30  Richard Stallman  <rms@gnu.org>

	* display.texi (Line Height): Fix errors in description of
	default line height and line-height property.

	* nonascii.texi (Default Coding Systems): Further clarification.

2006-05-29  Luc Teirlinck  <teirllm@auburn.edu>

	* internals.texi (Pure Storage): Mention that an overflow in pure
	space causes a memory leak.
	(Garbage Collection): If there was an overflow in pure space,
	`garbage-collect' returns nil.

2006-05-30  Eli Zaretskii  <eliz@gnu.org>

	* nonascii.texi (Default Coding Systems): Fix it some more.

2006-05-29  Eli Zaretskii  <eliz@gnu.org>

	* nonascii.texi (Default Coding Systems): Fix last change.

2006-05-29  Kenichi Handa  <handa@m17n.org>

	* nonascii.texi (find-operation-coding-system): Describe the new
	argument format (FILENAME . BUFFER).

2006-05-28  Richard Stallman  <rms@gnu.org>

	* tips.texi (Coding Conventions): Better explain reasons not to
	advise other packages or use `eval-after-load'.

2006-05-29  Kim F. Storm  <storm@cua.dk>

	* processes.texi (Bindat Functions): Rename `pos' and `raw-data' to
	`bindat-idx' and `bindat-raw' for clarity.

2006-05-27  Thien-Thi Nguyen  <ttn@gnu.org>

	* processes.texi (Bindat Spec): Expand on `repeat' handler.

	* display.texi (Display): Add "Abstract Display" to menu.
	(Abstract Display, Abstract Display Functions)
	(Abstract Display Example): New nodes.
	* elisp.texi (Top): Add "Abstract Display" to menu.

2006-05-27  Chong Yidong  <cyd@stupidchicken.com>

	* keymaps.texi (Key Sequences): Link to input events definition.
	(Format of Keymaps): Delete material duplicated in Keymap Basics.

	* files.texi (Changing Files): Document updated argument list for
	copy-file.

2006-05-27  Thien-Thi Nguyen  <ttn@gnu.org>

	* processes.texi (Bindat Functions): Explain term "total length".
	Use it in bindat-length and bindat-pack descriptions.

2006-05-26  Eli Zaretskii  <eliz@gnu.org>

	* tips.texi (Coding Conventions): Advise against using
	eval-after-load in packages.  Add an index entry.

2006-05-25  Juri Linkov  <juri@jurta.org>

	* minibuf.texi (Text from Minibuffer): Undocument keep-all.

	* modes.texi (%-Constructs): Add %e, %z, %Z.

2006-05-25  Richard Stallman  <rms@gnu.org>

	* elisp.texi (Top): Update subnode menu.

	* keymaps.texi (Keymap Basics): New node, split out of Key Sequences.
	(Keymaps): Update menu.

2006-05-25  Chong Yidong  <cyd@stupidchicken.com>

	* keymaps.texi (Key Sequences): Some clarifications.

2006-05-25  Thien-Thi Nguyen  <ttn@gnu.org>

	* processes.texi (Bindat Functions): Say "unibyte string"
	explicitly for bindat-unpack and bindat-pack descriptions.
	(Bindat Examples): Don't call `string-make-unibyte' in example.

2006-05-25  Chong Yidong  <cyd@stupidchicken.com>

	* keymaps.texi (Key Sequences): Rename from Keymap Terminology.
	Explain string and vector representations of key sequences.

	* keymaps.texi (Changing Key Bindings):
	* commands.texi (Interactive Codes):
	* help.texi (Describing Characters): Refer to it.

2006-05-23  Luc Teirlinck  <teirllm@auburn.edu>

	* frames.texi (Pointer Shape): @end table -> @end defvar.

2006-05-22  Richard Stallman  <rms@gnu.org>

	* elisp.texi (Top): Update subnode menus.

	* frames.texi (Pointer Shape): Node renamed from Pointer Shapes.
	Contents rewritten; material from old Pointer Shape node moved here.

	* display.texi (Pointer Shape): Node deleted.
	(Image Descriptors): Minor cleanup.

2006-05-21  Richard Stallman  <rms@gnu.org>

	* syntax.texi (Parsing Expressions): Update info on which STATE
	elements are ignored.

2006-05-19  Luc Teirlinck  <teirllm@auburn.edu>

	* hooks.texi (Standard Hooks): Correct typo.

	* gpl.texi (GPL): ifinfo -> ifnottex.

2006-05-19  Michael Ernst  <mernst@alum.mit.edu>  (tiny change)

	* searching.texi (Simple Match Data): Warn about match data being
	set anew by every search.

2006-05-17  Richard Stallman  <rms@gnu.org>

	* minibuf.texi (Minibuffer History): Clarify.

	* searching.texi (Regexp Special): Clarify nested regexp warning.

2006-05-16  Kim F. Storm  <storm@cua.dk>

	* minibuf.texi (Minibuffer History): Update add-to-history.

2006-05-15  Oliver Scholz  <epameinondas@gmx.de>  (tiny change)

	* nonascii.texi (Explicit Encoding):
	Fix typo (encoding<->decoding).

2006-05-14  Richard Stallman  <rms@gnu.org>

	* buffers.texi (Creating Buffers): Cleanup.

	* files.texi (Visiting Functions): Rewrite in find-file-noselect.

2006-05-13  Eli Zaretskii  <eliz@gnu.org>

	* buffers.texi (Current Buffer): Document that with-temp-buffer
	disables undo.

	* os.texi (Terminal-Specific): More accurate description of how
	Emacs searches for the terminal-specific libraries.

2006-05-12  Eli Zaretskii  <eliz@gnu.org>

	* hooks.texi (Standard Hooks) [iftex]: Convert @xref's to
	emacs-xtra to @inforef's.

	* text.texi (Undo): Document that undo is turned off in buffers
	whose names begin with a space.

	* buffers.texi (Buffer Names): Add index entries for buffers whose
	names begin with a space.
	(Creating Buffers): Document that undo is turned off in buffers
	whose names begin with a space.

	* files.texi (Visiting Functions, Reading from Files)
	(Saving Buffers): Mention code and EOL conversions by file I/O
	primitives and subroutines.

	* nonascii.texi (Lisp and Coding Systems):
	Document coding-system-eol-type.  Add index entries for eol conversion.

	* display.texi (Defining Faces): Mention `mac', and add an xref to
	where window-system is described.

2006-05-10  Richard Stallman  <rms@gnu.org>

	* internals.texi (Writing Emacs Primitives): Clarify GCPRO rules.

2006-05-10  Reiner Steib  <Reiner.Steib@gmx.de>

	* variables.texi (File Local Variables): Recommend to quote lambda
	expressions in safe-local-variable property.

2006-05-09  Richard Stallman  <rms@gnu.org>

	* variables.texi (File Local Variables):
	Document safe-local-eval-forms and safe-local-eval-function.

2006-05-07  Kim F. Storm  <storm@cua.dk>

	* minibuf.texi (Minibuffer History): Remove keep-dups arg
	from add-to-history.

2006-05-07  Romain Francoise  <romain@orebokech.com>

	* commands.texi (Event Input Misc):
	* compile.texi (Eval During Compile):
	* internals.texi (Buffer Internals):
	* minibuf.texi (Initial Input):
	* nonascii.texi (Scanning Charsets):
	* numbers.texi (Comparison of Numbers):
	* windows.texi (Textual Scrolling, Vertical Scrolling):
	Fix various typos.

2006-05-06  Eli Zaretskii  <eliz@gnu.org>

	* hooks.texi (Standard Hooks): Replace inforef to emacs-xtra by
	conditional xref's to either emacs or emacs-xtra, depending on
	@iftex/@ifnottex.

	* minibuf.texi (Minibuffer History): Document add-to-history.

2006-05-05  Eli Zaretskii  <eliz@gnu.org>

	* internals.texi (Pure Storage): Mention the pure overflow message
	at startup.

2006-05-05  Johan Bockgård  <bojohan@dd.chalmers.se>

	* keymaps.texi (Active Keymaps): Fix pseudo-Lisp syntax.
	(Searching Keymaps): Fix pseudo-Lisp description of keymap
	search.

2006-05-01  Richard Stallman  <rms@gnu.org>

	* intro.texi (nil and t): Clarify.

	* variables.texi (File Local Variables): Suggest using booleanp.

2006-05-01  Juanma Barranquero  <lekktu@gmail.com>

	* objects.texi (Type Predicates): Fix typos.

2006-05-01  Stefan Monnier  <monnier@iro.umontreal.ca>

	* intro.texi (nil and t): Add booleanp.

	* objects.texi (Type Predicates): Add links for booleanp and
	string-or-null-p.

2006-04-29  Richard Stallman  <rms@gnu.org>

	* modes.texi (Multiline Font Lock): Rename from
	Multi line Font Lock Elements.  Much clarification.
	(Font Lock Multiline, Region to Fontify): Much clarification.

2006-04-29  Stefan Monnier  <monnier@iro.umontreal.ca>

	* variables.texi (File Local Variables): Remove the special case t for
	safe-local-variable.

2006-04-26  Richard Stallman  <rms@gnu.org>

	* syntax.texi (Parsing Expressions): Minor cleanup.

2006-04-18  Richard Stallman  <rms@gnu.org>

	* tips.texi (Coding Conventions): Explain when the package's
	prefix should appear later on (not at the start of the name).

	* searching.texi (String Search): Clarify effect of NOERROR.

	* modes.texi (Imenu): Clarify what special items do.

	* hooks.texi (Standard Hooks): Delete text about old hook names.

2006-04-17  Romain Francoise  <romain@orebokech.com>

	* variables.texi (Local Variables): Update the default value of
	`max-specpdl-size'.

2006-04-15  Michael Olson  <mwolson@gnu.org>

	* processes.texi (Transaction Queues): Mention the new optional
	`delay-question' argument for `tq-enqueue'.

2006-04-13  Bill Wohler  <wohler@newt.com>

	* customize.texi (Common Keywords): Use dotted notation for
	:package-version value.  Specify its values.  Improve documentation
	for customize-package-emacs-version-alist.

2006-04-12  Bill Wohler  <wohler@newt.com>

	* customize.texi (Common Keywords): Move description of
	customize-package-emacs-version-alist to @defvar.

2006-04-10  Bill Wohler  <wohler@newt.com>

	* customize.texi (Common Keywords): Add :package-version.

2006-04-10  Kim F. Storm  <storm@cua.dk>

	* text.texi (Buffer Contents): Add NOPROPS arg to
	filter-buffer-substring.

2006-04-08  Kevin Ryde  <user42@zip.com.au>

	* os.texi (Command-Line Arguments): Update xref to emacs manual
	"Command Arguments" -> "Emacs Invocation", per change there.

2006-04-08  Thien-Thi Nguyen  <ttn@gnu.org>

	* display.texi (Other Display Specs): Arrange a @code{DOTTED-LIST} to
	be on one line to help makeinfo not render two spaces after the dot.

2006-04-07  Reiner Steib  <Reiner.Steib@gmx.de>

	* strings.texi (Predicates for Strings): Add string-or-null-p.

2006-03-28  Kim F. Storm  <storm@cua.dk>

	* processes.texi (Accepting Output): Remove obsolete (and incorrect)
	remarks about systems that don't support fractional seconds.

2006-03-25  Karl Berry  <karl@gnu.org>

	* elisp.texi: Use @copyright{} instead of (C), and do not indent
	the year list.

2006-03-21  Nick Roberts  <nickrob@snap.net.nz>

	* display.texi (Fringe Indicators): Fix typos.

2006-03-19  Luc Teirlinck  <teirllm@auburn.edu>

	* tips.texi (Documentation Tips): One can now also write `program'
	in front of a quoted symbol in a docstring to prevent making a
	hyperlink.

2006-03-19  Alan Mackenzie  <acm@muc.de>

	* text.texi (Special Properties): Clarify `fontified' property.

2006-03-16  Richard Stallman  <rms@gnu.org>

	* display.texi (Defining Images): Minor cleanup.

2006-03-16  Bill Wohler  <wohler@newt.com>

	* display.texi (Defining Images): In image-load-path-for-library,
	prefer user's images.

2006-03-15  Stefan Monnier  <monnier@iro.umontreal.ca>

	* modes.texi (Region to Fontify): Remove font-lock-lines-before.

2006-03-15  Bill Wohler  <wohler@newt.com>

	* display.texi (Defining Images): Fix example in
	image-load-path-for-library by not recommending that one binds
	image-load-path.  Just defvar it to placate compiler and only use
	it if previously defined.

2006-03-14  Bill Wohler  <wohler@newt.com>

	* display.texi (Defining Images): In image-load-path-for-library,
	always return list of directories.  Update example.

2006-03-14  Alan Mackenzie  <acm@muc.de>

	* modes.texi: New node, "Region to Fontify" (for Font Lock).
	This describes font-lock-extend-region-function.
	("Other Font Lock Variables"): Move "font-lock-lines-before" to
	the new node "Region to Fontify".

2006-03-13  Richard Stallman  <rms@gnu.org>

	* display.texi (Invisible Text): The impossible position is
	now before the invisible text, not after.
	(Defining Images): Clean up last change.

2006-03-11  Bill Wohler  <wohler@newt.com>

	* display.texi (Defining Images): Add image-load-path-for-library.

2006-03-11  Luc Teirlinck  <teirllm@auburn.edu>

	* text.texi (Adaptive Fill): Fix Texinfo usage.

	* strings.texi (Creating Strings): Fix Texinfo usage.

	* searching.texi (Regexp Special): Use @samp for regular
	expressions that are not in Lisp syntax.

2006-03-08  Luc Teirlinck  <teirllm@auburn.edu>

	* searching.texi (Regexp Special): Put remark between parentheses
	to avoid misreading.

2006-03-07  Luc Teirlinck  <teirllm@auburn.edu>

	* searching.texi (Syntax of Regexps): More accurately describe
	which characters are special in which situations.
	(Regexp Special): Recommend _not_ to quote `]' or `-' when they
	are not special.  Describe in detail when `[' and `]' are special.
	(Regexp Backslash): Plenty of regexps with unbalanced square
	brackets are valid, so reword that statement.

2006-03-02  Kim F. Storm  <storm@cua.dk>

	* keymaps.texi (Tool Bar): Add tool-bar-border.

2006-02-28  Luc Teirlinck  <teirllm@auburn.edu>

	* loading.texi (Load Suffixes): Rephrase last paragraph.  Fix typos.

2006-02-27  Luc Teirlinck  <teirllm@auburn.edu>

	* elisp.texi (Top): Include "Load Suffixes" in the detailed menu.

	* files.texi (Locating Files): Suggest additional values for the
	SUFFIXES arg of `locate-file'.  Update pxref.

	* loading.texi (Loading): Include new node "Load Suffixes" in menu.
	(How Programs Do Loading): Discuss the effects of Auto Compression
	mode on `load'.
	(Load Suffixes): New node.
	(Library Search): Delete description of `load-suffixes'; it was
	moved to "Load Suffixes".
	(Autoload, Named Features): Mention `load-suffixes'.

2006-02-21  Giorgos Keramidas  <keramida@ceid.upatras.gr>  (tiny change)

	* display.texi (Fringe Indicators, Fringe Cursors): Fix typos.

	* windows.texi (Window Tree): Fix typo.

2006-02-20  Kim F. Storm  <storm@cua.dk>

	* display.texi (Fringe Indicators): New section.
	Move indicate-empty-lines, indicate-buffer-boundaries, and
	default-indicate-buffer-boundaries here.
	Add fringe-indicator-alist and default-fringes-indicator-alist.
	Add list of logical fringe indicator symbols.
	Update list of standard bitmap names.
	(Fringe Cursors): New section.
	Move overflow-newline-into-fringe here.
	Add fringe-cursor-alist and default-fringes-cursor-alist.
	Add list of fringe cursor symbols.

2006-02-20  Juanma Barranquero  <lekktu@gmail.com>

	* commands.texi (Using Interactive): Fix reference to node
	"Minibuffers".

2006-02-19  Richard M. Stallman  <rms@gnu.org>

	* minibuf.texi (High-Level Completion):
	Add xref to read-input-method-name.

	* files.texi (Relative File Names): Move file-relative-name here.
	(File Name Expansion): From here.  Minor clarifications.

	* commands.texi (Using Interactive): Add xrefs about reading input.
	Clarify remarks about that moving point and mark.
	Put string case before list case.

2006-02-16  Johan Bockgård  <bojohan@dd.chalmers.se>

	* display.texi (Other Display Specs, Image Descriptors):
	Revert erroneous changes.  The previous description of
	image-descriptors as `(image . PROPS)' was correct.

2006-02-14  Richard M. Stallman  <rms@gnu.org>

	* variables.texi (File Local Variables): Clarifications.

2006-02-14  Juanma Barranquero  <lekktu@gmail.com>

	* variables.texi (File Local Variables): Use @code for a cons
	cell, not @var.

2006-02-13  Chong Yidong  <cyd@stupidchicken.com>

	* variables.texi (File Local Variables): Document new file local
	variable behavior.

2006-02-10  Kim F. Storm  <storm@cua.dk>

	* eval.texi (Function Indirection): Add NOERROR to indirect-function.

2006-02-08  Juanma Barranquero  <lekktu@gmail.com>

	* modes.texi (%-Constructs): Remove obsolete info about
	`global-mode-string'.

2006-02-07  Richard M. Stallman  <rms@gnu.org>

	* commands.texi (Prefix Command Arguments): Minor cleanup.

	* display.texi: "Graphical display", not window system.

	* functions.texi (What Is a Function): Fix xref.

	* keymaps.texi (Key Lookup): Clarify wrt commands vs other functions.
	(Changing Key Bindings): Clarify when remapping is better than
	substitute-key-definition.

2006-02-02  Richard M. Stallman  <rms@gnu.org>

	* minibuf.texi (Basic Completion): Completion alists are risky.

	* keymaps.texi (Active Keymaps): Clarifications.
	(Searching Keymaps): New node.
	(Keymaps): Update menu.

	* frames.texi (Layout Parameters): Minor clarification.
	(Drag and Drop): New node.
	(Frames): Update menu.

2006-01-29  Chong Yidong  <cyd@stupidchicken.com>

	* display.texi (Other Display Specs, Image Descriptors):
	Image description is a list, not a cons cell.

2006-01-28  Luc Teirlinck  <teirllm@auburn.edu>

	* lists.texi (Cons Cells): Minor correction (the cdr of a dotted
	list is not necessarily a list).

2006-01-27  Eli Zaretskii  <eliz@gnu.org>

	* frames.texi (Layout Parameters): border-width and
	internal-border-width belong to the frame, not the window.

2006-01-19  Richard M. Stallman  <rms@gnu.org>

	* nonascii.texi (Translation of Characters): Search cmds use
	translation-table-for-input.  Automatically made local.

	* markers.texi (Overview of Markers): Count insertion type
	as one of a marker's attributes.

	* keymaps.texi (Controlling Active Maps): New node, split out of
	Active Keymaps.
	(Keymaps): Menu updated.
	(Active Keymaps): Give pseudocode to explain how the active
	maps are searched.  current-active-maps and key-binding moved here.
	(Functions for Key Lookup): current-active-maps and key-binding moved.
	Clarifications.
	(Searching the Keymaps): New subnode.

	* elisp.texi (Top): Menu clarification.

	* display.texi (Other Display Specs): Delete duplicate entry for
	just a string as display spec.  Move text about recursive display
	specs on such a string.

	* commands.texi (Key Sequence Input): Clarify.
	Move num-nonmacro-input-events out.
	(Reading One Event): num-nonmacro-input-events moved here.

2006-01-14  Nick Roberts  <nickrob@snap.net.nz>

	* advice.texi (Simple Advice): Update example to fit argument
	change in previous-line.

2006-01-05  Richard M. Stallman  <rms@gnu.org>

	* markers.texi (The Mark): Fix in `mark'.

2006-01-04  Richard M. Stallman  <rms@gnu.org>

	* processes.texi (Misc Network, Make Network): Minor cleanups.

2006-01-04  Kim F. Storm  <storm@cua.dk>

	* processes.texi (Make Network): Add IPv6 addresses and handling.
	(Network Feature Testing): Mention (:family ipv6).
	(Misc Network): Add IPv6 formats to format-network-address.

2005-12-30  Richard M. Stallman  <rms@gnu.org>

	* text.texi (Changing Properties):
	Don't use return value of set-text-properties.

2005-12-29  Luc Teirlinck  <teirllm@auburn.edu>

	* modes.texi (Mode Line Format): Correct typo in menu.

2005-12-29  Richard M. Stallman  <rms@gnu.org>

	* modes.texi (Mode Line Top): New node.
	(Mode Line Data): Some text moved to new node.
	Explain the data structure more concretely.
	(Mode Line Basics): Clarifications.
	(Mode Line Variables): Clarify intro paragraph.
	(%-Constructs): Clarify intro paragraph.
	(Mode Line Format): Update menu.

2005-12-28  Luc Teirlinck  <teirllm@auburn.edu>

	* minibuf.texi (Basic Completion): Update lazy-completion-table
	examples for removal of ARGS argument.

2005-12-23  Richard M. Stallman  <rms@gnu.org>

	* text.texi (Undo): Restore some explanation from the version
	that was deleted.

2005-12-23  Eli Zaretskii  <eliz@gnu.org>

	* text.texi (Undo): Remove duplicate descriptions of `apply
	funname' and `apply delta' elements of the undo list.

2005-12-20  Richard M. Stallman  <rms@gnu.org>

	* help.texi (Help Functions): Update documentation of `apropos'.

2005-12-20  Luc Teirlinck  <teirllm@auburn.edu>

	* customize.texi (Type Keywords): Delete xref to "Text help-echo",
	because it is confusing.  If the :help-echo keyword is a function,
	it is not directly used as the :help-echo overlay property, as the
	xref seems to suggest (it does not take the appropriate args).

2005-12-19  Luc Teirlinck  <teirllm@auburn.edu>

	* customize.texi (Common Keywords): Fix Texinfo usage.
	(Group Definitions, Variable Definitions): Update for new
	conventions for using `*' in docstrings.

	* tips.texi (Documentation Tips): Update for new conventions for
	using `*' in docstrings.

2005-12-16  Richard M. Stallman  <rms@gnu.org>

	* minibuf.texi (Minibuffer Contents): Minor cleanup.

2005-12-16  Juri Linkov  <juri@jurta.org>

	* minibuf.texi (Minibuffer Contents): Add minibuffer-completion-contents.

2005-12-14  Romain Francoise  <romain@orebokech.com>

	* modes.texi (Customizing Keywords): Rename `append' to `how'.
	Fix typo.

2005-12-11  Juri Linkov  <juri@jurta.org>

	* minibuf.texi (Completion Commands): Add mention of read-file-name
	for filename completion keymaps.
	(Reading File Names): Add mention of filename completion keymaps
	for read-file-name and xref to `Completion Commands'.

2005-12-10  Richard M. Stallman  <rms@gnu.org>

	* customize.texi (Common Keywords): State caveats for use of :tag.

2005-12-08  Richard M. Stallman  <rms@gnu.org>

	* minibuf.texi (Intro to Minibuffers): Replace list of local maps
	with xrefs and better explanation.
	(Completion Commands): Add the filename completion maps.

	* objects.texi (Character Type): Clarify that \s is not space
	if a dash follows.

2005-12-05  Richard M. Stallman  <rms@gnu.org>

	* windows.texi (Resizing Windows): Delete preserve-before args.

2005-12-05  Stefan Monnier  <monnier@iro.umontreal.ca>

	* keymaps.texi (Format of Keymaps): Remove mention of a quirk
	in full keymaps, since the quirk has been fixed.

2005-12-03  Eli Zaretskii  <eliz@gnu.org>

	* hooks.texi (Standard Hooks): Add index entries.
	Mention `compilation-finish-functions'.

2005-11-27  Richard M. Stallman  <rms@gnu.org>

	* windows.texi (Resizing Windows): Add adjust-window-trailing-edge.

2005-11-21  Juri Linkov  <juri@jurta.org>

	* customize.texi (Common Keywords): Update links types
	custom-manual and url-link.  Add link types emacs-library-link,
	file-link, function-link, variable-link, custom-group-link.

2005-11-20  Chong Yidong  <cyd@stupidchicken.com>

	* display.texi: Revert 2005-11-20 change.

2005-11-20  Thien-Thi Nguyen  <ttn@gnu.org>

	* processes.texi (Bindat Functions):
	Say "third" to refer to zero-based index "2".

2005-11-18  Luc Teirlinck  <teirllm@auburn.edu>

	* loading.texi (Library Search): Update the default value of
	`load-suffixes'.

2005-11-17  Chong Yidong  <cyd@stupidchicken.com>

	* display.texi (Attribute Functions): Mention :ignore-defface.

2005-11-16  Stefan Monnier  <monnier@iro.umontreal.ca>

	* modes.texi (Minor Mode Conventions): Use custom-set-minor-mode.
	(Minor Mode Conventions): Mention the use of a hook.

2005-11-06  Richard M. Stallman  <rms@gnu.org>

	* files.texi (Magic File Names): find-file-name-handler checks the
	`operations' property of the handler.

2005-11-03  Richard M. Stallman  <rms@gnu.org>

	* variables.texi (Frame-Local Variables): Small clarification.

2005-10-29  Chong Yidong  <cyd@stupidchicken.com>

	* os.texi (Init File): Document ~/.emacs.d/init.el.

2005-10-29  Richard M. Stallman  <rms@gnu.org>

	* internals.texi (Garbage Collection): Document memory-full.

2005-10-28  Bill Wohler  <wohler@newt.com>

	* tips.texi (Documentation Tips): Help mode now creates hyperlinks
	for URLs.

2005-10-28  Richard M. Stallman  <rms@gnu.org>

	* minibuf.texi (Completion Commands): Clean up prev change.

2005-10-26  Kevin Ryde  <user42@zip.com.au>

	* compile.texi (Eval During Compile): Explain recommended uses
	of eval-when-compile and eval-and-compile.

2005-10-27  Masatake YAMATO  <jet@gyve.org>

	* minibuf.texi (Completion Commands):
	Write about new optional argument for `display-completion-list'.

2005-10-23  Richard M. Stallman  <rms@gnu.org>

	* display.texi (Overlay Arrow): Clarify about local bindings of
	overlay-arrow-position.

2005-10-22  Eli Zaretskii  <eliz@gnu.org>

	* internals.texi (Building Emacs): Fix last change.

2005-10-22  Richard M. Stallman  <rms@gnu.org>

	* internals.texi (Building Emacs): Document eval-at-startup.

2005-10-21  Richard M. Stallman  <rms@gnu.org>

	* loading.texi (Where Defined): load-history contains abs file names.
	symbol-file returns abs file names.

2005-10-19  Kim F. Storm  <storm@cua.dk>

	* display.texi (Showing Images): Add max-image-size integer value.

2005-10-18  Chong Yidong  <cyd@stupidchicken.com>

	* display.texi (Showing Images): Document max-image-size.

2005-10-17  Richard M. Stallman  <rms@gnu.org>

	* commands.texi (Quitting): Minor clarification.

	* processes.texi (Sentinels): Clarify about output and quitting.
	(Filter Functions): Mention with-local-quit.

2005-10-17  Juri Linkov  <juri@jurta.org>

	* buffers.texi (Current Buffer):
	* commands.texi (Event Input Misc):
	* compile.texi (Eval During Compile, Compiler Errors):
	* customize.texi (Group Definitions):
	* display.texi (Progress, Defining Faces):
	* files.texi (Writing to Files):
	* modes.texi (Mode Hooks, Defining Minor Modes):
	* streams.texi (Output Functions):
	* syntax.texi (Syntax Table Functions):
	* text.texi (Change Hooks):
	Replace `...' with `@dots{}' in `@defmac' and `@defspec'.

	* commands.texi (Quitting): Replace arg `forms' with `body' in
	`with-local-quit'.

	* positions.texi (Excursions): Replace arg `forms' with `body' in
	`save-excursion'.

2005-10-08  Kim F. Storm  <storm@cua.dk>

	* windows.texi (Window Tree): Rename window-split-tree to window-tree.
	Rename manual section accordingly.

2005-10-04  Kim F. Storm  <storm@cua.dk>

	* windows.texi (Window Split Tree): New section describing
	new function window-split-tree function.

2005-10-03  Nick Roberts  <nickrob@snap.net.nz>

	* display.texi (Fringe Size/Pos): Simplify and add detail.

2005-09-30  Romain Francoise  <romain@orebokech.com>

	* minibuf.texi (High-Level Completion): Explain that the prompt
	given to `read-buffer' should end with a colon and a space.
	Update usage examples.

2005-09-29  Juri Linkov  <juri@jurta.org>

	* display.texi (Displaying Messages): Rename argument name
	`string' to `format-string' in functions `message', `message-box',
	`message-or-box'.

2005-09-26  Chong Yidong  <cyd@stupidchicken.com>

	* errors.texi (Standard Errors): Correct xrefs.

2005-09-18  Chong Yidong  <cyd@stupidchicken.com>

	* display.texi (Defining Images): Update documentation for
	`image-load-path'.

2005-09-17  Richard M. Stallman  <rms@gnu.org>

	* display.texi (Defining Images): Clean up previous change.

2005-09-16  Romain Francoise  <romain@orebokech.com>

	* elisp.texi: Specify GFDL version 1.2.

	* doclicense.texi (GNU Free Documentation License): Update to
	version 1.2.

2005-09-15  Chong Yidong  <cyd@stupidchicken.com>

	* display.texi (Defining Images): Document `image-load-path'.

2005-09-15  Richard M. Stallman  <rms@gnu.org>

	* objects.texi (Printed Representation): Minor cleanup.
	(Box Diagrams): Minor fix.
	(Cons Cell Type): Move (...) index item here.
	(Box Diagrams): From here.
	(Array Type): Minor fix.
	(Type Predicates): Delete index "predicates".
	(Hash Table Type): Clarify xref.
	(Dotted Pair Notation): Minor fix.

2005-09-10  Chong Yidong  <cyd@stupidchicken.com>

	* files.texi (Saving Buffers): Fix typo.

2005-09-08  Richard M. Stallman  <rms@gnu.org>

	* tips.texi (Programming Tips): Correct the "default" prompt spec.

2005-09-08  Chong Yidong  <cyd@stupidchicken.com>

	* locals.texi (Standard Buffer-Local Variables): Don't include
	mode variables for minor modes.
	Fix xrefs for buffer-display-count, buffer-display-table,
	buffer-offer-save, buffer-saved-size, cache-long-line-scans,
	enable-multibyte-characters, fill-column, header-line-format,
	left-fringe-width, left-margin, and right-fringe-width.

	* hooks.texi (Standard Hooks): All hooks should conform to the
	standard naming convention now.
	Fix xref for `echo-area-clear-hook'.

	* display.texi (Usual Display): Note that indicate-empty-lines and
	tab-width are buffer-local.

	* files.texi (Saving Buffers): Add xref to `Killing Buffers'.

	* modes.texi (Mode Help): Note that major-mode is buffer-local.

	* nonascii.texi (Encoding and I/O): Note that
	buffer-file-coding-system is buffer-local.

	* positions.texi (List Motion): Note that defun-prompt-regexp is
	buffer-local.

	* text.texi (Auto Filling): Note that auto-fill-function is
	buffer-local.
	(Undo): Note that buffer-undo-list is buffer-local.

	* windows.texi (Buffers and Windows):
	Document buffer-display-count.

2005-09-06  Richard M. Stallman  <rms@gnu.org>

	* tips.texi (Coding Conventions): Sometimes it is ok to put the
	package prefix elsewhere than at the start of the name.

2005-09-03  Richard M. Stallman  <rms@gnu.org>

	* tips.texi (Programming Tips): Add conventions for minibuffer
	questions and prompts.

2005-09-03  Joshua Varner  <jlvarner@gmail.com>  (tiny change)

	* intro.texi (nil and t): Minor cleanup.
	Delete spurious mention of keyword symbols.
	(Evaluation Notation): Add index entry.
	(A Sample Function Description): Minor cleanup.
	(A Sample Variable Description): Not all vars can be set.

2005-09-03  Thien-Thi Nguyen  <ttn@gnu.org>

	* text.texi (Buffer Contents): Use "\n" in examples' result strings.

	(Insertion): Document precise type of `insert-char' arg COUNT.

2005-09-02  Stefan Monnier  <monnier@iro.umontreal.ca>

	* modes.texi (Other Font Lock Variables): Sync the default of
	font-lock-lines-before.

2005-08-31  Michael Albinus  <michael.albinus@gmx.de>

	* files.texi (Magic File Names): Add `make-auto-save-file-name'.

2005-08-29  Richard M. Stallman  <rms@gnu.org>

	* elisp.texi (Top): Update subnode menu.

	* searching.texi (Searching and Matching): Move node.
	Rearrange contents and add overall explanation.
	(Searching and Case): Move node.
	(Searching and Matching): Update menu.

2005-08-27  Eli Zaretskii  <eliz@gnu.org>

	* os.texi (Startup Summary): Fix the description of the initial
	startup message display.

2005-08-25  Richard M. Stallman  <rms@gnu.org>

	* searching.texi (Search and Replace): Add replace-regexp-in-string.

2005-08-25  Emilio C. Lopes  <eclig@gmx.net>

	* display.texi (Finding Overlays): Fix `find-overlay-prop' in
	`next-overlay-change' example.

2005-08-22  Juri Linkov  <juri@jurta.org>

	* display.texi (Attribute Functions): Add set-face-inverse-video-p.
	Fix invert-face.  Fix args of face-background.

	* display.texi (Standard Faces): Delete node.
	(Faces): Add xref to `(emacs)Standard Faces'.
	(Displaying Faces): Fix xref to `Standard Faces'.

	* modes.texi (Mode Line Data): Fix xref to Standard Faces.

2005-08-20  Alan Mackenzie  <acm@muc.de>

	* buffers.texi (The Buffer List): Clarify the manipulation of the
	buffer list.

2005-08-14  Richard M. Stallman  <rms@gnu.org>

	* modes.texi (Auto Major Mode): interpreter-mode-alist key is not
	a regexp.

2005-08-11  Richard M. Stallman  <rms@gnu.org>

	* elisp.texi (Top): Update subnode lists.

	* display.texi (Inverse Video): Node deleted.

	* tips.texi (Key Binding Conventions, Programming Tips, Warning Tips):
	New nodes split out of Coding Conventions.

	* searching.texi (Regular Expressions): Document re-builder.

	* os.texi (Time Parsing): New node split out of Time Conversion.

	* processes.texi (Misc Network, Network Feature Testing)
	(Network Options, Make Network): New nodes split out of
	Low-Level Network.

2005-08-09  Richard M. Stallman  <rms@gnu.org>

	* frames.texi (Geometry): New node, split from Size and Position.
	(Frame Parameters): Refer to Geometry.

	* buffers.texi (The Buffer List): Fix xrefs.

	* windows.texi (Splitting Windows): Fix xref.

	* frames.texi (Layout Parameters): Add xref.

	* display.texi (Line Height, Scroll Bars): Fix xrefs.

	* keymaps.texi (Menu Bar): Fix xref.

	* locals.texi (Standard Buffer-Local Variables): Fix xref.

	* modes.texi (%-Constructs): Fix xref.

	* frames.texi (Window Frame Parameters): Node split up.
	(Basic Parameters, Position Parameters, Size Parameters)
	(Layout Parameters, Buffer Parameters, Management Parameters)
	(Cursor Parameters, Color Parameters): New subnodes.

2005-08-09  Luc Teirlinck  <teirllm@auburn.edu>

	* positions.texi (Screen Lines): Update xref for previous change
	in minibuf.texi.

	* minibuf.texi (Intro to Minibuffers): Update pxref for previous
	change in minibuf.texi.

2005-08-09  Richard M. Stallman  <rms@gnu.org>

	* tips.texi (Coding Conventions): Minor cleanup.

	* modes.texi (Defining Minor Modes): Explain when init-value
	can be non-nil.

	* elisp.texi (Top): Update submenu for Minibuffer.

	* minibuf.texi (Minibuffer Misc): Node split up.
	(Minibuffer Commands, Minibuffer Windows, Minibuffer Contents)
	(Recursive Mini): New nodes split out from Minibuffer Misc.
	(Minibuffer Misc): Document max-mini-window-height.

	* hash.texi (Defining Hash): Delete stray paren in example.

	* display.texi (Echo Area Customization): Don't define
	max-mini-window-height here; xref instead.

	* commands.texi (Event Input Misc): Update while-no-input.

	* advice.texi (Advising Functions): Explain when to use advice
	and when to use a hook.

2005-07-30  Eli Zaretskii  <eliz@gnu.org>

	* makefile.w32-in (info): Don't run install-info.
	($(infodir)/dir): New target, produced by running install-info.

2005-07-27  Luc Teirlinck  <teirllm@auburn.edu>

	* modes.texi (Defining Minor Modes): The keyword for the initial
	value is :init-value, not :initial-value.

2005-07-23  Eli Zaretskii  <eliz@gnu.org>

	* loading.texi (Autoload): Make the `doctor' example be consistent
	with what's in current loaddefs.el.  Describe the "fn" magic in
	the usage portion of the doc string.

2005-07-22  Richard M. Stallman  <rms@gnu.org>

	* internals.texi (Garbage Collection): Clarify previous change.

2005-07-21  Stefan Monnier  <monnier@iro.umontreal.ca>

	* internals.texi (Garbage Collection): Add gc-cons-percentage.

2005-07-18  Juri Linkov  <juri@jurta.org>

	* commands.texi (Accessing Events):
	* frames.texi (Text Terminal Colors, Resources):
	* markers.texi (The Mark):
	* modes.texi (Defining Minor Modes):
	Delete duplicate duplicate words.

2005-07-16  Richard M. Stallman  <rms@gnu.org>

	* display.texi (Managing Overlays): Clarify make-overlay
	args for insertion types.

2005-07-13  Luc Teirlinck  <teirllm@auburn.edu>

	* customize.texi (Variable Definitions):
	Add `custom-initialize-safe-set' and `custom-initialize-safe-default'.
	`standard-value' is a list too.
	(Defining New Types): Use @key{RET} instead of @key{ret}.

2005-07-13  Francis Litterio  <franl@world.std.com>  (tiny change)

	* os.texi (Translating Input): Fix typo.

2005-07-08  Richard M. Stallman  <rms@gnu.org>

	* README: Update edition number and size estimate.

	* elisp.texi (VERSION): Set to 2.9.

2005-07-07  Richard M. Stallman  <rms@gnu.org>

	* book-spine.texinfo: Update Emacs version.

	* display.texi (Inverse Video): Delete mode-line-inverse-video.

2005-07-06  Richard M. Stallman  <rms@gnu.org>

	* searching.texi (Regexp Search): Clarify what re-search-forward
	does when the search fails.

2005-07-05  Lute Kamstra  <lute@gnu.org>

	* Update FSF's address in GPL notices.

	* doclicense.texi (GNU Free Documentation License):
	* gpl.texi (GPL):
	* tips.texi (Coding Conventions, Library Headers):
	* vol1.texi:
	* vol2.texi: Update FSF's address.

2005-07-04  Richard M. Stallman  <rms@gnu.org>

	* hooks.texi (Standard Hooks): Add occur-hook.

2005-07-03  Luc Teirlinck  <teirllm@auburn.edu>

	* display.texi (The Echo Area): Correct menu.

2005-07-03  Richard M. Stallman  <rms@gnu.org>

	* elisp.texi (Top): Update subnode menu for Display.

	* display.texi (Displaying Messages): New node, with most
	of what was in The Echo Area.
	(Progress): Move under The Echo Area.
	(Logging Messages): New node with new text.
	(Echo Area Customization): New node, the rest of what was
	in The Echo Area.  Document message-truncate-lines with @defvar.
	(Display): Update menu.

	* windows.texi (Textual Scrolling): Doc 3 values for
	scroll-preserve-screen-position.

	* text.texi (Special Properties): Change hook functions
	should bind inhibit-modification-hooks around altering buffer text.

	* keymaps.texi (Key Binding Commands): Call binding BINDING
	rather than DEFINITION.

2005-06-29  Juanma Barranquero  <lekktu@gmail.com>

	* variables.texi (Defining Variables): `user-variable-p' returns t
	for aliases of user options, nil for alias loops.

2005-06-28  Richard M. Stallman  <rms@gnu.org>

	* keymaps.texi (Creating Keymaps): Put make-sparse-keymap before
	make-keymap.

2005-06-27  Luc Teirlinck  <teirllm@auburn.edu>

	* variables.texi (Setting Variables): Correct and clarify
	description of `add-to-ordered-list'.

2005-06-26  Richard M. Stallman  <rms@gnu.org>

	* display.texi (Faces): Minor cleanup.

2005-06-25  Luc Teirlinck  <teirllm@auburn.edu>

	* display.texi (Faces): `facep' returns t for strings that are
	face names.

2005-06-25  Richard M. Stallman  <rms@gnu.org>

	* objects.texi (Equality Predicates): Clarify meaning of equal.

	* windows.texi (Selecting Windows): save-selected-window
	and with-selected-window save and restore the current buffer.

2005-06-24  Richard M. Stallman  <rms@gnu.org>

	* numbers.texi (Float Basics): Explain how to test for NaN,
	and printing the sign of NaNs.

2005-06-24  Eli Zaretskii  <eliz@gnu.org>

	* makefile.w32-in (MAKEINFO): Use --force.

2005-06-23  Richard M. Stallman  <rms@gnu.org>

	* display.texi (Face Functions): Correct Texinfo usage.

2005-06-23  Luc Teirlinck  <teirllm@auburn.edu>

	* lists.texi (Rings): `ring-elements' now returns the elements of
	RING in order.

2005-06-23  Juanma Barranquero  <lekktu@gmail.com>

	* markers.texi (The Mark): Texinfo usage fix.

2005-06-23  Kim F. Storm  <storm@cua.dk>

	* searching.texi (Entire Match Data): Remove evaporate option for
	match-data.  Do not mention evaporate option for set-match-data.

2005-06-22  Glenn Morris  <gmorris@ast.cam.ac.uk>

	* display.texi (Face Functions): Mention face aliases.

2005-06-21  Richard M. Stallman  <rms@gnu.org>

	* anti.texi (Antinews): Texinfo usage fix.

2005-06-21  Karl Berry  <karl@gnu.org>

	* elisp.texi: Use @copying.

	* elisp.texi: Put @summarycontents and @contents before the Top
	node, instead of the end of the file, so that the contents appear
	in the right place in the dvi/pdf output.

2005-06-21  Juri Linkov  <juri@jurta.org>

	* display.texi (Defining Faces): Add `customized-face'.

2005-06-20  Kim F. Storm  <storm@cua.dk>

	* variables.texi (Setting Variables): Any type of element can be
	given order in add-to-ordered-list.  Compare elements with eq.

	* lists.texi (Rearrangement): Sort predicate may just return non-nil.

2005-06-20  Karl Berry  <karl@gnu.org>

	* syntax.texi (Syntax Flags): Make last column very slightly wider
	to avoid "generic comment" breaking on two lines and causing an
	underfull box.

2005-06-19  Luc Teirlinck  <teirllm@auburn.edu>

	* lists.texi (Rings): Various minor clarifications and corrections.

2005-06-18  Richard M. Stallman  <rms@gnu.org>

	* functions.texi (Obsolete Functions): Simplify.

	* variables.texi (Variable Aliases): Simplify.

	* anti.texi, backups.texi, compile.texi, customize.texi:
	* debugging.texi, display.texi, edebug.texi, errors.texi, frames.texi:
	* functions.texi, help.texi, keymaps.texi, modes.texi, nonascii.texi:
	* os.texi, processes.texi, searching.texi, strings.texi, text.texi:
	* variables.texi: Fix formatting ugliness.

	* elisp.texi: Add links to Rings and Byte Packing.
	Update version and copyright years.

	* minibuf.texi: Fix formatting ugliness.
	(Completion Commands): Move keymap vars to the end
	and vars completing-read binds to the top.

2005-06-17  Luc Teirlinck  <teirllm@auburn.edu>

	* processes.texi: Fix typos.
	(Bindat Spec): Correct Texinfo error.
	(Byte Packing): Fix ungrammatical sentence.

2005-06-17  Thien-Thi Nguyen  <ttn@gnu.org>

	* lists.texi (Rings): New node.
	(Lists): Add it to menu.

	* processes.texi (Byte Packing): New node.
	(Processes): Add it to menu.

2005-06-17  Richard M. Stallman  <rms@gnu.org>

	* syntax.texi (Parsing Expressions): Fix texinfo usage.

	* help.texi (Documentation Basics): Explain the xref to
	Documentation Tips.

	* debugging.texi (Debugger Commands): Minor fix.

2005-06-16  Luc Teirlinck  <teirllm@auburn.edu>

	* edebug.texi (Instrumenting): Eliminate duplicate link.
	(Specification List): Replace references to "below", referring to
	a later node, with one @ref to that node.

	* os.texi (Timers): Timers should save and restore the match data
	if they change it.

	* debugging.texi (Debugger Commands): Mention that the Lisp
	debugger can not step through primitive functions.

2005-06-16  Juanma Barranquero  <lekktu@gmail.com>

	* functions.texi (Obsolete Functions): Update argument names of
	`make-obsolete' and `define-obsolete-function-alias'.

	* variables.texi (Variable Aliases): Update argument names of
	`defvaralias', `make-obsolete-variable' and
	`define-obsolete-variable-alias'.

2005-06-15  Kim F. Storm  <storm@cua.dk>

	* searching.texi (Entire Match Data): Rephrase warnings about
	evaporate arg to match-data and set-match-data.

2005-06-14  Luc Teirlinck  <teirllm@auburn.edu>

	* elisp.texi (Top): Update detailed menu.

	* edebug.texi (Edebug): Update menu.
	(Instrumenting): Update xrefs.
	(Edebug Execution Modes): Correct xref.
	(Jumping): Clarify description of `h' command.
	Eliminate redundant @ref.
	(Breaks): New node.
	(Breakpoints): Is now a subsubsection.
	(Global Break Condition): Mention `C-x X X'.
	(Edebug Views): Clarify `v' and `p'.  Mention `C-x X w'.
	(Trace Buffer): Clarify STRING arg of `edebug-tracing'.
	(Edebug Display Update): Correct pxref.
	(Edebug and Macros): New node.
	(Instrumenting Macro Calls): Is now a subsubsection.
	Neither arg of `def-edebug-spec' is evaluated.
	(Instrumenting Macro Calls): Mention `edebug-eval-macro-args'.
	(Specification Examples): Fix typo.

2005-06-14  Lute Kamstra  <lute@gnu.org>

	* debugging.texi (Function Debugging): Primitives can break on
	entry too.

2005-06-14  Kim F. Storm  <storm@cua.dk>

	* variables.texi (Setting Variables): Add add-to-ordered-list.

2005-06-13  Stefan Monnier  <monnier@iro.umontreal.ca>

	* syntax.texi (Parsing Expressions): Document aux functions and vars of
	syntax-ppss: syntax-ppss-flush-cache and syntax-begin-function.

2005-06-13  Lute Kamstra  <lute@gnu.org>

	* text.texi (Special Properties): Fix cross reference.

2005-06-11  Luc Teirlinck  <teirllm@auburn.edu>

	* debugging.texi (Function Debugging): Delete mention of empty
	string argument to `cancel-debug-on-entry'.  Delete inaccurate
	description of the return value of that command.

2005-06-11  Alan Mackenzie  <acm@muc.de>

	* text.texi (Adaptive Fill): Amplify the description of
	fill-context-prefix.

2005-06-10  Luc Teirlinck  <teirllm@auburn.edu>

	* syntax.texi (Parsing Expressions): Fix Texinfo error.

2005-06-10  Stefan Monnier  <monnier@iro.umontreal.ca>

	* syntax.texi (Parsing Expressions): Document syntax-ppss.

2005-06-10  Luc Teirlinck  <teirllm@auburn.edu>

	* debugging.texi (Error Debugging): Minor rewording.
	(Function Debugging): FUNCTION-NAME arg to `cancel-debug-on-entry'
	is optional.

2005-06-10  Lute Kamstra  <lute@gnu.org>

	* elisp.texi: Use EMACSVER to refer to the current version of Emacs.
	(Top): Give it a title.  Correct version number.  Give the
	detailed node listing a more prominent header.
	* intro.texi: Don't set VERSION here a second time.
	Mention Emacs's version too.
	* anti.texi (Antinews): Use EMACSVER to refer to the current
	version of Emacs.

2005-06-09  Kim F. Storm  <storm@cua.dk>

	* searching.texi (Entire Match Data): Explain new `reseat' argument to
	match-data and set-match-data.

2005-06-08  Richard M. Stallman  <rms@gnu.org>

	* searching.texi (Entire Match Data): Clarify when match-data
	returns markers and when integers.

	* display.texi (Defining Faces): Explain that face name should not
	end in `-face'.

	* modes.texi (Mode Line Data): Minor cleanup.
	(Customizing Keywords): Node split out of Search-based Fontification.
	Add example of using font-lock-add-keywords from a hook.
	Clarify when MODE should be non-nil, and when nil.

2005-06-06  Richard M. Stallman  <rms@gnu.org>

	* modes.texi (Mode Line Data): Explain what happens when the car
	of a list is a void symbol.
	(Search-based Fontification): Explain MODE arg to
	font-lock-add-keywords and warn about calls from major modes.

2005-06-08  Juri Linkov  <juri@jurta.org>

	* display.texi (Standard Faces): Add `shadow' face.

2005-05-29  Luc Teirlinck  <teirllm@auburn.edu>

	* modes.texi (Major Mode Conventions): A derived mode only needs
	to put the call to the parent mode inside `delay-mode-hooks'.

2005-05-29  Richard M. Stallman  <rms@gnu.org>

	* modes.texi (Mode Hooks): Explain that after-change-major-mode-hook is
	new, and what that implies.  Clarify.

	* files.texi (Locating Files): Clean up the text.

	* frames.texi (Window Frame Parameters): Document user-size.
	Shorten entry for top by referring to left.

2005-05-26  Richard M. Stallman  <rms@gnu.org>

	* modes.texi (Mode Hooks): Explain that after-change-major-mode-hook
	is new, and what the implications are.  Other clarifications.

2005-05-24  Richard M. Stallman  <rms@gnu.org>

	* frames.texi (Dialog Boxes): Minor fixes.

2005-05-25  Masatake YAMATO  <jet@gyve.org>

	* display.texi (Standard Faces): Write about `mode-line-highlight'.

2005-05-24  Luc Teirlinck  <teirllm@auburn.edu>

	* frames.texi (Dialog Boxes): HEADER argument to `x-popup-dialog'
	is optional.

2005-05-24  Nick Roberts  <nickrob@snap.net.nz>

	* frames.texi (Dialog Boxes): Describe new optional argument.

2005-05-23  Lute Kamstra  <lute@gnu.org>

	* modes.texi (Font Lock Basics, Syntactic Font Lock): Recommend
	syntax-begin-function over font-lock-beginning-of-syntax-function.

2005-05-21  Luc Teirlinck  <teirllm@auburn.edu>

	* minibuf.texi (Reading File Names): Update description of
	`read-directory-name'.

	* modes.texi (Derived Modes): Clarify :group keyword.

2005-05-21  Eli Zaretskii  <eliz@gnu.org>

	* files.texi (Locating Files): New subsection.
	Describe locate-file and executable-find.

2005-05-21  Kevin Ryde  <user42@zip.com.au>

	* frames.texi (Initial Parameters): Update cross reference to
	"Emacs Invocation".

2005-05-19  Luc Teirlinck  <teirllm@auburn.edu>

	* keymaps.texi (Active Keymaps): Add anchor.

	* modes.texi (Hooks): Delete confusing and unnecessary sentence.
	(Major Mode Conventions): Refer to `Auto Major Mode' in more
	appropriate place.
	(Derived Modes): Small clarifications.
	(Minor Mode Conventions, Keymaps and Minor Modes):
	Replace references to nodes with references to anchors.
	(Mode Line Data): Warn that `(:eval FORM)' should not load any files.
	Clarify description of lists whose first element is an integer.
	(Mode Line Variables): Add anchor.
	(%-Constructs): Clarify description of integer after %.
	(Emulating Mode Line): Describe nil value for FACE.

2005-05-18  Luc Teirlinck  <teirllm@auburn.edu>

	* modes.texi (Derived Modes): Correct references to non-existing
	variable standard-syntax-table.

2005-05-17  Lute Kamstra  <lute@gnu.org>

	* modes.texi (Defining Minor Modes): Mention the mode hook.

2005-05-15  Kim F. Storm  <storm@cua.dk>

	* processes.texi (Network): Remove open-network-stream-nowait.
	(Network Servers): Remove open-network-stream-server.

2005-05-15  Luc Teirlinck  <teirllm@auburn.edu>

	* elisp.texi (Top): Update detailed menu.

	* variables.texi: Reorder nodes.
	(Variables): Update menu.
	(File Local Variables): Do not refer to the `-*-' line as
	a "local variables list".  Add pxref.

2005-05-14  Luc Teirlinck  <teirllm@auburn.edu>

	* elisp.texi (Top): Update detailed menu for node changes.

	* modes.texi (Modes): Update Menu.
	(Hooks): Move to beginning of chapter.
	Most minor modes run mode hooks too.
	`add-hook' can handle void hooks or hooks whose value is a single
	function.
	(Major Modes): Update Menu.
	(Major Mode Basics): New node, split off from `Major Modes'.
	(Major Mode Conventions): Correct xref.  Explain how to handle
	auto-mode-alist if the major mode command has an autoload cookie.
	(Auto Major Mode): Major update.  Add magic-mode-alist.
	(Derived Modes): Major update.
	(Mode Line Format): Update Menu.
	(Mode Line Basics): New node, split off from `Mode Line Format'.

	* loading.texi (Autoload): Mention `autoload cookie' as synonym
	for `magic autoload comment'.  Add index entries and anchor.

2005-05-14  Richard M. Stallman  <rms@gnu.org>

	* tips.texi (Coding Conventions): Explain how important it is
	that just loading certain files not change Emacs behavior.

	* modes.texi (Defining Minor Modes): Define define-global-minor-mode.

2005-05-12  Lute Kamstra  <lute@gnu.org>

	* modes.texi (Generic Modes): Update.
	(Major Modes): Refer to node "Generic Modes".

	* elisp.texi (Top): Update to the current structure of the manual.
	* processes.texi (Processes): Add menu description.
	* customize.texi (Customization): Add menu descriptions.

2005-05-11  Thien-Thi Nguyen  <ttn@gnu.org>

	* processes.texi (Signals to Processes)
	(Low-Level Network): Fix typos.

2005-05-11  Lute Kamstra  <lute@gnu.org>

	* elisp.texi (Top): Add some nodes from the chapter "Major and
	Minor Modes" to the detailed node listing.

2005-05-10  Richard M. Stallman  <rms@gnu.org>

	* keymaps.texi (Extended Menu Items): Menu item filter functions
	can be called at any time.

2005-05-08  Luc Teirlinck  <teirllm@auburn.edu>

	* variables.texi (File Local Variables): `(hack-local-variables t)'
	now also checks whether a mode is specified in the local variables
	list.

2005-05-05  Kevin Ryde  <user42@zip.com.au>

	* display.texi (The Echo Area): Correct format function cross
	reference.

2005-05-05  Luc Teirlinck  <teirllm@auburn.edu>

	* variables.texi (Variable Aliases): Change description of
	`define-obsolete-variable-alias'.

	* functions.texi (Functions): Add "Obsolete Functions" to menu.
	(Defining Functions): Add xref.
	(Obsolete Functions): New node.
	(Function Safety): Standardize capitalization of section title.

	* frames.texi (Pop-Up Menus): Complete description of `x-popup-menu'.
	(Dialog Boxes): Complete description of `x-popup-dialog'.

2005-05-04  Richard M. Stallman  <rms@gnu.org>

	* commands.texi (Interactive Codes): Fix Texinfo usage.
	Document U more clearly.

2005-05-01  Luc Teirlinck  <teirllm@auburn.edu>

	* variables.texi (Variable Aliases): `make-obsolete-variable' is a
	function and not a macro.

	* frames.texi (Pop-Up Menus): Correct and clarify description of
	`x-popup-menu'.
	(Dialog Boxes): Clarify description of `x-popup-dialog'.

2005-05-01  Richard M. Stallman  <rms@gnu.org>

	* edebug.texi (Checking Whether to Stop): Fix previous change.

2005-05-01  Luc Teirlinck  <teirllm@auburn.edu>

	* display.texi: Fix typos and Texinfo usage.

	* edebug.texi (Checking Whether to Stop): executing-macro ->
	executing-kbd-macro.

2005-05-01  Richard M. Stallman  <rms@gnu.org>

	* display.texi (Invisible Text): Correct add-to-invisibility-spec.

2005-04-30  Richard M. Stallman  <rms@gnu.org>

	* files.texi (Magic File Names): Document `operations' property.

2005-04-29  Lute Kamstra  <lute@gnu.org>

	* modes.texi (Generic Modes): New node.
	(Major Modes): Add it to the menu.
	(Derived Modes): Add "derived mode" to concept index.

2005-04-28  Lute Kamstra  <lute@gnu.org>

	* modes.texi (Defining Minor Modes): Fix previous change.
	(Font Lock Mode): Simplify.
	(Font Lock Basics): Say that font-lock-defaults is buffer-local
	when set and that some parts are optional.  Add cross references.
	(Search-based Fontification): Say how to specify font-lock-keywords.
	Add cross references.  Add font-lock-multiline to index.
	Move font-lock-keywords-case-fold-search here from node "Other Font
	Lock Variables".  Document font-lock-add-keywords and
	font-lock-remove-keywords.
	(Other Font Lock Variables): Move font-lock-keywords-only,
	font-lock-syntax-table, font-lock-beginning-of-syntax-function,
	and font-lock-syntactic-face-function to node "Syntactic Font
	Lock".  Move font-lock-keywords-case-fold-search to node
	"Search-based Fontification".  Document font-lock-inhibit-thing-lock
	and font-lock-{,un}fontify-{buffer,region}-function.
	(Precalculated Fontification): Remove reference to deleted variable
	font-lock-core-only.
	(Faces for Font Lock): Add font-lock-comment-delimiter-face.
	(Syntactic Font Lock): Add intro.  Move font-lock-keywords-only,
	font-lock-syntax-table, font-lock-beginning-of-syntax-function,
	and font-lock-syntactic-face-function here from node "Other Font
	Lock Variables".  Move font-lock-syntactic-keywords to "Setting
	Syntax Properties".  Add cross references.
	(Setting Syntax Properties): New node.
	Move font-lock-syntactic-keywords here from "Syntactic Font Lock".
	* syntax.texi (Syntax Properties): Add cross reference.
	* hooks.texi (Standard Hooks): Add Font-Lock hooks.

2005-04-26  Richard M. Stallman  <rms@gnu.org>

	* display.texi (Defining Faces):
	Document `default' elements of defface spec.

	* modes.texi (Major Mode Conventions): Explain customizing ElDoc mode.

	* variables.texi (Variable Aliases): Clarify text.

2005-04-25  Chong Yidong  <cyd@stupidchicken.com>

	* windows.texi (Window Hooks): Remove reference to obsolete Lazy Lock.

2005-04-25  Luc Teirlinck  <teirllm@auburn.edu>

	* hooks.texi (Standard Hooks): Most minor modes have mode hooks too.

2005-04-24  Eli Zaretskii  <eliz@gnu.org>

	* syntax.texi (Syntax Table Internals): Elaborate documentation of
	syntax-after and syntax-class.

	* files.texi (Changing Files): Fix last change's cross-reference.
	(Unique File Names): Don't mention "numbers" in the documentation
	of make-temp-file and make-temp-name.

2005-04-23  Richard M. Stallman  <rms@gnu.org>

	* files.texi (Changing Files): Document MUSTBENEW arg in copy-file.

2005-04-22  Nick Roberts  <nickrob@snap.net.nz>

	* windows.texi (Cyclic Window Ordering): Clarify window-list.

2005-04-22  Nick Roberts  <nickrob@snap.net.nz>

	* variables.texi (Variable Aliases): Describe make-obsolete-variable
	and define-obsolete-variable-alias.

2005-04-22  Kim F. Storm  <storm@cua.dk>

	* symbols.texi (Symbol Plists): Remove safe-get, as get is now safe.
	(Other Plists): Remove safe-plist-get, as plist-get is now safe.

2005-04-21  Lute Kamstra  <lute@gnu.org>

	* lists.texi (Association Lists): Document rassq-delete-all.

2005-04-19  Richard M. Stallman  <rms@gnu.org>

	* modes.texi (Search-based Fontification): Explain that
	facespec is an expression to be evaluated.

2005-04-19  Kevin Ryde  <user42@zip.com.au>

	* streams.texi (Output Functions): Fix xref.
	* strings.texi (String Conversion): Fix xref.

2005-04-19  Kim F. Storm  <storm@cua.dk>

	* symbols.texi (Symbol Plists): Add safe-get.
	Mention that `get' may signal an error.

2005-04-18  Nick Roberts  <nickrob@snap.net.nz>

	* customize.texi (Variable Definitions): Replace tooltip-mode
	example with save-place.

2005-04-17  Richard M. Stallman  <rms@gnu.org>

	* buffers.texi (Indirect Buffers): Clarify.

	* positions.texi (Positions): Clarify converting marker to integer.

	* strings.texi (String Basics): Mention string-match; clarify.

2005-04-08  Lute Kamstra  <lute@gnu.org>

	* modes.texi (Search-based Fontification): Fix cross references.
	Use consistent terminology.  Document anchored highlighting.

2005-04-05  Lute Kamstra  <lute@gnu.org>

	* modes.texi (Defining Minor Modes): Document :group keyword
	argument and its default value.

2005-04-03  Lute Kamstra  <lute@gnu.org>

	* hooks.texi (Standard Hooks): Add some hooks.  Add cross
	references and/or descriptions.  Delete major mode hooks; mention
	them as a category instead.  Rename or delete obsolete hooks.

2005-04-02  Richard M. Stallman  <rms@gnu.org>

	* nonascii.texi (Coding System Basics): Another wording cleanup.

2005-04-01  Richard M. Stallman  <rms@gnu.org>

	* nonascii.texi (Coding System Basics): Clarify previous change.

2005-04-01  Kenichi Handa  <handa@m17n.org>

	* nonascii.texi (Coding System Basics): Describe about roundtrip
	identity of coding systems.

2005-03-29  Chong Yidong  <cyd@stupidchicken.com>

	* text.texi (Buffer Contents): Add filter-buffer-substring and
	buffer-substring-filters.

2005-03-26  Chong Yidong  <cyd@stupidchicken.com>

	* anti.texi (Antinews): Mention `G' interactive code.

	* tips.texi (Compilation Tips): Mention benchmark.el.

2005-03-27  Luc Teirlinck  <teirllm@auburn.edu>

	* modes.texi (Other Font Lock Variables): `font-lock-fontify-block'
	is now bound to M-o M-o.

	* keymaps.texi (Prefix Keys): `facemenu-keymap' is now on M-o.

2005-03-26  Glenn Morris  <gmorris@ast.cam.ac.uk>

	* calendar.texi: Delete file (and move contents to emacs-xtra.texi
	in the Emacs Manual).
	* Makefile.in (srcs): Remove calendar.texi.
	* makefile.w32-in (srcs): Remove calendar.texi.
	* display.texi (Display): Change name of next node.
	* os.texi (System In): Change name of previous node.
	* elisp.texi (Top): Remove Calendar references.
	* vol1.texi (Top): Remove Calendar references.
	* vol2.texi (Top): Remove Calendar references.

2005-03-25  Richard M. Stallman  <rms@gnu.org>

	* display.texi (Standard Faces, Fringe Bitmaps, Customizing Bitmaps):
	Cleanup previous change.

2005-03-25  Chong Yidong  <cyd@stupidchicken.com>

	* display.texi (Face Attributes): Faces earlier in an :inherit
	list take precedence.
	(Scroll Bars): Fix description of vertical-scroll-bars.
	Document frame-current-scroll-bars and window-current-scroll-bars.

	* markers.texi (The Mark): Document temporary Transient Mark mode.

	* minibuf.texi (Reading File Names):
	Document read-file-name-completion-ignore-case.

	* positions.texi (Screen Lines): Document nil for width argument
	to compute-motion.

2005-03-23  Kim F. Storm  <storm@cua.dk>

	* display.texi (Standard Faces): Other faces used in the fringe
	implicitly inherits from the fringe face.
	(Fringe Bitmaps): FACE in right-fringe and left-fringe display
	properties implicitly inherits from fringe face.
	(Customizing Bitmaps): Likewise for set-fringe-bitmap-face.

2005-03-20  Chong Yidong  <cyd@stupidchicken.com>

	* display.texi (Invisible Text): State default value of
	line-move-ignore-invisible.
	(Managing Overlays): Document remove-overlays.
	(Standard Faces): Document escape-glyph face.

	* minibuf.texi (Reading File Names): Document read-file-name-function.

	* modes.texi (Other Font Lock Variables):
	Document font-lock-lines-before.

	* positions.texi (Skipping Characters): skip-chars-forward allows
	character classes.

2005-03-18  Lute Kamstra  <lute@gnu.org>

	* edebug.texi (Instrumenting Macro Calls): Fix another typo.

2005-03-17  Richard M. Stallman  <rms@gnu.org>

	* text.texi (Undo): Document extensible undo entries.

	* searching.texi (String Search, Regexp Search): Cleanups.

	* nonascii.texi (Character Codes): Minor fix.

	* display.texi (Display Property): Explain the significance
	of having text properties that are eq.
	(Other Display Specs): Explain string as display spec.

	* commands.texi (Interactive Codes): Document G option.

2005-03-17  Chong Yidong  <cyd@stupidchicken.com>

	* text.texi (Filling): Add sentence-end-without-period and
	sentence-end-without-space.
	(Changing Properties): Minor fix.

	* anti.texi: Total rewrite.

2005-03-15  Lute Kamstra  <lute@gnu.org>

	* edebug.texi (Instrumenting Macro Calls): Fix typos.

2005-03-08  Kim F. Storm  <storm@cua.dk>

	* display.texi (Specified Space): Property :width is support on
	non-graphic terminals, :height is not.

2005-03-07  Richard M. Stallman  <rms@gnu.org>

	* display.texi (Overlay Arrow, Fringe Bitmaps, Customizing Bitmaps):
	Now subnodes of Fringes.
	(Overlay Arrow): Document overlay-arrow-variable-list.
	(Fringe Size/Pos): New node, broken out of Fringes.
	(Display): Explain clearing vs redisplay better.
	(Truncation): Clarify use of bitmaps.
	(The Echo Area): Clarify the uses of the echo area.
	Add max-mini-window-height.
	(Progress): Clarify.
	(Invisible Text): Explain that main loop moves point out.
	(Selective Display): Say "hidden", not "invisible".
	(Managing Overlays): Move up.  Describe relation to Undo here.
	(Overlay Properties): Clarify intro.
	(Finding Overlays): Explain return values when nothing found.
	(Width): truncate-string-to-width has added arg.
	(Displaying Faces): Clarify and update mode line face handling.
	(Face Functions): Minor cleanup.
	(Conditional Display): Merge into Other Display Specs.
	(Pixel Specification, Other Display Specs): Minor cleanups.
	(Images, Image Descriptors): Minor cleanups.
	(GIF Images): Patents have expired.
	(Showing Images): Explain default text for insert-image.
	(Manipulating Button Types): Merge into Manipulating Buttons.
	(Making Buttons): Explain return values.
	(Button Buffer Commands): Add xref.
	(Inverse Video): Update mode-line-inverse-video.
	(Display Table Format): Clarify.
	(Active Display Table): Give defaults for window-display-table.

	* calendar.texi (Calendar Customizing): calendar-holiday-marker
	and calendar-today-marker are strings, not chars.
	(Holiday Customizing): Minor fix.

	* internals.texi (Writing Emacs Primitives): Update `or' example.
	Update limit on # args of subr.

	* edebug.texi (Using Edebug): Arrow is in fringe.
	(Instrumenting): Arg to eval-defun works without loading edebug.
	(Edebug Execution Modes): Add xref.

	* customize.texi (Common Keywords): Clarify :require.
	Mention :version here.
	(Variable Definitions, Group Definitions): Not here.
	(Variable Definitions): Clarify symbol arg to :initialize and :set fns.

2005-03-07  Chong Yidong  <cyd@stupidchicken.com>
	* nonascii.texi (Text Representations): Clarify position-bytes.
	(Character Sets): Add list-charset-chars.
	(Scanning Charsets): Add charset-after.
	(Encoding and I/O): Minor fix.

2005-03-06  Richard M. Stallman  <rms@gnu.org>

	* windows.texi (Vertical Scrolling): Get rid of "Emacs 21".
	(Resizing Windows): Likewise.

	* text.texi (Change Hooks): Get rid of "Emacs 21".

	* strings.texi (Formatting Strings): Get rid of "Emacs 21".

	* streams.texi (Output Variables): Get rid of "Emacs 21".

	* searching.texi (Regexp Special, Char Classes): Get rid of "Emacs 21".

	* os.texi (Translating Input): Replace flow-control example
	with a less obsolete example that uses `keyboard-translate'.

	* objects.texi (Hash Table Type, Circular Objects):
	Get rid of "Emacs 21".

	* modes.texi (Mode Line Format): Get rid of "Emacs 21".
	(Mode Line Data, Properties in Mode, Header Lines): Likewise.

	* minibuf.texi (Minibuffer Misc): Get rid of "Emacs 21".

	* lists.texi (List Elements, Building Lists): Get rid of "Emacs 21".

	* keymaps.texi (Menu Separators, Tool Bar): Get rid of "Emacs 21".
	(Menu Bar): Fix when menu-bar-update-hook is called.

	* hash.texi (Hash Tables): Get rid of "Emacs 21".

	* frames.texi (Text Terminal Colors): Get rid of "Emacs 21",
	and make it read better.

	* files.texi (Writing to Files): Get rid of "Emacs 21".
	(Unique File Names): Likewise.

	* elisp.texi: Update Emacs version to 22.

	* display.texi (Forcing Redisplay): Get rid of "Emacs 21".
	(Overlay Properties, Face Attributes): Likewise.
	(Managing Overlays): Fix punctuation.
	(Attribute Functions): Clarify set-face-font; get rid of
	info about old Emacs versions.
	(Auto Faces, Font Lookup, Display Property, Images):
	Get rid of "Emacs 21".

	* calendar.texi (Calendar Customizing): Get rid of "Emacs 21".

2005-03-05  Richard M. Stallman  <rms@gnu.org>

	* debugging.texi (Error Debugging): Remove stack-trace-on-error.

2005-03-04  Lute Kamstra  <lute@gnu.org>

	* debugging.texi (Error Debugging): Document stack-trace-on-error.

2005-03-03  Lute Kamstra  <lute@gnu.org>

	* edebug.texi (Instrumenting Macro Calls): Fix typo.

2005-03-01  Lute Kamstra  <lute@gnu.org>

	* debugging.texi (Debugger Commands): Update `j'.

2005-02-28  Lute Kamstra  <lute@gnu.org>

	* debugging.texi (Debugging): Fix typo.
	(Error Debugging): Document eval-expression-debug-on-error.
	(Function Debugging): Update example.
	(Using Debugger): Mention starred stack frames.
	(Debugger Commands): Document `j' and `l'.
	(Invoking the Debugger): `d' and `j' exit recursive edit too.
	Update the messages that the debugger displays.
	(Internals of Debugger): Add cross reference.  Update example.
	(Excess Open): Minor improvement.
	(Excess Close): Minor improvement.

2005-02-26  Richard M. Stallman  <rms@gnu.org>

	* tips.texi (Coding Conventions): Clarify.
	Put all the major mode key reservations together.
	Mention the Mouse-1 => Mouse-2 conventions.

	* syntax.texi (Syntax Class Table): Clarify.
	(Syntax Table Functions): syntax-after moved from here.
	(Syntax Table Internals): syntax-after moved to here.
	(Parsing Expressions): Update info on number of values
	and what's meaningful in the STATE argument.
	(Categories): Fix typo.

	* sequences.texi (Arrays): Cleanup.
	(Char-Tables): Clarify.

	* processes.texi (Deleting Processes): Cleanups, add xref.
	(Subprocess Creation): Explain nil in exec-path.  Cleanup.
	(Process Information): set-process-coding-system, some args optional.
	(Input to Processes): Explain various types for PROCESS args.
	Rename them from PROCESS-NAME to PROCESS.
	(Signals to Processes): Likewise.
	(Decoding Output): Cleanup.
	(Query Before Exit): Clarify.

	* os.texi (Startup Summary): Correct the options; add missing ones.
	(Terminal Output, Batch Mode): Clarify.
	(Flow Control): Node deleted.

	* markers.texi (The Mark): Clarify.

	* macros.texi (Expansion): Cleanup.
	(Indenting Macros): indent-spec allows ints, not floats.

	* keymaps.texi (Keymaps): Clarify.
	(Format of Keymaps): Update lisp-mode-map example.
	(Active Keymaps, Key Lookup): Clarify.
	(Changing Key Bindings): Add xref to `kbd'.
	(Key Binding Commands, Simple Menu Items): Clarify.
	(Mouse Menus, Menu Bar): Clarify.
	(Menu Example): Replace print example with menu-bar-replace-menu.

	* help.texi (Documentation Basics): Add function-documentation prop.

	* elisp.texi (Top): Don't refer to Flow Control node.

	* commands.texi (Command Overview): Improve xrefs.
	(Adjusting Point): Adjusting point applies to intangible and invis.
	(Key Sequence Input): Doc extra read-key-sequence args.
	Likewise for read-key-sequence-vector.

	* backups.texi (Rename or Copy): Minor fix.
	(Numbered Backups): For version-control, say the default.
	(Auto-Saving): make-auto-save-file-name example is simplified.

	* advice.texi (Advising Functions): Don't imply one part of Emacs
	should advise another part.  Markup changes.
	(Defining Advice): Move transitional para.
	(Activation of Advice): Cleanup.
	Explain if COMPILE is nil or negative.

	* abbrevs.texi (Abbrev Expansion): Clarify, fix typo.

2005-02-24  Lute Kamstra  <lute@gnu.org>

	* modes.texi (Defining Minor Modes): Explain that INIT-VALUE,
	LIGHTER, and KEYMAP can be omitted when KEYWORD-ARGS are used.

2005-02-23  Lute Kamstra  <lute@gnu.org>

	* modes.texi (Defining Minor Modes): define-minor-mode can be used
	to define global minor modes as well.

	* display.texi (Managing Overlays): overlay-buffer returns nil for
	deleted overlays.

2005-02-22  Kim F. Storm  <storm@cua.dk>

	* minibuf.texi (Basic Completion): Allow symbols in addition to
	strings in try-completion and all-completions.

2005-02-14  Lute Kamstra  <lute@gnu.org>

	* elisp.texi (Top): Remove reference to deleted node.

	* lists.texi (Lists): Remove reference to deleted node.
	(Cons Cells): Fix typo.

	* loading.texi (Where Defined): Fix typo.

2005-02-14  Richard M. Stallman  <rms@gnu.org>

	* variables.texi (Creating Buffer-Local): change-major-mode-hook
	is useful for discarding some minor modes.

	* symbols.texi (Symbol Components): Reorder examples.

	* streams.texi (Input Functions): State standard-input default.
	(Output Variables): State standard-output default.

	* objects.texi (Printed Representation): Clarify read syntax vs print.
	(Floating Point Type): Explain meaning better.
	(Symbol Type): Explain uniqueness better.
	(Cons Cell Type): Explain empty list sooner.  CAR and CDR later.
	List examples sooner.
	(Box Diagrams): New subnode broken out.
	Some examples moved from old Lists as Boxes node.
	(Dotted Pair Notation): Clarify intro.
	(Array Type): Clarify.
	(Type Predicates): Add hash-table-p.

	* numbers.texi (Integer Basics): Clarify radix explanation.
	(Predicates on Numbers): Minor clarification.
	(Comparison of Numbers): Minor clarification.  Clarify eql.
	Typos in min, max.
	(Math Functions): Clarify overflow in expt.

	* minibuf.texi (Text from Minibuffer): Minor clarification.
	Mention arrow keys.

	* loading.texi (Autoload): defun's doc string overrides autoload's
	doc string.
	(Repeated Loading): Modernize "add to list" examples.
	(Where Defined): Finish updating table of load-history elts.

	* lists.texi (List-related Predicates): Minor wording improvement.
	(Lists as Boxes): Node deleted.
	(Building Lists): Explain trivial cases of number-sequence.

	* hash.texi (Hash Tables): Add desc to menu items.
	(Creating Hash): Explain "full" means "make larger".
	(Hash Access): Any object can be a key.
	State value of maphash.

	* functions.texi (What Is a Function): Wording cleanup.
	(Function Documentation): Minor cleanup.
	Explain purpose of calling convention at end of doc string.
	(Function Names): Wording cleanup.
	(Calling Functions): Wording cleanup.
	Explain better how funcall calls the function.
	(Function Cells): Delete example of saving and redefining function.

	* control.texi (Combining Conditions): Wording cleanup.
	(Iteration): dolist and dotimes bind VAR locally.
	(Cleanups): Xref to Atomic Changes.

	* compile.texi (Byte Compilation): Delete 19.29 info.
	(Compilation Functions): Macros' difficulties don't affect defsubst.
	(Docs and Compilation): Delete 19.29 info.

2005-02-10  Richard M. Stallman  <rms@gnu.org>

	* objects.texi (Symbol Type): Minor correction.

2005-02-06  Lute Kamstra  <lute@gnu.org>

	* modes.texi (Example Major Modes): Fix typos.

2005-02-06  Richard M. Stallman  <rms@gnu.org>

	* text.texi (Margins): fill-nobreak-predicate can be one function.

	* strings.texi (Modifying Strings): clear-string can make unibyte.
	(Formatting Strings): format gives error if values missing.

	* positions.texi (Character Motion): Mention default arg
	for forward-char.  backward-char refers to forward-char.
	(Word Motion): Mention default arg for forward-word.
	(Buffer End Motion): Mention default arg for beginning-of-buffer.
	Simplify end-of-buffer.
	(Text Lines): Mention default arg for forward-line.
	(List Motion): Mention default arg for beginning/end-of-defun.
	(Skipping Characters): Minor fixes in explaining character-set.

	* modes.texi (Major Mode Conventions): Mention "system abbrevs".
	Mode inheritance applies only when default-major-mode is nil.
	Clarifications.
	(Example Major Modes): Update Text mode and Lisp mode examples.
	(Minor Mode Conventions): Mention define-minor-mode at top.
	(Defining Minor Modes): In Hungry example, don't define C-M-DEL.
	(Mode Line Format): Update mode line face display info.
	(Properties in Mode): Mention effect of risky vars.
	(Imenu): Define imenu-add-to-menubar.
	(Font Lock Mode): Add descriptions to menu lines.
	(Faces for Font Lock): Add font-lock-doc-face.

2005-02-05  Lute Kamstra  <lute@gnu.org>

	* text.texi (Maintaining Undo): Remove obsolete function.

2005-02-05  Eli Zaretskii  <eliz@gnu.org>

	* frames.texi (Color Names): Add pointer to the X docs about RGB
	color specifications.  Improve indexing.
	(Text Terminal Colors): Replace the description of RGB values by
	an xref to "Color Names".

2005-02-03  Richard M. Stallman  <rms@gnu.org>

	* windows.texi (Basic Windows): Add cursor-in-non-selected-windows.
	Clarify.
	(Selecting Windows): Clarify save-selected-window.
	(Cyclic Window Ordering): Clarify walk-windows.
	(Window Point): Clarify.
	(Window Start): Add comment to example.
	(Resizing Windows): Add `interactive' specs in examples.
	Document fit-window-to-buffer.

	* text.texi (User-Level Deletion): just-one-space takes numeric arg.
	(Undo, Maintaining Undo): Clarify last change.
	(Sorting): In sort-numeric-fields, explain about octal and hex.
	Mention sort-numeric-base.
	(Format Properties): Add xref for hard newlines.

	* frames.texi (Window Frame Parameters): Explain pixel=char on tty.
	(Pop-Up Menus): Fix typo.
	(Color Names): Explain all types of color names.
	Explain color-values on B&W terminal.
	(Text Terminal Colors): Explain "rgb values" are lists.  Fix arg names.

	* files.texi (File Locks): Not supported on MS systems.
	(Testing Accessibility): Clarify.

	* edebug.texi (Printing in Edebug): Fix edebug-print-circle.
	(Coverage Testing): Fix typo.

	* commands.texi (Misc Events): Remove stray space.

	* buffers.texi (Buffer Names): Clarify generate-new-buffer-name.
	(Modification Time): Clarify when visited-file-modtime returns 0.
	(The Buffer List): Clarify bury-buffer.
	(Killing Buffers): Clarify.
	(Indirect Buffers): Add clone-indirect-buffer.

2005-02-02  Matt Hodges  <MPHodges@member.fsf.org>

	* edebug.texi (Printing in Edebug): Fix default value of
	edebug-print-circle.
	(Coverage Testing): Fix displayed frequency count data.

2005-02-02  Luc Teirlinck  <teirllm@auburn.edu>

	* text.texi (Maintaining Undo): Add `undo-outer-limit'.

2005-02-02  Kim F. Storm  <storm@cua.dk>

	* text.texi (Undo) <buffer-undo-list>: Describe `apply' elements.

2005-01-29  Eli Zaretskii  <eliz@gnu.org>

	* commands.texi (Misc Events): Describe the help-echo event.

	* text.texi (Special Properties) <help-echo>: Use `pos'
	consistently in description of the help-echo property.
	Use @code{nil} instead of @var{nil}.

	* display.texi (Overlay Properties): Fix the index entry for
	help-echo overlay property.

	* customize.texi (Type Keywords): Uncomment the xref to the
	help-echo property documentation.

2005-01-23  Kim F. Storm  <storm@cua.dk>

	* windows.texi (Window Start): Fix `pos-visible-in-window-p'
	return value.  Third element FULLY replaced by PARTIAL which
	specifies number of invisible pixels if row is only partially visible.
	(Textual Scrolling): Mention auto-window-vscroll.
	(Vertical Scrolling): New defvar auto-window-vscroll.

2005-01-16  Luc Teirlinck  <teirllm@auburn.edu>

	* keymaps.texi (Changing Key Bindings): `suppress-keymap' now uses
	command remapping.

2005-01-15  Richard M. Stallman  <rms@gnu.org>

	* display.texi (Defining Images): Mention DATA-P arg of create-image.

2005-01-14  Kim F. Storm  <storm@cua.dk>

	* commands.texi (Accessing Events): Add WHOLE arg to posn-at-x-y.

	* text.texi (Links and Mouse-1): Fix string and vector item.

2005-01-13  Richard M. Stallman  <rms@gnu.org>

	* keymaps.texi (Active Keymaps): Rewrite the text, and update the
	descriptions of overriding-local-map and overriding-terminal-local-map.

	* text.texi (Links and Mouse-1): Clarify text.

2005-01-13  Kim F. Storm  <storm@cua.dk>

	* modes.texi (Emulating Mode Line): Update format-mode-line entry.

2005-01-13  Francis Litterio  <franl@world.std.com>  (tiny change)

	* keymaps.texi (Active Keymaps): Fix overriding-local-map description.

2005-01-12  Kim F. Storm  <storm@cua.dk>

	* text.texi (Links and Mouse-1): Rename section from Enabling
	Mouse-1 to Following Links.  Change xrefs.
	Add examples for define-button-type and define-widget.

	* display.texi (Button Properties, Button Buffer Commands):
	Clarify mouse-1 and follow-link functionality.

2005-01-12  Richard M. Stallman  <rms@gnu.org>

	* text.texi (Enabling Mouse-1 to Follow Links): Redo prev. change.

	* display.texi (Beeping): Fix Texinfo usage.

	* modes.texi (Emulating Mode Line): Doc FACE arg in format-header-line.

2005-01-11  Kim F. Storm  <storm@cua.dk>

	* display.texi (Button Properties, Button Buffer Commands):
	Mention mouse-1 binding.  Add follow-link keyword.

	* text.texi (Text Properties): Add "Enable Mouse-1" to submenu.
	(Enabling Mouse-1 to Follow Links): New subsection.

2005-01-06  Richard M. Stallman  <rms@gnu.org>

	* text.texi (Special Properties): Minor change.

	* os.texi (Timers): Clarify previous change.

	* modes.texi (Emulating Mode Line): format-mode-line requires 1 arg.

2005-01-01  Luc Teirlinck  <teirllm@auburn.edu>

	* display.texi (Face Attributes): Correct xref to renamed node.

2005-01-01  Richard M. Stallman  <rms@gnu.org>

	* display.texi (Face Attributes): Describe hex color specs.

2004-12-31  Richard M. Stallman  <rms@gnu.org>

	* os.texi (Timers): Update previous change.

2004-12-30  Kim F. Storm  <storm@cua.dk>

	* display.texi (Line Height): Total line-height is now specified
	in line-height property of form (HEIGHT TOTAL).  Swap (FACE . RATIO)
	in cons cells.  (nil . RATIO) is relative to actual line height.
	Use line-height `t' instead of `0' to get minimum height.

2004-12-29  Richard M. Stallman  <rms@gnu.org>

	* os.texi (Timers): Discuss timers vs editing the buffer and undo.

2004-12-28  Richard M. Stallman  <rms@gnu.org>

	* commands.texi (Quitting): Clarify value of with-local-quit.

	* elisp.texi (Top): Fix previous change.

	* loading.texi (Loading): Fix previous change.

2004-12-27  Richard M. Stallman  <rms@gnu.org>

	* Makefile.in (MAKEINFO): Specify --force.

	* buffers.texi (Killing Buffers): Add buffer-save-without-query.

	* modes.texi (Emulating Mode Line): Document format's BUFFER arg.

	* display.texi (Line Height): Further clarify.

	* elisp.texi (Top): Update Loading submenu.

	* loading.texi (Where Defined): New node.
	(Unloading): load-history moved to Where Defined.

2004-12-21  Richard M. Stallman  <rms@gnu.org>

	* commands.texi (Event Input Misc): Add while-no-input.

2004-12-11  Richard M. Stallman  <rms@gnu.org>

	* display.texi (Line Height): Rewrite text for clarity.

2004-12-11  Kim F. Storm  <storm@cua.dk>

	* display.texi (Display): Add node "Line Height" to menu.
	(Line Height): New node.  Move full description of line-spacing
	and line-height text properties here from text.texi.
	(Scroll Bars): Add vertical-scroll-bar variable.

	* frames.texi (Window Frame Parameters): Remove line-height defvar.

	* locals.texi (Standard Buffer-Local Variables): Fix xref for
	line-spacing and vertical-scroll-bar.

	* text.texi (Special Properties): Just mention line-spacing and
	line-height here, add xref to new "Line Height" node.

2004-12-09  Thien-Thi Nguyen  <ttn@gnu.org>

	* frames.texi (Window Frame Parameters): New @defvar for `line-spacing'.

	* locals.texi (Standard Buffer-Local Variables):
	Add @xref for `line-spacing'.

2004-12-05  Richard M. Stallman  <rms@gnu.org>

	* Makefile.in (maintainer-clean): Remove the info files
	in $(infodir) where they are created.

2004-12-03  Richard M. Stallman  <rms@gnu.org>

	* windows.texi (Selecting Windows): get-lru-window and
	get-largest-window don't consider dedicated windows.

	* text.texi (Undo): Document undo-in-progress.

2004-11-26  Richard M. Stallman  <rms@gnu.org>

	* locals.texi (Standard Buffer-Local Variables): Undo prev change.
	Remove a few vars that are not always buffer-local.

2004-11-24  Luc Teirlinck  <teirllm@auburn.edu>

	* locals.texi (Standard Buffer-Local Variables): Comment out
	xref's to non-existent node `Yet to be written'.

2004-11-24  Richard M. Stallman  <rms@gnu.org>

	* processes.texi (Synchronous Processes): Grammar fix.

	* numbers.texi (Comparison of Numbers): Add eql.

	* locals.texi (Standard Buffer-Local Variables): Add many vars.

	* intro.texi (Printing Notation): Fix previous change.

	* display.texi (Customizing Bitmaps): Move indicate-buffer-boundaries
	and default-indicate-buffer-boundaries from here.
	(Usual Display): To here.
	(Scroll Bars): Add scroll-bar-mode and scroll-bar-width.
	(Usual Display): Move tab-width up.

	* customize.texi (Variable Definitions):
	Replace show-paren-mode example with tooltip-mode.
	(Simple Types, Composite Types, Defining New Types):
	Minor cleanups.

2004-11-21  Jesper Harder  <harder@ifa.au.dk>

	* processes.texi (Synchronous Processes, Output from Processes):
	Markup fix.

2004-11-20  Richard M. Stallman  <rms@gnu.org>

	* positions.texi (Skipping Characters): skip-chars-forward
	now handles char classes.

	* intro.texi (Printing Notation): Avoid confusion of `print'
	when explaining @print.

	* macros.texi (Argument Evaluation): Fix 1st `for' expansion example.

	* display.texi (Display Table Format): Minor fix.

	* streams.texi (Output Functions): Fix print example.

	* Makefile.in (elisp): New target.
	(dist): Depend on $(infodir)/elisp, not elisp.
	Copy the info files from $(infodir).

	* minibuf.texi (Text from Minibuffer): Document KEEP-ALL arg in
	read-from-minibuffer.

	* searching.texi (Regexp Search): Rename that to search-spaces-regexp.

2004-11-19  Richard M. Stallman  <rms@gnu.org>

	* searching.texi (Regexp Search): Add search-whitespace-regexp.

2004-11-19  CHENG Gao  <chenggao@gmail.com>  (tiny change)

	* tips.texi (Coding Conventions): Fix typo.

2004-11-16  Richard M. Stallman  <rms@gnu.org>

	* tips.texi (Coding Conventions): Separate defvar and require
	methods to avoid warnings.  Use require only when there are many
	functions and variables from that package.

	* minibuf.texi (Minibuffer Completion): When ignoring case,
	predicate must not be case-sensitive.

	* debugging.texi (Function Debugging, Explicit Debug): Clarified.
	(Test Coverage): Don't talk about "splotches".  Clarified.

2004-11-16  Thien-Thi Nguyen  <ttn@gnu.org>

	* frames.texi (Window Frame Parameters): Fix typo.

2004-11-15  Kim F. Storm  <storm@cua.dk>

	* symbols.texi (Other Plists): Note that plist-get may signal error.
	Add safe-plist-get.

2004-11-15  Thien-Thi Nguyen  <ttn@gnu.org>

	* modes.texi (Font Lock Basics): Fix typo.

2004-11-08  Richard M. Stallman  <rms@gnu.org>

	* syntax.texi (Syntax Table Functions): Add syntax-after.

2004-11-06  Lars Brinkhoff  <lars@nocrew.org>

	* os.texi (Processor Run Time): New section documenting
	get-internal-run-time.

2004-11-06  Eli Zaretskii  <eliz@gnu.org>

	* Makefile.in (install, maintainer-clean): Don't use "elisp-*" as
	it nukes elisp-cover.texi.
	(dist): Change elisp-[0-9] to elisp-[1-9], as there could be no
	elisp-0 etc.

2004-11-05  Luc Teirlinck  <teirllm@auburn.edu>

	* commands.texi (Keyboard Macros): Document `append' return value
	of `defining-kbd-macro'.

2004-11-01  Richard M. Stallman  <rms@gnu.org>

	* commands.texi (Interactive Call): Add called-interactively-p.

2004-10-29  Simon Josefsson  <jas@extundo.com>

	* minibuf.texi (Reading a Password): Revert.

2004-10-28  Richard M. Stallman  <rms@gnu.org>

	* frames.texi (Display Feature Testing): Explain about "vendor".

2004-10-27  Richard M. Stallman  <rms@gnu.org>

	* commands.texi (Interactive Codes): `N' uses numeric prefix,
	not raw.  Clarify `n'.
	(Interactive Call): Rewrite interactive-p, focusing on when
	and how to use it.
	(Misc Events): Clarify previous change.

	* advice.texi (Simple Advice): Clarify what job the example does.
	(Around-Advice): Clarify ad-do-it.
	(Activation of Advice): An option of ad-default-compilation-action
	is `never', not `nil'.

2004-10-26  Kim F. Storm  <storm@cua.dk>

	* commands.texi (Interactive Codes): Add U code letter.

2004-10-25  Simon Josefsson  <jas@extundo.com>

	* minibuf.texi (Reading a Password): Add.

2004-10-24  Jason Rumney  <jasonr@gnu.org>

	* commands.texi (Misc Events): Remove mouse-wheel.  Add wheel-up
	and wheel-down.

2004-10-24  Kai Grossjohann  <kai.grossjohann@gmx.net>

	* processes.texi (Synchronous Processes): Document process-file.

2004-10-22  Kenichi Handa  <handa@m17n.org>

	* text.texi (translate-region): Document that it accepts also a
	char-table.

2004-10-22  David Ponce  <david@dponce.com>

	* windows.texi (Resizing Windows): Document the `preserve-before'
	argument of the functions `enlarge-window' and `shrink-window'.

2004-10-19  Jason Rumney  <jasonr@gnu.org>

	* makefile.w32-in (elisp): Change order of arguments to makeinfo.

2004-10-09  Luc Teirlinck  <teirllm@auburn.edu>

	* text.texi (Filling): Add anchor for definition of
	`sentence-end-double-space'.

	* searching.texi (Regexp Example): Update description of how
	Emacs currently recognizes the end of a sentence.
	(Standard Regexps): Update definition of the variable
	`sentence-end'.  Add definition of the function `sentence-end'.

2004-10-08  Paul Pogonyshev  <pogonyshev@gmx.net>

	* display.texi (Progress): New node.

2004-10-05  Kim F. Storm  <storm@cua.dk>

	* display.texi (Fringe Bitmaps): Update fringe-bitmaps-at-pos.

2004-09-29  Kim F. Storm  <storm@cua.dk>

	* display.texi (Fringe Bitmaps): Use symbols rather than numbers
	to identify bitmaps.  Remove -fringe-bitmap suffix for standard
	fringe bitmap symbols, as they now have their own namespace.
	(Customizing Bitmaps) <define-fringe-bitmap>: Clarify bit ordering
	vs. pixels.  Signal error if no free bitmap slots.
	(Pixel Specification): Change IMAGE to @var{image}.

2004-09-28  Richard M. Stallman  <rms@gnu.org>

	* text.texi (Special Properties): Clarify line-spacing and line-height.

	* searching.texi (Regexp Search): Add looking-back.

2004-09-25  Luc Teirlinck  <teirllm@auburn.edu>

	* display.texi: Correct typos.
	(Image Descriptors): Correct xref's.

2004-09-25  Richard M. Stallman  <rms@gnu.org>

	* text.texi (Special Properties): Cleanups in `cursor'.
	Rewrites in `line-height' and `line-spacing'; exchange them.

	* display.texi (Fringes): Rewrite previous change.
	(Fringe Bitmaps): Merge text from Display Fringe Bitmaps.  Rewrite.
	(Display Fringe Bitmaps): Node deleted, text moved.
	(Customizing Bitmaps): Split off from Fringe Bitmaps.  Rewrite.
	(Scroll Bars): Clarify set-window-scroll-bars.
	(Pointer Shape): Rewrite.
	(Specified Space): Clarify :align-to, etc.
	(Pixel Specification): Use @var.  Clarify new text.
	(Other Display Specs): Clarify `slice'.
	(Image Descriptors): Cleanups.
	(Showing Images): Cleanups.

2004-09-24  Luc Teirlinck  <teirllm@auburn.edu>

	* hooks.texi (Standard Hooks): Add `after-change-major-mode-hook'.

	* modes.texi: Various minor changes in addition to:
	(Major Mode Conventions): Final call to `run-mode-hooks' should
	not be inside the `delay-mode-hooks' form.
	(Mode Hooks): New node.
	(Hooks): Delete obsolete example.
	Move definitions of `run-mode-hooks' and `delay-mode-hooks' to new
	node "Mode Hooks".

2004-09-22  Luc Teirlinck  <teirllm@auburn.edu>

	* display.texi: Correct various typos.
	(Display): Rename node "Pointer Shapes" to "Pointer
	Shape".  (There is already a node called "Pointer Shapes" in
	frames.texi.)
	(Images): Remove non-existent node "Image Slices" from menu.

2004-09-23  Kim F. Storm  <storm@cua.dk>

	* text.texi (Special Properties): Add `cursor', `pointer',
	`line-height', and `line-spacing' properties.

	* display.texi (Display): Add 'Fringe Bitmaps' and 'Pointer
	Shapes' to menu.
	(Standard Faces): Doc fix for fringe face.
	(Fringes): Add `overflow-newline-into-fringe' and
	'indicate-buffer-boundaries'.
	(Fringe Bitmaps, Pointer Shapes): New nodes.
	(Display Property): Add 'Pixel Specification' and 'Display Fringe
	Bitmaps' to menu.
	(Specified Space): Describe pixel width and height.
	(Pixel Specification): New node.
	(Other Display Specs): Add `slice' property.
	(Display Fringe Bitmaps): New node.
	(Images): Add 'Image Slices' to menu.
	(Image Descriptors): Add `:pointer' and `:map' properties.
	(Showing Images): Add slice arg to `insert-image'.
	Add 'insert-sliced-image'.

2004-09-20  Richard M. Stallman  <rms@gnu.org>

	* commands.texi (Key Sequence Input):
	Clarify downcasing in read-key-sequence.

2004-09-08  Juri Linkov  <juri@jurta.org>

	* minibuf.texi (Minibuffer History): Add `history-delete-duplicates'.

2004-09-07  Luc Teirlinck  <teirllm@auburn.edu>

	* locals.texi (Standard Buffer-Local Variables):
	Add `buffer-auto-save-file-format'.
	* internals.texi (Buffer Internals): Describe new
	auto_save_file_format field of the buffer structure.
	* files.texi (Format Conversion): `auto-save-file-format' has been
	renamed `buffer-auto-save-file-format'.

2004-08-27  Luc Teirlinck  <teirllm@auburn.edu>

	* abbrevs.texi (Abbrev Expansion): `abbrev-start-location' can be
	an integer or a marker.
	(Abbrev Expansion): Replace example for `pre-abbrev-expand-hook'.

2004-08-22  Richard M. Stallman  <rms@gnu.org>

	* modes.texi (Major Mode Conventions): Discuss rebinding of
	standard key bindings.

2004-08-18  Kim F. Storm  <storm@cua.dk>

	* processes.texi (Accepting Output): Add `just-this-one' arg to
	`accept-process-output'.
	(Output from Processes): New var `process-adaptive-read-buffering'.

2004-08-10  Luc Teirlinck  <teirllm@auburn.edu>

	* keymaps.texi: Various changes in addition to:
	(Keymap Terminology): `kbd' uses same syntax as Edit Macro mode.
	Give more varied examples for `kbd'.
	(Creating Keymaps): Char tables have slots for all characters
	without modifiers.
	(Active Keymaps): `overriding-local-map' and
	`overriding-terminal-local-map' also override text property and
	overlay keymaps.
	(Functions for Key Lookup): Mention OLP arg to `current-active-maps'.
	(Scanning Keymaps): `accessible-keymaps' uses `[]' instead of `""'
	to denote a prefix of no events.
	`map-keymap' includes parent's bindings _recursively_.
	Clarify and correct description of `where-is-internal'.
	Mention BUFFER-OR-NAME arg to `describe-bindings'.
	(Menu Example): For menus intended for use with the keyboard, the
	menu items should be bound to characters or real function keys.

2004-08-08  Luc Teirlinck  <teirllm@auburn.edu>

	* objects.texi (Character Type): Reposition `@anchor' to prevent
	double space inside sentence in Info.

	* hooks.texi (Standard Hooks): `disabled-command-hook' has been
	renamed to `disabled-command-function'.
	* commands.texi (Key Sequence Input): Remove unnecessary anchor.
	(Command Loop Info): Replace reference to it.
	(Disabling Commands): `disabled-command-hook' has been renamed to
	`disabled-command-function'.

2004-08-07  Luc Teirlinck  <teirllm@auburn.edu>

	* os.texi (Translating Input): Only non-prefix bindings in
	`key-translation-map' override actual key bindings.  Warn about
	possible indirect effect of actual key bindings on non-prefix
	bindings in `key-translation-map'.

2004-08-06  Luc Teirlinck  <teirllm@auburn.edu>

	* minibuf.texi (High-Level Completion): Add anchor for definition
	of `read-variable'.

	* commands.texi: Various changes in addition to:
	(Using Interactive): Clarify description of `interactive-form'.
	(Interactive Call): Mention default for KEYS argument to
	`call-interactively'.
	(Command Loop Info): Clarify description of `this-command-keys'.
	Mention KEEP-RECORD argument to `clear-this-command-keys'.
	Value of `last-event-frame' can be `macro'.
	(Repeat Events): `double-click-fuzz' is also used to distinguish
	clicks and drags.
	(Classifying Events): Clarify descriptions of `event-modifiers'
	`event-basic-type' and `event-convert-list'.
	(Accessing Events): `posn-timestamp' takes POSITION argument.
	(Quoted Character Input): Clarify description of
	`read-quoted-char' and fix example.
	(Quitting): Add `with-local-quit'.
	(Disabling Commands): Correct and clarify descriptions of
	`enable-command' and `disable-command'.
	Mention what happens if `disabled-command-hook' is nil.
	(Keyboard Macros): Mention LOOPFUNC arg to `execute-kbd-macro'.
	Describe `executing-kbd-macro' instead of obsolete `executing-macro'.

2004-07-24  Luc Teirlinck  <teirllm@auburn.edu>

	* frames.texi: Various changes in addition to:
	(Creating Frames): Expand and clarify description of `make-frame'.
	(Window Frame Parameters): Either none or both of the `icon-left'
	and `icon-top' parameters must be specified.  Put descriptions of
	`menu-bar-lines' and `toolbar-lines' closer together and change
	them accordingly.
	(Frame Titles): `multiple-frames' is not guaranteed to be accurate
	except while processing `frame-title-format' or `icon-title-format'.
	(Deleting Frames): Correct description of `delete-frame'.
	Non-nil return values of `frame-live-p' are like those of `framep'.
	(Frames and Windows): Mention return value of
	`set-frame-selected-window'.
	(Visibility of Frames): Mention `force' argument to
	`make-frame-invisible'.  `frame-visible-p' returns t for all
	frames on text-only terminals.
	(Frame Configurations): Restoring a frame configuration does not
	restore deleted frames.
	(Window System Selections): `x-set-selection' returns DATA.
	(Resources): Add example.
	(Display Feature Testing): Clarify descriptions of
	`display-pixel-height', `display-pixel-width', `x-server-version'
	and `x-server-vendor'.

	* windows.texi (Choosing Window): Add anchor.
	* minibuf.texi (Minibuffer Misc): Add anchor.

2004-07-23  John Paul Wallington  <jpw@gnu.org>

	* macros.texi (Defining Macros): Declaration keyword for setting
	Edebug spec is `debug' not `edebug'.

2004-07-19  Luc Teirlinck  <teirllm@auburn.edu>

	* windows.texi: Various small changes in addition to:
	(Window Point): Mention return value of `set-window-point'.
	(Window Start): `pos-visible-in-window-p' disregards horizontal
	scrolling.  Explain return value if PARTIALLY is non-nil.
	(Vertical Scrolling): Mention PIXELS-P argument to `window-vscroll'
	and `set-window-vscroll'.
	(Size of Window): The argument WINDOW to `window-inside-edges',
	`window-pixel-edges' and `window-inside-pixel-edges' is optional.
	(Resizing Windows): Explain return value of
	`shrink-window-if-larger-than-buffer'.
	`window-size-fixed' automatically becomes buffer local when set.
	(Window Configurations): Explain return value of
	`set-window-configuration'.

	* minibuf.texi (Minibuffer Misc): Add anchor for
	`minibuffer-scroll-window'.

	* positions.texi (Text Lines): Add anchor for `count-lines'.

2004-07-17  Richard M. Stallman  <rms@gnu.org>

	* display.texi (Overlay Properties): Adding `evaporate' prop
	deletes empty overlay immediately.

	* abbrevs.texi (Abbrev Expansion): Clarify pre-abbrev-expand-hook,
	fix example.

2004-07-16  Jim Blandy  <jimb@redhat.com>

	* searching.texi (Regexp Backslash): Document new \_< and \_>
	operators.

2004-07-16  Juanma Barranquero  <lektu@terra.es>

	* display.texi (Images): Fix Texinfo usage.

2004-07-14  Luc Teirlinck  <teirllm@auburn.edu>

	* buffers.texi (Modification Time): `visited-file-modtime' now
	returns a list of two integers, instead of a cons.

2004-07-13  Luc Teirlinck  <teirllm@auburn.edu>

	* windows.texi: Various changes in addition to:
	(Splitting Windows): Add `split-window-keep-point'.

2004-07-09  Richard M. Stallman  <rms@gnu.org>

	* frames.texi (Input Focus): Minor fix.

2004-07-07  Luc Teirlinck  <teirllm@auburn.edu>

	* frames.texi (Input Focus): Clarify descriptions of
	`select-frame-set-input-focus' and `select-frame'.

2004-07-06  Luc Teirlinck  <teirllm@auburn.edu>

	* os.texi: Various small changes in addition to:
	(Killing Emacs): Expand and clarify description of
	`kill-emacs-query-functions' and `kill-emacs-hook'.
	(System Environment): Expand and clarify description of `getenv'
	and `setenv'.
	(Timers): Clarify description of `run-at-time'.
	(Translating Input): Correct description of
	`extra-keyboard-modifiers'.
	(Flow Control): Correct description of `enable-flow-control'.

2004-07-06  Thien-Thi Nguyen  <ttn@gnu.org>

	* os.texi: Update copyright.
	(Session Management): Grammar fix.
	Clarify which Emacs does the restarting.
	Use @samp for *scratch* buffer.

2004-07-04  Alan Mackenzie  <acm@muc.de>

	* frames.texi (Input Focus): Add documentation for
	`select-frame-set-input-focus'.  Replace refs to non-existent
	`switch-frame' with `select-frame'.  Minor corrections and tidying
	up of text-only terminal stuff.

2004-07-02  Richard M. Stallman  <rms@gnu.org>

	* files.texi (Saving Buffers): Cleanup write-contents-function.
	(Magic File Names): Cleanup file-remote-p.

2004-07-02  Kai Großjohann  <kai@emptydomain.de>

	* files.texi (Magic File Names): `file-remote-p' returns an
	identifier of the remote system, not just t.

2004-07-02  David Kastrup  <dak@gnu.org>

	* searching.texi (Entire Match Data): Add explanation about new
	match-data behavior when @var{integers} is non-nil.

2004-06-24  Richard M. Stallman  <rms@gnu.org>

	* commands.texi (Misc Events): Describe usr1-signal, usr2-signal event.

	* customize.texi (Variable Definitions): Note about doc strings
	and :set.

	* keymaps.texi (Keymap Terminology): Document `kbd'.
	(Changing Key Bindings, Key Binding Commands): Use kbd in examples.

	* display.texi (Invisible Text): Setting buffer-invisibility-spec
	makes it buffer-local.

	* files.texi (Saving Buffers): Correct previous change.

	* commands.texi (Accessing Events):
	Clarify posn-col-row and posn-actual-col-row.

2004-06-24  David Ponce  <david.ponce@wanadoo.fr>

	* commands.texi (Accessing Events): New functions
	posn-at-point and posn-at-x-y.  Add example to posn-x-y.

2004-06-23  Luc Teirlinck  <teirllm@auburn.edu>

	* lists.texi, files.texi, processes.texi, macros.texi, hash.texi:
	* frames.texi, buffers.texi, backups.texi, variables.texi:
	* loading.texi, eval.texi, functions.texi, control.texi:
	* symbols.texi, minibuf.texi: Reposition @anchor's.

	* help.texi: Various small changes in addition to the following.
	(Describing Characters): Describe PREFIX argument to
	`key-description'.  Correct and clarify definition of
	`text-char-description'.  Describe NEED-VECTOR argument to
	`read-kbd-macro'.
	(Help Functions): Clarify definition of `apropos'.

2004-06-23  Lars Hansen  <larsh@math.ku.dk>

	* files.texi (Saving Buffers): Correct description of
	`write-contents-functions'.

2004-06-21  Juanma Barranquero  <lektu@terra.es>

	* display.texi (Images): Remove redundant @vindex directives.
	Rewrite `image-library-alist' doc in active voice.

2004-06-14  Juanma Barranquero  <lektu@terra.es>

	* display.texi (Images): Document new delayed library loading,
	variable `image-library-alist' and (existing but undocumented)
	function `image-type-available-p'.

2004-06-05  Richard M. Stallman  <rms@gnu.org>

	* minibuf.texi (Minibuffer Completion): For INITIAL arg,
	refer the user to the Initial Input node.
	(Text from Minibuffer): Likewise.
	(Initial Input): New node.  Document this feature
	and say it is mostly deprecated.

2004-05-30  Richard M. Stallman  <rms@gnu.org>

	* loading.texi (Named Features): Clarify return value
	and meaning of NOERROR.

	* variables.texi (File Local Variables): Minor cleanup.

2004-05-30  Michael Albinus  <michael.albinus@gmx.de>

	* files.texi (Magic File Names): Add `file-remote-p' as operation
	of file name handlers.

2004-05-29  Richard M. Stallman  <rms@gnu.org>

	* modes.texi (Minor Mode Conventions): (-) has no special meaning
	as arg to a minor mode command.

2004-05-22  Richard M. Stallman  <rms@gnu.org>

	* syntax.texi (Syntax Class Table): Word syntax not just for English.

	* streams.texi (Output Variables): Doc float-output-format.

	* searching.texi (Regexp Special): Nested repetition can be infloop.

	* eval.texi (Eval): Increasing max-lisp-eval-depth can cause
	real stack overflow.

	* compile.texi: Minor cleanups.

2004-05-22  Luc Teirlinck  <teirllm@dms.auburn.edu>

	* lists.texi (Cons Cells): Explain dotted lists, true lists,
	circular lists.
	(List Elements): Explain handling of circular and dotted lists.

2004-05-19  Thien-Thi Nguyen  <ttn@gnu.org>

	* modes.texi (Search-based Fontification): Fix typo.

2004-05-10  Juanma Barranquero  <lektu@terra.es>

	* modes.texi (Mode Line Variables): Fix description of
	global-mode-string, which is now after which-func-mode, not the
	buffer name.

2004-05-07  Lars Hansen  <larsh@math.ku.dk>

	* modes.texi (Desktop Save Mode): Add.
	(Modes): Add menu entry Desktop Save Mode.

	* hooks.texi: Add desktop-after-read-hook,
	desktop-no-desktop-file-hook and desktop-save-hook.

	* locals.texi: Add desktop-save-buffer.

2004-04-30  Jesper Harder  <harder@ifa.au.dk>

	* display.texi: emacs -> Emacs.

2004-04-27  Matthew Mundell  <matt@mundell.ukfsn.org>

	* files.texi (Changing Files): Document set-file-times.

2004-04-23  Juanma Barranquero  <lektu@terra.es>

	* makefile.w32-in: Add "-*- makefile -*-" mode tag.

2004-04-18  Jesper Harder  <harder@ifa.au.dk>

	* tips.texi (Coding Conventions): defopt -> defcustom.

2004-04-16  Luc Teirlinck  <teirllm@auburn.edu>

	* sequences.texi: Various clarifications.

2004-04-14  Luc Teirlinck  <teirllm@auburn.edu>

	* buffers.texi (Read Only Buffers): Mention optional ARG to
	`toggle-read-only'.

2004-04-14  Nick Roberts  <nick@nick.uklinux.net>

	* windows.texi (Selecting Windows): Note that get-lru-window
	returns a full-width window if possible.

2004-04-13  Luc Teirlinck  <teirllm@auburn.edu>

	* buffers.texi: Various changes in addition to:
	(Buffer File Name): Add `find-buffer-visiting'.
	(Buffer Modification): Mention optional ARG to `not-modified'.
	(Indirect Buffers): Mention optional CLONE argument to
	`make-indirect-buffer'.

	* files.texi: Various changes in addition to:
	(Visiting Functions): `find-file-hook' is now a normal hook.
	(File Name Expansion): Explain difference between the way that
	`expand-file-name' and `file-truename' treat `..'.
	(Contents of Directories): Mention optional ID-FORMAT argument to
	`directory-files-and-attributes'.
	(Format Conversion): Mention new optional CONFIRM argument to
	`format-write-file'.

2004-04-12  Miles Bader  <miles@gnu.org>

	* macros.texi (Expansion): Add description of `macroexpand-all'.

2004-04-05  Jesper Harder  <harder@ifa.au.dk>

	* variables.texi (Variable Aliases):
	Mention cyclic-variable-indirection.

	* errors.texi (Standard Errors): Ditto.

2004-04-04  Luc Teirlinck  <teirllm@auburn.edu>

	* backups.texi: Various small changes in addition to:
	(Making Backups): Mention return value of `backup-buffer'.
	(Auto-Saving): Mention optional FORCE argument to
	`delete-auto-save-file-if-necessary'.
	(Reverting): Mention optional PRESERVE-MODES argument to
	`revert-buffer'.  Correct description of `revert-buffer-function'.

2004-03-22  Juri Linkov  <juri@jurta.org>

	* sequences.texi (Sequence Functions): Replace xref to `Vectors'
	with `Vector Functions'.

	* text.texi (Sorting): Add missing quote.

2004-03-14  Luc Teirlinck  <teirllm@auburn.edu>

	* intro.texi (Lisp History): Replace xref to `cl' manual with
	inforef.

2004-03-12  Richard M. Stallman  <rms@gnu.org>

	* intro.texi (Version Info): Add arg to emacs-version.
	(Lisp History): Change xref to CL manual.

2004-03-09  Luc Teirlinck  <teirllm@auburn.edu>

	* minibuf.texi (Completion Commands): Add xref to Emacs manual
	for Partial Completion mode.

2004-03-07  Thien-Thi Nguyen  <ttn@gnu.org>

	* customize.texi: Fix typo.  Remove eol whitespace.

2004-03-04  Richard M. Stallman  <rms@gnu.org>

	* processes.texi: Fix typos.

	* lists.texi (Building Lists): Minor clarification.

	* hash.texi (Creating Hash): Correct the meaning of t for WEAK
	in make-hash-table.

2004-02-29  Juanma Barranquero  <lektu@terra.es>

	* makefile.w32-in (clean, maintainer-clean): Use $(DEL) instead of
	rm, and ignore exit code.

2004-02-27  Dan Nicolaescu  <dann@ics.uci.edu>

	* display.texi (Defining Faces): Add description for min-colors.
	Update example.

2004-02-23  Luc Teirlinck  <teirllm@auburn.edu>

	* abbrevs.texi: Various corrections and clarifications in addition
	to the following:
	(Abbrev Tables): Delete add-abbrev (as suggested by RMS).

2004-02-22  Matthew Mundell  <matt@mundell.ukfsn.org>  (tiny change)

	* calendar.texi (Holiday Customizing): Quote arg of holiday-sexp.

2004-02-21  Luc Teirlinck  <teirllm@auburn.edu>

	* text.texi: Various small changes in addition to the following:
	(User-Level Deletion): Mention optional BACKWARD-ONLY argument
	to delete-horizontal-space.
	(Kill Functions, Yanking, Low-Level Kill Ring): Clarify and correct
	description of yank-handler text property at various places.

	* frames.texi (Window System Selections): Add anchor.

	* syntax.texi (Syntax Table Functions): Clarify and correct
	descriptions of make-syntax-table and copy-syntax-table.
	(Motion and Syntax): Clarify SYNTAXES argument to
	skip-syntax-forward.
	(Parsing Expressions): Mention that the return value of
	parse-partial-sexp is currently a list of ten rather than nine
	elements.
	(Categories): Various corrections and clarifications.

2004-02-17  Luc Teirlinck  <teirllm@auburn.edu>

	* markers.texi (Marker Insertion Types): Minor change.

	* locals.texi (Standard Buffer-Local Variables):
	* commands.texi (Interactive Codes, Using Interactive):
	* functions.texi (Related Topics): Fix xrefs.

2004-02-16  Luc Teirlinck  <teirllm@auburn.edu>

	* lists.texi (Sets And Lists): Update description of delete-dups.

2004-02-16  Jesper Harder  <harder@ifa.au.dk>  (tiny change)

	* keymaps.texi (Tool Bar): tool-bar-item => tool-bar-button.

2004-02-16  Jan Djärv  <jan.h.d@swipnet.se>

	* frames.texi (Parameter Access): frame-parameters arg is optional.
	modify-frame-parameters handles nil for FRAME.
	(Window Frame Parameters): menu-bar-lines and tool-bar-lines
	are all-or-nothing for certain toolkits.
	Mention parameter wait-for-wm.
	(Frames and Windows): In frame-first-window and frame-selected-window
	the arg is optional.
	(Input Focus): In redirect-frame-focus the second arg is optional.
	(Window System Selections): Mention selection type CLIPBOARD.
	Mention data-type UTF8_STRING.
	Mention numbering of cut buffers.
	(Resources): Describe x-resource-name.

2004-02-16  Richard M. Stallman  <rms@gnu.org>

	* windows.texi (Buffers and Windows): Delete false table
	about all-frames.

	* syntax.texi (Parsing Expressions): Delete old caveat
	about parse-sexp-ignore-comments.

	* streams.texi (Output Variables): Add print-quoted.

	* lists.texi (Building Lists): Minor cleanup.

	* hash.texi (Creating Hash): Correct and clarify doc of WEAK values.

	* display.texi (Overlays): Explain overlays use markers.
	(Managing Overlays): Explain front-advance and rear-advance
	in more detail.

	* loading.texi (Unloading): Document unload-feature-special-hooks.
	Get rid of fns-NNN.el file.

2004-02-16  Matthew Mundell  <matt@mundell.ukfsn.org>  (tiny change)

	* help.texi (Describing Characters): Fix text-char-description
	example output.

	* edebug.texi (Using Edebug): Fix example.

	* debugging.texi (Internals of Debugger): Fix return value.

	* files.texi (Changing Files): Fix argname.

	* calendar.texi: Fix parens, and default values.

	* display.texi, frames.texi, internals.texi, modes.texi: Minor fixes.
	* nonascii.texi, objects.texi, os.texi: Minor fixes.
	* searching.texi, text.texi, tips.texi, windows.texi: Minor fixes.

	* positions.texi (Text Lines): Don't add -1 in current-line.

2004-02-16  Richard M. Stallman  <rms@gnu.org>

	* compile.texi (Compiler Errors): if-boundp feature applies to cond.

2004-02-16  Jesper Harder  <harder@ifa.au.dk>  (tiny change)

	* processes.texi (Low-Level Network): Fix a typo.

2004-02-12  Kim F. Storm  <storm@cua.dk>

	* display.texi (Fringes): Use consistent wording.
	Note that window-fringe's window arg is optional.
	(Scroll Bars): Use consistent wording.

2004-02-11  Luc Teirlinck  <teirllm@auburn.edu>

	* tips.texi (Comment Tips): Document the new conventions for
	commenting out code.

2004-02-07  Jan Djärv  <jan.h.d@swipnet.se>

	* positions.texi (Text Lines): Add missing end defun.

2004-02-07  Kim F. Storm  <storm@cua.dk>

	* positions.texi (Text Lines): Add line-number-at-pos.

2004-02-06  John Paul Wallington  <jpw@gnu.org>

	* display.texi (Button Properties, Button Buffer Commands):
	mouse-2 invokes button, not down-mouse-1.

2004-02-04  Jason Rumney  <jasonr@gnu.org>

	* makefile.w32-in: Sync with Makefile.in changes.

2004-02-03  Luc Teirlinck  <teirllm@auburn.edu>

	* minibuf.texi (Text from Minibuffer): Various corrections and
	clarifications.
	(Object from Minibuffer): Correct Lisp description of
	read-minibuffer.
	(Minibuffer History): Clarify description of cons values for
	HISTORY arguments.
	(Basic Completion): Various corrections and clarifications.
	Add completion-regexp-list.
	(Minibuffer Completion): Correct and clarify description of
	completing-read.
	(Completion Commands): Mention Partial Completion mode.
	Various other minor changes.
	(High-Level Completion): Various corrections and clarifications.
	(Reading File Names): Ditto.
	(Minibuffer Misc): Ditto.

2004-01-26  Luc Teirlinck  <teirllm@auburn.edu>

	* strings.texi (Text Comparison): assoc-string also matches
	elements of alists that are strings instead of conses.
	(Formatting Strings): Standardize Texinfo usage.  Update index
	entries.

2004-01-20  Luc Teirlinck  <teirllm@auburn.edu>

	* lists.texi (Sets And Lists): Add delete-dups.

2004-01-15  Luc Teirlinck  <teirllm@auburn.edu>

	* edebug.texi (Instrumenting Macro Calls): `declare' is not a
	special form.
	* macros.texi (Defining Macros): Update description of `declare',
	which now is a macro.
	(Wrong Time): Fix typos.

2004-01-14  Luc Teirlinck  <teirllm@auburn.edu>

	* compile.texi (Compilation Functions): Expand descriptions of
	`compile-defun', `byte-compile-file', `byte-recompile-directory'
	and `batch-byte-compile'.  In particular, mention and describe
	all optional arguments.
	(Disassembly): Correct and clarify the description of `disassemble'.

2004-01-11  Luc Teirlinck  <teirllm@auburn.edu>

	* searching.texi: Various small changes in addition to the
	following.
	(Regexp Example): Adapt to new value of `sentence-end'.
	(Regexp Functions): The PAREN argument to `regexp-opt' can be
	`words'.
	(Search and Replace): Add usage note for `perform-replace'.
	(Entire Match Data): Mention INTEGERS and REUSE arguments to
	`match-data'.
	(Standard Regexps): Update for new values of `paragraph-start'
	and `sentence-end'.

2004-01-07  Luc Teirlinck  <teirllm@auburn.edu>

	* files.texi (Saving Buffers): Clarify descriptions of
	`write-contents-functions' and `before-save-hook'.
	Make the defvar's for `before-save-hook' and `after-save-hook'
	into defopt's.

2004-01-07  Kim F. Storm  <storm@cua.dk>

	* commands.texi (Click Events): Describe new image and
	width/height elements of click events.
	(Accessing Events): Add posn-string, posn-image, and
	posn-object-width-height.  Change posn-object to return either
	image or string object.

2004-01-01  Simon Josefsson  <jas@extundo.com>

	* hooks.texi (Standard Hooks): Add before-save-hook.
	* files.texi (Saving Buffers): Likewise.

2004-01-03  Richard M. Stallman  <rms@gnu.org>

	* frames.texi (Frames and Windows): Delete frame-root-window.

2004-01-03  Luc Teirlinck  <teirllm@auburn.edu>

	* eval.texi, hash.texi, help.texi, symbols.texi: Add anchors.

	* functions.texi: Various small changes in addition to the
	following.
	(What Is a Function): `functionp' returns nil for macros.
	Clarify behavior of this and following functions for symbol arguments.
	(Function Documentation): Add `\' in front of (fn @var{arglist})
	and explain why.
	(Defining Functions): Mention DOCSTRING argument to `defalias'.
	Add anchor.
	(Mapping Functions): Add anchor.  Unquote nil in mapcar* example.

2004-01-01  Miles Bader  <miles@gnu.org>

	* display.texi (Buttons): New section.

2003-12-31  Andreas Schwab  <schwab@suse.de>

	* numbers.texi (Math Functions): sqrt reports a domain-error
	error.
	(Float Basics): Use `(/ 0.0 0.0)' instead of `(sqrt -1.0)'.

2003-12-30  Luc Teirlinck  <teirllm@auburn.edu>

	* tips.texi (Documentation Tips): Update item on hyperlinks in
	documentation strings.

	* errors.texi (Standard Errors): Various small corrections and
	additions.

	* control.texi: Various small changes in addition to the
	following.
	(Signaling Errors): Provide some more details on how `signal'
	constructs the error message.  Add anchor to the definition of
	`signal'.
	(Error Symbols): Describe special treatment of `quit'.
	(Cleanups): Rename BODY argument of `unwind-protect' to BODY-FORM
	to emphasize that it has to be a single form.

	* buffers.texi: Add anchor.

2003-12-29  Richard M. Stallman  <rms@gnu.org>

	* windows.texi (Choosing Window): Add same-window-p, special-display-p.
	(Window Configurations): Add window-configuration-frame.

	* variables.texi (Creating Buffer-Local): Add local-variable-if-set-p.

	* text.texi (Examining Properties): Add get-char-property-and-overlay.
	Change arg name in get-char-property.
	(Special Properties): Update handling of keymap property.

	* strings.texi (Modifying Strings): Add clear-string.
	(Text Comparison): Add assoc-string and remove
	assoc-ignore-case, assoc-ignore-representation.

	* os.texi (Time of Day): Add set-time-zone-rule.

	* numbers.texi (Math Functions): asin, acos, log, log10
	report domain-error errors.

	* nonascii.texi (Converting Representations):
	Add multibyte-char-to-unibyte and unibyte-char-to-multibyte.
	(Encoding and I/O): Add file-name-coding-system.

	* modes.texi (Search-based Fontification): Explain that
	face specs are symbols with face names as values.

	* minibuf.texi (Minibuffer Misc): Add set-minibuffer-window.

	* lists.texi (Building Lists): remq moved elsewhere.
	(Sets And Lists): remq moved here.
	(Association Lists): Refer to assoc-string.

	* internals.texi (Garbage Collection): Add memory-use-counts.

	* frames.texi (Frames and Windows): Add set-frame-selected-window
	and frame-root-window.

	* files.texi (Contents of Directories):
	Add directory-files-and-attributes.

	* display.texi (Refresh Screen): Add force-window-update.
	(Invisible Text): Explain about moving point out of invis text.
	(Overlay Properties): Add overlay-properties.
	(Managing Overlays): Add overlayp.
	(GIF Images): Invalid image number displays a hollow box.

	* buffers.texi (Buffer Modification): Add restore-buffer-modified-p.
	(Killing Buffers): Add buffer-live-p.

2003-12-25  Markus Rost  <rost@mathematik.uni-bielefeld.de>

	* display.texi (Fringes): Fix typo "set-buffer-window".

2003-12-24  Luc Teirlinck  <teirllm@auburn.edu>

	* display.texi, eval.texi, help.texi, internals.texi, loading.texi:
	* nonascii.texi, processes.texi, tips.texi, variables.texi:
	Add or change various xrefs and anchors.

	* commands.texi: Replace all occurrences of @acronym{CAR} with
	@sc{car}, for consistency with the rest of the Elisp manual.
	`car' and `cdr' are historically acronyms, but are no longer
	widely thought of as such.

	* internals.texi (Pure Storage): Mention that `purecopy' does not
	copy text properties.
	(Object Internals): Now 29 bits are used (in most implementations)
	to address Lisp objects.

	* variables.texi (Variables with Restricted Values): New node.

	* objects.texi (Lisp Data Types): Mention that certain variables
	can only take on a restricted set of values and add an xref to
	the new node "Variables with Restricted Values".

	* eval.texi (Function Indirection): Describe the errors that
	`indirect-function' can signal.
	(Eval): Clarify the descriptions of `eval-region' and `values'.
	Describe `eval-buffer' instead of `eval-current-buffer' and
	mention `eval-current-buffer' as an alias for `current-buffer'.
	Correct the description and mention all optional arguments.

	* nonascii.texi: Various small changes in addition to the
	following.
	(Converting Representations): Clarify behavior of
	`string-make-multibyte' and `string-to-multibyte' for unibyte all
	ASCII arguments.
	(Character Sets): Document the variable `charset-list' and adapt
	the definition of the function `charset-list' accordingly.
	(Translation of Characters): Clarify use of generic characters in
	`make-translation-table'.  Clarify and correct the description of
	the use of translation tables in encoding and decoding.
	(User-Chosen Coding Systems): Correct and clarify the description
	of `select-safe-coding-system'.
	(Default Coding Systems): Clarify description of
	`file-coding-system-alist'.

2003-11-30  Luc Teirlinck  <teirllm@auburn.edu>

	* strings.texi (Text Comparison): Correctly describe when two
	strings are `equal'.  Combine and clarify descriptions of
	`assoc-ignore-case' and `assoc-ignore-representation'.

	* objects.texi (Non-ASCII in Strings): Clarify description of
	when a string is unibyte or multibyte.
	(Bool-Vector Type): Update examples.
	(Equality Predicates): Correctly describe when two strings are
	`equal'.

2003-11-29  Luc Teirlinck  <teirllm@auburn.edu>

	* lists.texi (Building Lists): `append' no longer accepts integer
	arguments.  Update the description of `number-sequence' to reflect
	recent changes.
	(Sets And Lists): Describe `member-ignore-case' after `member'.

2003-11-27  Kim F. Storm  <storm@cua.dk>

	* commands.texi (Click Events): Click object may be an images.
	Describe (dx . dy) element of click positions.
	(Accessing Events): Remove duplicate posn-timestamp.
	New functions posn-object and posn-object-x-y.

2003-11-23  Kim F. Storm  <storm@cua.dk>

	* commands.texi (Click Events): Describe enhancements to event
	position lists, including new text-pos and (col . row) items.
	Mention left-fringe and right-fringe area events.
	(Accessing Events): New functions posn-area and
	posn-actual-col-row.  Mention posn-timestamp.  Mention that
	posn-point in non-text area still returns buffer position.
	Clarify posn-col-row.

2003-11-21  Lars Hansen  <larsh@math.ku.dk>

	* files.texi (File Attributes): Describe new parameter ID-FORMAT.
	* anti.texi (File Attributes): Describe removed parameter
	ID-FORMAT.

2003-11-20  Luc Teirlinck  <teirllm@auburn.edu>

	* positions.texi (Positions): Mention that, if a marker is used as
	a position, its buffer is ignored.

	* markers.texi (Overview of Markers): Mention it here too.

2003-11-12  Luc Teirlinck  <teirllm@auburn.edu>

	* numbers.texi (Numeric Conversions): Not just `floor', but also
	`truncate', `ceiling' and `round' accept optional argument DIVISOR.

2003-11-10  Luc Teirlinck  <teirllm@auburn.edu>

	* markers.texi (Creating Markers): Specify insertion type of
	created markers.  Add xref to `Marker Insertion Types'.
	Second argument to `copy-marker' is optional.
	(Marker Insertion Types): Mention that most markers are created
	with insertion type nil.
	(The Mark): Correctly describe when `mark' signals an error.
	(The Region): Correctly describe when `region-beginning' and
	`region-end' signal an error.

2003-11-08  Luc Teirlinck  <teirllm@auburn.edu>

	* hash.texi (Creating Hash): Clarify description of `eql'.
	`makehash' is obsolete.
	(Hash Access): Add Common Lisp notes for `remhash' and `clrhash'.

	* positions.texi (Point): Change description of `buffer-end', so
	that it is also correct for floating point arguments.
	(List Motion): Correct argument lists of `beginning-of-defun' and
	`end-of-defun'.
	(Excursions): Add xref to `Marker Insertion Types'.
	(Narrowing): Argument to `narrow-to-page' is optional.

2003-11-06  Luc Teirlinck  <teirllm@auburn.edu>

	* streams.texi (Output Streams): Clarify behavior of point for
	marker output streams.

2003-11-04  Luc Teirlinck  <teirllm@auburn.edu>

	* variables.texi (Defining Variables): Second argument to
	`defconst' is not optional.
	(Setting Variables): Mention optional argument APPEND to
	`add-to-list'.
	(Creating Buffer-Local): Expand description of
	`make-variable-buffer-local'.
	(Frame-Local Variables): Expand description of
	`make-variable-frame-local'.
	(Variable Aliases): Correct description of optional argument
	DOCSTRING to `defvaralias'.  Mention return value of
	`defvaralias'.
	(File Local Variables): Add xref to `File variables' in Emacs
	Manual.  Correct description of `hack-local-variables'.  Mention
	`safe-local-variable' property.  Mention optional second argument
	to `risky-local-variable-p'.

2003-11-03  Luc Teirlinck  <teirllm@auburn.edu>

	* symbols.texi (Symbol Plists): Mention return value of `setplist'.

2003-11-02  Jesper Harder  <harder@ifa.au.dk>  (tiny change)

	* anti.texi, backups.texi, commands.texi, customize.texi:
	* display.texi, files.texi, internals.texi, keymaps.texi:
	* loading.texi, modes.texi, nonascii.texi, numbers.texi:
	* objects.texi, os.texi, positions.texi, processes.texi:
	* searching.texi, sequences.texi, streams.texi, strings.texi:
	* syntax.texi, text.texi: Replace @sc{foo} with @acronym{FOO}.

2003-10-27  Luc Teirlinck  <teirllm@auburn.edu>

	* strings.texi (Creating Strings): Argument START to `substring'
	can not be `nil'.  Expand description of
	`substring-no-properties'.  Correct description of `split-string',
	especially with respect to empty matches.  Prevent very bad line
	break in definition of `split-string-default-separators'.
	(Text Comparison): `string=' and `string<' also accept symbols as
	arguments.
	(String Conversion): More completely describe argument BASE in
	`string-to-number'.
	(Formatting Strings): `%s' and `%S' in `format' do require
	corresponding object.  Clarify behavior of numeric prefix after
	`%' in `format'.
	(Case Conversion): The argument to `upcase-initials' can be a
	character.

2003-10-27  Kenichi Handa  <handa@m17n.org>

	* display.texi (Fontsets): Fix texinfo usage.

2003-10-25  Kenichi Handa  <handa@m17n.org>

	* display.texi (Fontsets): Add description of the function
	set-fontset-font.

2003-10-23  Luc Teirlinck  <teirllm@auburn.edu>

	* display.texi (Temporary Displays): Add xref to `Documentation
	Tips'.

	* functions.texi (Function Safety): Use inforef instead of pxref
	for SES.

2003-10-23  Andreas Schwab  <schwab@suse.de>

	* Makefile.in (TEX, texinputdir): Don't define.
	(TEXI2DVI): Define.
	(srcs): Remove $(srcdir)/index.perm and $(srcdir)/index.unperm,
	add $(srcdir)/index.texi.
	($(infodir)/elisp): Remove index.texi dependency.
	(elisp.dvi): Likewise.  Use $(TEXI2DVI).
	(index.texi): Remove target.
	(dist): Don't link $(srcdir)/permute-index.
	(clean): Don't remove index.texi.

	* permute-index, index.perm: Remove.
	* index.texi: Rename from index.unperm.

2003-10-22  Luc Teirlinck  <teirllm@auburn.edu>

	* tips.texi (Documentation Tips): Document new behavior for face
	and variable hyperlinks in Help mode.

2003-10-21  Luc Teirlinck  <teirllm@auburn.edu>

	* objects.texi (Integer Type): Update for extra bit of integer range.
	(Character Type): Ditto.

2003-10-16  Eli Zaretskii  <eliz@gnu.org>

	* numbers.texi (Integer Basics): Add index entries for reading
	numbers in hex, octal, and binary.

2003-10-16  Lute Kamstra  <lute@gnu.org>

	* modes.texi (Mode Line Format): Mention force-mode-line-update's
	argument.

2003-10-13  Luc Teirlinck  <teirllm@auburn.edu>

	* windows.texi (Choosing Window): Fix typo.
	* edebug.texi (Edebug Execution Modes): Fix typo.

2003-10-13  Richard M. Stallman  <rms@gnu.org>

	* windows.texi (Basic Windows): A window has fringe settings,
	display margins and scroll-bar settings.
	(Splitting Windows): Doc split-window return value.
	Clean up one-window-p.
	(Selecting Windows): Fix typo.
	(Cyclic Window Ordering): Explain frame as ALL-FRAMES in next-window.
	(Buffers and Windows): In set-window-buffer, explain effect
	on fringe settings and scroll bar settings.
	(Displaying Buffers): In pop-to-buffer, explain nil as buffer arg.
	(Choosing Window): Use defopt for pop-up-frame-function.
	For special-display-buffer-names, explain same-window and same-frame.
	Clarify window-dedicated-p return value.
	(Textual Scrolling): scroll-up and scroll-down can get an error.
	(Horizontal Scrolling): Clarify auto-hscroll-mode.
	Clarify set-window-hscroll.
	(Size of Window): Don't mention tool bar in window-height.
	(Coordinates and Windows): Explain what coordinates-in-window-p
	returns for fringes and display margins.
	(Window Configurations): Explain saving fringes, etc.

	* tips.texi (Library Headers): Clean up Documentation.

	* syntax.texi (Parsing Expressions): Clean up forward-comment
	and parse-sexp-lookup-properties.

	* sequences.texi (Sequence Functions): sequencep accepts bool-vectors.

	* os.texi (System Environment): Clean up text for load-average errors.

	* modes.texi (Hooks): Don't explain local hook details at front.
	Clarify run-hooks and run-hook-with-args a little.
	Clean up add-hook and remove-hook.

	* edebug.texi (Edebug Execution Modes): Clarify t.
	Document edebug-sit-for-seconds.
	(Coverage Testing): Document C-x X = and =.
	(Instrumenting Macro Calls): Fix typo.
	(Specification List): Don't index the specification keywords.

2003-10-10  Kim F. Storm  <storm@cua.dk>

	* processes.texi (Network): Introduce make-network-process.

2003-10-09  Luc Teirlinck  <teirllm@auburn.edu>

	* tips.texi (Library Headers): Fix typo.

2003-10-07  Juri Linkov  <juri@jurta.org>

	* modes.texi (Imenu): Mention imenu-create-index-function's
	default value.  Explain submenus better.

2003-10-07  Lute Kamstra  <lute@gnu.org>

	* modes.texi (Faces for Font Lock): Fix typo.
	(Hooks): Explain how buffer-local hook variables can refer to
	global hook variables.
	Various minor clarifications.

2003-10-06  Lute Kamstra  <lute@gnu.org>

	* tips.texi (Coding Conventions): Mention naming conventions for
	hooks.

2003-10-05  Luc Teirlinck  <teirllm@auburn.edu>

	* loading.texi (Library Search): Correct default value of
	load-suffixes.
	(Named Features): Fix typo.

2003-10-05  Richard M. Stallman  <rms@gnu.org>

	* loading.texi (Named Features): In `provide',
	say how to test for subfeatures.
	(Unloading): In unload-feature, use new var name
	unload-feature-special-hooks.

2003-10-03  Lute Kamstra  <lute@gnu.org>

	* modes.texi (Major Mode Conventions): Mention third way to set up
	Imenu.
	(Imenu): A number of small fixes.
	Delete documentation of internal variable imenu--index-alist.
	Document the return value format of imenu-create-index-function
	functions.

2003-09-30  Richard M. Stallman  <rms@gnu.org>

	* processes.texi (Network): Say what stopped datagram connections do.

	* lists.texi (Association Lists): Clarify `assq-delete-all'.

	* display.texi (Overlay Properties): Clarify `evaporate' property.

2003-09-29  Lute Kamstra  <lute@gnu.org>

	* modes.texi (Mode Line Data): Explain when symbols in mode-line
	constructs should be marked as risky.
	Change cons cell into proper list.
	(Mode Line Variables): Change cons cell into proper list.

2003-09-26  Lute Kamstra  <lute@gnu.org>

	* modes.texi (Mode Line Data): Document the :propertize construct.
	(Mode Line Variables): Reorder the descriptions of the variables
	to match their order in the default mode-line-format.
	Describe the new variables mode-line-position and mode-line-modes.
	Update the default values of mode-line-frame-identification,
	minor-mode-alist, and default-mode-line-format.
	(Properties in Mode): Mention the :propertize construct.

2003-09-26  Richard M. Stallman  <rms@gnu.org>

	* buffers.texi, commands.texi, debugging.texi, eval.texi:
	* loading.texi, minibuf.texi, text.texi, variables.texi:
	Avoid @strong{Note:}.

2003-09-26  Richard M. Stallman  <rms@gnu.org>

	* keymaps.texi (Remapping Commands): Fix typo.

2003-09-23  Luc Teirlinck  <teirllm@mail.auburn.edu>

	* processes.texi (Low-Level Network): Fix typo.

2003-09-23  Kim F. Storm  <storm@cua.dk>

	* processes.texi (Network, Network Servers): Fix typos.
	(Low-Level Network): Add timeout value for :server keyword.
	Add new option keywords to make-network-process.
	Add set-network-process-options.
	Explain how to test availability of network options.

2003-09-19  Richard M. Stallman  <rms@gnu.org>

	* text.texi (Motion by Indent): Arg to
	backward-to-indentation and forward-to-indentation is optional.

	* strings.texi (Creating Strings): Add substring-no-properties.

	* processes.texi
	(Process Information): Add list-processes arg QUERY-ONLY.
	Delete process-contact from here.
	Add new status values for process-status.
	Add process-get, process-put, process-plist, set-process-plist.
	(Synchronous Processes): Add call-process-shell-command.
	(Signals to Processes): signal-process allows process objects.
	(Network): Complete rewrite.
	(Network Servers, Datagrams, Low-Level Network): New nodes.

	* positions.texi (Word Motion): forward-word, backward-word
	arg is optional.  Reword.

	* abbrevs.texi (Defining Abbrevs): Index no-self-insert.

	* variables.texi (Creating Buffer-Local):
	Delete duplicate definition of buffer-local-value.
	(File Local Variables): Explain about discarding text props.

2003-09-11  Richard M. Stallman  <rms@gnu.org>

	* minibuf.texi (Intro to Minibuffers): Explain that the minibuffer
	changes variables that record input events.
	(Minibuffer Misc): Add minibuffer-selected-window.

	* lists.texi (Building Lists): Add copy-tree.

	* display.texi (Fontsets): Add char-displayable-p.
	(Scroll Bars): New node.

2003-09-08  Lute Kamstra  <lute@gnu.org>

	* modes.texi (%-Constructs): Document new `%i' and `%I'
	constructs.

2003-09-03  Peter Runestig  <peter@runestig.com>

	* makefile.w32-in: New file.

2003-08-29  Richard M. Stallman  <rms@gnu.org>

	* display.texi (Overlay Properties): Clarify how priorities
	affect use of the properties.

2003-08-19  Luc Teirlinck  <teirllm@mail.auburn.edu>

	* customize.texi (Type Keywords): Correct the description of
	`:help-echo' in the case where `motion-doc' is a function.

2003-08-14  John Paul Wallington  <jpw@gnu.org>

	* modes.texi (Emulating Mode Line): Subsection, not section.

2003-08-13  Richard M. Stallman  <rms@gnu.org>

	* elisp.texi (Top): Update subnode lists in menu.

	* text.texi (Insertion): Add insert-buffer-substring-no-properties.
	(Kill Functions): kill-region has new arg yank-handler.
	(Yanking): New node.
	(Yank Commands): Add yank-undo-function.
	(Low-Level Kill Ring):
	kill-new and kill-append have new arg yank-handler.
	(Changing Properties): Add remove-list-of-text-properties.
	(Atomic Changes): New node.

	* symbols.texi (Other Plists): Add lax-plist-get, lax-plist-put.

	* streams.texi (Output Variables): Add eval-expression-print-length
	and eval-expression-print-level.

	* os.texi (Time Conversion): For encode-time, explain limits on year.

	* objects.texi (Character Type): Define anchor "modifier bits".

	* modes.texi (Emulating Mode Line): New node.
	(Search-based Fontification): Font Lock uses font-lock-face property.
	(Other Font Lock Variables): Likewise.

	* keymaps.texi (Format of Keymaps): Keymaps contain char tables,
	not vectors.
	(Active Keymaps): Add emulation-mode-map-alists.
	(Functions for Key Lookup): key-binding has new arg no-remap.
	(Remapping Commands): New node.
	(Scanning Keymaps): where-is-internal has new arg no-remap.
	(Tool Bar): Add tool-bar-local-item-from-menu.
	Clarify when to use tool-bar-add-item-from-menu.

	* commands.texi (Interactive Call): commandp has new arg.
	(Command Loop Info): Add this-original-command.

2003-08-06  John Paul Wallington  <jpw@gnu.org>

	* compile.texi (Compiler Errors): Say `@end defmac' after `@defmac'.

	* display.texi (Warning Basics): Fix typo.
	(Fringes): Add closing curly bracket and fix typo.

	* elisp.texi (Top): Fix typo.

2003-08-05  Richard M. Stallman  <rms@gnu.org>

	* elisp.texi: Update lists of subnodes.

	* windows.texi (Buffers and Windows): set-window-buffer has new arg.

	* variables.texi (Local Variables): Use lc for example variable names.

	* tips.texi (Library Headers): Explain where to put -*-.

	* strings.texi (Creating Strings): Fix xref for vconcat.

	* sequences.texi (Vector Functions):
	vconcat no longer allows integer args.

	* minibuf.texi (Reading File Names): read-file-name has new
	arg PREDICATE.  New function read-directory-name.

	* macros.texi (Defining Macros): Give definition of `declare'.
	(Indenting Macros): New node.

	* frames.texi (Parameter Access): Add modify-all-frames-parameters.
	(Window Frame Parameters): Make separate table of parameters
	that are coupled with specific face attributes.
	(Deleting Frames): delete-frame-hooks renamed to
	delete-frame-functions.

	* files.texi (Magic File Names): Add file-remote-p.
	Clarify file-local-copy.

	* edebug.texi (Instrumenting Macro Calls): Don't define `declare'
	here; instead xref Defining Macros.

	* display.texi (Warnings): New node, and subnodes.
	(Fringes): New node.

	* debugging.texi (Test Coverage): New node.

	* compile.texi (Compiler Errors): Explain with-no-warnings
	and other ways to suppress warnings.

	* commands.texi (Interactive Call): Minor clarification.

	* buffers.texi (Buffer File Name): set-visited-file-name
	renames the buffer too.

	* abbrevs.texi (Abbrev Tables): Add copy-abbrev-table.

2003-07-24  Markus Rost  <rost@math.ohio-state.edu>

	* abbrevs.texi (Abbrev Expansion): Use \s syntax in example.

2003-07-22  Markus Rost  <rost@math.ohio-state.edu>

	* internals.texi (Garbage Collection): Fix previous change.

2003-07-22  Richard M. Stallman  <rms@gnu.org>

	* files.texi (Truenames): Add LIMIT arg to file-chase-links.

	* display.texi (Width): Use \s syntax in example.
	(Font Selection): Add face-font-rescale-alist.

	* modes.texi (Imenu): Add xref to Emacs Manual node on Imenu.
	Remove spurious indent in example.

	* lists.texi (Building Lists): Add number-sequence.

	* internals.texi (Garbage Collection): Add gcs-done, gc-elapsed.

	* functions.texi (Function Documentation): Explain how to
	show calling convention explicitly in the doc string.

	* windows.texi (Selecting Windows): save-selected-window saves
	selected window of each frame.
	(Window Configurations): Minor change.

	* syntax.texi (Syntax Table Functions): Use \s syntax in examples.

	* streams.texi (Output Variables): Add print-continuous-numbering
	and print-number-table.

	* processes.texi (Decoding Output): New node.

	* os.texi (Time Conversion): decode-time arg is optional.

	* objects.texi (Character Type): Don't use space as example for \.
	Make list of char names and \-sequences correspond.
	Explain that \s is not used in strings.  `\ ' needs space after.

	* nonascii.texi (Converting Representations): Add string-to-multibyte.
	(Translation of Characters): Add translation-table-for-input.
	(Default Coding Systems): Add auto-coding-functions.
	(Explicit Encoding): Add decode-coding-inserted-region.
	(Locales): Add locale-info.

	* minibuf.texi (Basic Completion): Describe test-completion.
	Collections can be lists of strings.
	Clean up lazy-completion-table.
	(Programmed Completion): Mention test-completion.
	Clarify why lambda expressions are not accepted.
	(Minibuffer Misc): Describe minibufferp.

2003-07-14  Richard M. Stallman  <rms@gnu.org>

	* buffers.texi (Killing Buffers): kill-buffer-hook is perm local.

	* windows.texi (Selecting Windows): New arg to select-window.
	(Selecting Windows): Add with-selected-window.
	(Size of Window): Add window-inside-edges, etc.

	* internals.texi (Garbage Collection): Add post-gc-hook.

	* processes.texi (Subprocess Creation): Add exec-suffixes.

	* keymaps.texi (Functions for Key Lookup): Add current-active-maps.
	(Scanning Keymaps): Add map-keymaps.
	(Defining Menus): Add keymap-prompt.

	* numbers.texi (Integer Basics): Add most-positive-fixnum,
	most-negative-fixnum.

	* compile.texi (Byte Compilation): Explain no-byte-compile.
	(Compiler Errors): New node.

	* os.texi (User Identification): user-uid, user-real-uid
	can return float.

	* modes.texi (Major Mode Conventions): Explain about run-mode-hooks
	and about derived modes.
	(Minor Modes): Add minor-mode-list.
	(Defining Minor Modes): Keyword args for define-minor-mode.
	(Search-based Fontification): Explain managing other properties.
	(Other Font Lock Variables): Add font-lock-extra-managed-props.
	(Faces for Font Lock): Add font-lock-preprocessor-face.
	(Hooks): Add run-mode-hooks and delay-mode-hooks.

	* variables.texi (Creating Buffer-Local): Add buffer-local-value.
	(Variable Aliases): Clarify defvaralias.

	* loading.texi (Library Search): Add load-suffixes.

	* minibuf.texi (Basic Completion): Add lazy-completion-table.
	(Programmed Completion): Add dynamic-completion-table.

	* files.texi (Changing Files): copy-file allows dir as NEWNAME.
	(Magic File Names): Specify precedence order of handlers.

	* commands.texi (Command Overview): Emacs server runs pre-command-hook
	and post-command-hook.
	(Waiting): New calling convention for sit-for.

	* text.texi (Special Properties): local-map and keymap properties
	apply based on their stickiness.

2003-07-07  Richard M. Stallman  <rms@gnu.org>

	* modes.texi (Minor Mode Conventions): Specify only some kinds
	of list values as args to minor modes.

	* files.texi (File Name Expansion): Warn about iterative use
	of substitute-in-file-name.

	* advice.texi (Activation of Advice): Clean up previous change.

2003-07-06  Markus Rost  <rost@math.ohio-state.edu>

	* advice.texi (Activation of Advice): Note that ad-start-advice is
	turned on by default.

2003-06-30  Richard M. Stallman  <rms@gnu.org>

	* text.texi (Buffer Contents): Document current-word.
	(Change Hooks): Not called for *Messages*.

	* functions.texi (Defining Functions): Explain about redefining
	primitives.
	(Function Safety): Rename.  Minor changes.
	Comment out the detailed criteria for what is safe.

2003-06-22  Andreas Schwab  <schwab@suse.de>

	* objects.texi (Symbol Type): Fix description of examples.

2003-06-16  Andreas Schwab  <schwab@suse.de>

	* hash.texi (Creating Hash): Fix description of :weakness.

2003-06-13  Kai Großjohann  <kai.grossjohann@gmx.net>

	* files.texi (Changing Files): copy-file copies file modes, too.

2003-05-28  Richard M. Stallman  <rms@gnu.org>

	* strings.texi (Creating Strings): Clarify split-string.

2003-05-22  Stephen J. Turnbull  <stephen@xemacs.org>

	* strings.texi (Creating Strings): Update split-string specification
	and examples.

2003-05-19  Richard M. Stallman  <rms@gnu.org>

	* elisp.texi: Correct invariant section names.

2003-04-20  Richard M. Stallman  <rms@gnu.org>

	* os.texi (Timers): Explain about timers and quitting.

2003-04-19  Richard M. Stallman  <rms@gnu.org>

	* internals.texi (Writing Emacs Primitives): Strings are
	no longer special for GCPROs.  Mention GCPRO5, GCPRO6.
	Explain GCPRO convention for varargs function args.

2003-04-16  Richard M. Stallman  <rms@gnu.org>

	* minibuf.texi (Minibuffer Misc): Document fn minibuffer-message.

2003-04-08  Richard M. Stallman  <rms@gnu.org>

	* files.texi (Kinds of Files): Correct return value of file-symlink-p.

2003-02-13  Kim F. Storm  <storm@cua.dk>

	* objects.texi (Character Type): New \s escape for space.

2003-01-31  Joe Buehler  <jhpb@draco.hekimian.com>

	* os.texi (System Environment): Add cygwin system-type.

2003-01-25  Richard M. Stallman  <rms@gnu.org>

	* keymaps.texi: Document that a symbol can act as a keymap.

2003-01-13  Richard M. Stallman  <rms@gnu.org>

	* text.texi (Changing Properties): Say string indices are origin-0.

	* positions.texi (Screen Lines) <compute-motion>:
	Correct order of elts in return value.

	* keymaps.texi (Changing Key Bindings) <define-key>: Mention
	how to define a default binding.

2002-12-07  Markus Rost  <rost@math.ohio-state.edu>

	* loading.texi (Unloading): Fix recent change for load-history.

	* customize.texi (Simple Types): Clarify description of custom
	type 'number.  Describe new custom type 'float.

2002-12-04  Markus Rost  <rost@math.ohio-state.edu>

	* variables.texi (File Local Variables): Fix typo.

2002-10-23  Kai Großjohann  <kai.grossjohann@uni-duisburg.de>

	From Michael Albinus <Michael.Albinus@alcatel.de>.

	* README: Target for Info file is `make info'.

	* files.texi (File Name Components): Fix typos in
	`file-name-sans-extension'.
	(Magic File Names): Complete list of operations for magic file
	name handlers.

2002-09-16  Jonathan Yavner  <jyavner@engineer.com>

	* variables.texi (File Local Variables): New function
	risky-local-variable-p.

2002-09-15  Jonathan Yavner  <jyavner@engineer.com>

	* functions.texi (Function safety): New node about unsafep.

2002-08-05  Per Abrahamsen  <abraham@dina.kvl.dk>

	* customize.texi (Splicing into Lists): Fix example.
	Reported by Fabrice Bauzac <fabrice.bauzac@wanadoo.fr>.

2002-06-17  Juanma Barranquero  <lektu@terra.es>

	* frames.texi (Display Feature Testing): Fix typo.

2002-06-12  Andreas Schwab  <schwab@suse.de>

	* frames.texi (Initial Parameters, Resources): Fix references to
	the Emacs manual.

2002-05-13  Kim F. Storm  <storm@cua.dk>

	* variables.texi (Intro to Buffer-Local): Update warning and
	example relating to changing buffer inside let.

2002-03-10  Jan Djärv  <jan.h.d@swipnet.se>

	* os.texi (Session Management): New node about X Session management.

2002-01-18  Eli Zaretskii  <eliz@is.elta.co.il>

	* elisp.texi (VERSION): Set to 2.9.  Update the version of Emacs
	to which the manual corresponds, and the copyright years.

	* Makefile.in (VERSION): Set to 2.9.

2001-11-29  Eli Zaretskii  <eliz@is.elta.co.il>

	* elisp.texi: Change the category in @dircategory to "Emacs", to
	make it consistent with info/dir.

2001-11-25  Miles Bader  <miles@gnu.org>

	* text.texi (Fields): Describe new `limit' arg in
	field-beginning/field-end.

2001-11-17  Eli Zaretskii  <eliz@is.elta.co.il>

	* permute-index: Don't depend on csh-specific features.
	Replace the interpreter name with /bin/sh.

	* two-volume-cross-refs.txt: New file.
	* two.el: New file.
	* spellfile: New file.

2001-11-16  Eli Zaretskii  <eliz@is.elta.co.il>

	* permute-index: New file.

	* vol1.texi, vol2.texi: Renamed from elisp-vol1.texi and
	elisp-vol2.texi, respectively, to avoid file-name clashes in DOS
	8+3 restricted namespace.

	* Makefile.in (infodir): Define relative to $(srcdir).
	($(infodir)/elisp): Don't chdir into $(srcdir), but add it to the
	include directories list via -I switch to makeinfo.
	(index.texi): Use cp if both hard and symbolic links fail.

2001-11-10  Eli Zaretskii  <eliz@is.elta.co.il>

	* Makefile.in (distclean): Add.

	The following changes make ELisp manual part of the Emacs
	distribution:

	* Makefile.in: Add Copyright notice.
	(prefix): Remove.
	(infodir): Change value to "../info".
	(VPATH): New variable.
	(MAKE): Don't define.
	(texmacrodir): Don't define.
	(texinputdir): Append the existing value of TEXINPUTS.
	($(infodir)/elisp): Instead of just "elisp".  Reformat the
	command to be compatible with man/Makefile.in, and to put the
	output into ../info.
	(info): Add target.
	(installall): Target removed.

2001-10-31  Pavel Janík  <Pavel@Janik.cz>

	* tips.texi (Coding Conventions): Fix typo.

2001-10-23  Gerd Moellmann  <gerd@gnu.org>

	* Makefile.in (srcs): Add gpl.texi and doclicense.texi.

2001-10-22  Eli Zaretskii  <eliz@is.elta.co.il>

	* files.texi (File Name Components): Update the description of
	file-name-sans-extension and file-name-extension, as they now
	ignore leading dots.

2001-10-20  Gerd Moellmann  <gerd@gnu.org>

	* (Version 21.1 released.)

2001-10-19  Miles Bader  <miles@gnu.org>

	* positions.texi (Text Lines): Describe behavior of
	`beginning-of-line'/`end-of-line' in the presence of field properties.

2001-10-17  Gerd Moellmann  <gerd@gnu.org>

	* Makefile.in (VERSION): Set to 2.8.
	(manual): Use `manual-21'.

	* elisp.texi (VERSION): Add and use it where the version
	number was used.  Set it to 2.8.

	* intro.texi: Likewise.

2001-10-13  Eli Zaretskii  <eliz@is.elta.co.il>

	* files.texi (File Name Completion): Document the significance of
	a trailing slash in elements of completion-ignored-extensions.

2001-10-06  Miles Bader  <miles@gnu.org>

	* variables.texi (Variable Aliases): It's `@defmac', not `@defmacro'.

2001-10-04  Gerd Moellmann  <gerd@gnu.org>

	* variables.texi (Variable Aliases): New node.

2001-10-04  Gerd Moellmann  <gerd@gnu.org>

	* Branch for 21.1.

2001-10-02  Miles Bader  <miles@gnu.org>

	* minibuf.texi (Minibuffer Misc): Add entries for
	`minibuffer-contents', `minibuffer-contents-no-properties', and
	`delete-minibuffer-contents'.
	Correct description for `minibuffer-prompt-end'.

	* text.texi (Property Search): Correct descriptions of
	`next-char-property-change' and `previous-char-property-change'.
	Add entries for `next-single-char-property-change' and
	`previous-single-char-property-change'.
	Make operand names a bit more consistent.

2001-09-30  Eli Zaretskii  <eliz@is.elta.co.il>

	* frames.texi (Finding All Frames): Document that next-frame and
	previous-frame are local to current terminal.

2001-09-26  Eli Zaretskii  <eliz@is.elta.co.il>

	* keymaps.texi (Creating Keymaps): Fix the description of the
	result of make-keymap.

2001-09-23  Eli Zaretskii  <eliz@is.elta.co.il>

	* display.texi (Font Lookup, Attribute Functions)
	(Image Descriptors): Add cross-references to the definition of
	selected frame.

	* buffers.texi (The Buffer List): Add cross-references to the
	definition of selected frame.

	* frames.texi (Input Focus): Clarify which frame is _the_ selected
	frame at any given time.
	(Multiple Displays, Size and Position): Add a cross-reference to
	the definition of the selected frame.

2001-09-08  Eli Zaretskii  <eliz@is.elta.co.il>

	* strings.texi (String Conversion) <string-to-number>: Document
	that a float is returned for integers that are too large.

	* frames.texi (Mouse Position): Document mouse-position-function.
	(Display Feature Testing): Document display-images-p.
	(Window Frame Parameters): Document the cursor-type variable.

	* numbers.texi (Integer Basics): Document CL style read syntax for
	integers in bases other than 10.

	* positions.texi (List Motion):
	Document open-paren-in-column-0-is-defun-start.

	* lists.texi (Sets And Lists): Document member-ignore-case.

	* internals.texi (Garbage Collection): Document the used and free
	strings report.
	(Memory Usage): Document strings-consed.

	* os.texi (Time of Day): Document float-time.
	(Recording Input): Document that clear-this-command-keys clears
	the vector to be returned by recent-keys.

	* keymaps.texi (Scanning Keymaps) <where-is-internal>:
	The argument keymap can be a list.

	* nonascii.texi (User-Chosen Coding Systems)
	<select-safe-coding-system>: Document the new argument
	accept-default-p and the variable
	select-safe-coding-system-accept-default-p.  Tell what happens if
	buffer-file-coding-system is undecided.
	(Default Coding Systems): Document auto-coding-regexp-alist.

	* display.texi (The Echo Area) <message>: Document
	message-truncate-lines.
	(Glyphs): Document that the glyph table is unused on windowed
	displays.

	* help.texi (Describing Characters) <single-key-description>:
	Document the new argument no-angles.
	(Accessing Documentation) <documentation-property>: Document that
	a non-string property is evaluated.
	<documentation>: Document that the function-documentation property
	is looked for.

	* windows.texi (Selecting Windows): Document some-window.

	* text.texi (MD5 Checksum): New node, documents the md5 primitive.

	* hooks.texi (Standard Hooks): Add kbd-macro-termination-hook and
	apropos-mode-hook.

	* commands.texi (Using Interactive): Document interactive-form.
	(Keyboard Macros): Document kbd-macro-termination-hook.
	(Command Loop Info): Document that clear-this-command-keys clears
	the vector to be returned by recent-keys.

2001-09-04  Werner LEMBERG  <wl@gnu.org>

	* Makefile.in (srcdir, texinputdir): New variables.
	(srcs, index.texi, install): Use $(srcdir).
	(.PHONY): Remove elisp.dvi.
	(elisp): Use -I switch for makeinfo.
	(elisp.dvi): Use $(srcdir) and $(texinputdir).
	(installall, dist): Use $(srcdir).
	Fix path to texinfo.tex.
	(maintainer-clean): Add elisp.dvi and elisp.oaux.

2001-08-30  Gerd Moellmann  <gerd@gnu.org>

	* display.texi (Conditional Display): Adjust to API change.

	* configure: New file.

2001-07-30  Gerd Moellmann  <gerd@gnu.org>

	* commands.texi (Repeat Events): Add description of
	double-click-fuzz.

2001-05-08  Stefan Monnier  <monnier@cs.yale.edu>

	* syntax.texi (Syntax Class Table): Add the missing designator for
	comment and string fences.
	(Syntax Properties): Add a xref to syntax table internals.
	(Syntax Table Internals): Document string-to-syntax.

2001-05-07  Gerd Moellmann  <gerd@gnu.org>

	* Makefile.in (install): Use install-info command line options
	like in Emacs' Makefile.in.

2000-12-09  Miles Bader  <miles@gnu.org>

	* windows.texi (Window Start): Update documentation for
	`pos-visible-in-window-p'.

2000-11-12  Stefan Monnier  <monnier@cs.yale.edu>

	* lists.texi (Building Lists): Add footnote to explain how to add
	to the end of a list.

2000-10-25  Gerd Moellmann  <gerd@gnu.org>

	* files.texi (Visiting Functions): Typos.

2000-10-25  Kenichi Handa  <handa@etl.go.jp>

	* files.texi (Visiting Functions): Return value of
	find-file-noselect may be a list of buffers if wildcards are used.

2000-10-24  Miles Bader  <miles@lsi.nec.co.jp>

	* display.texi (Defining Faces): Document `graphic' display type
	in face specs.

2000-10-18  Kai Großjohann  <Kai.Grossjohann@CS.Uni-Dortmund.DE>

	* hooks.texi (Standard Hooks): Replace obsolete
	`after-make-frame-hook' with `after-make-frame-functions'.

	* frames.texi (Creating Frames): Ditto.

	* variables.texi (Future Local Variables): Ditto.

2000-10-16  Gerd Moellmann  <gerd@gnu.org>

	* display.texi (Other Image Types): Add description of :foreground
	and :background properties of mono PBM images.

2000-08-17  Werner LEMBERG  <wl@gnu.org>

	* .cvsignore: New file.

2000-01-05  Gerd Moellmann  <gerd@gnu.org>

	* tindex.pl: New script.

1999-12-03  Dave Love  <fx@gnu.org>

	* Makefile.in (MAKEINFO): New parameter.

1999-09-17  Richard Stallman  <rms@gnu.org>

	* Makefile.in (srcs): Add hash.texi.
	(VERSION): Update to 20.6.

1999-09-13  Richard Stallman  <rms@gnu.org>

	* Makefile.in (index.texi): If cannot make a symlink, make a hard link.

1998-08-29  Karl Heuer  <kwzh@gnu.org>

	* configure.in: New file.
	* Makefile.in: Renamed from Makefile.
	(prefix, infodir): Use value obtained from configure.
	(emacslibdir): Obsolete variable deleted.
	(dist): Distribute configure.in, configure, Makefile.in.

1998-06-12  Richard Stallman  <rms@psilocin.ai.mit.edu>

	* Makefile (INSTALL_INFO): New variable.
	(install): Run install-info.

1998-05-09  Richard Stallman  <rms@psilocin.ai.mit.edu>

	* Makefile (elisp.dvi): Add missing backslash.

1998-05-02  Richard Stallman  <rms@psilocin.gnu.org>

	* Makefile (elisp.dvi): Don't depend on texindex or on elisp.tps.
	Run texindex without `./'.  Always run texindex on elisp.tp.
	(elisp.tps): Target deleted.

1998-04-05  Richard Stallman  <rms@psilocin.gnu.org>

	* Makefile (srcs): Add nonascii.texi and customize.texi.
	(dist): Start by deleting `temp'.

1998-02-17  Richard Stallman  <rms@psilocin.gnu.org>

	* Makefile (makeinfo, texindex): Targets deleted.
	(makeinfo.o, texindex.o): Targets deleted.
	(clean, dist): Don't do anything with them or with getopt*.

1998-01-30  Richard Stallman  <rms@psilocin.gnu.org>

	* Makefile (SHELL): Define.

1998-01-27  Richard Stallman  <rms@psilocin.gnu.org>

	* Makefile (elisp.tps): New target.
	(elisp.dvi): Depend on elisp.tps.

1996-04-03  Karl Heuer  <kwzh@gnu.ai.mit.edu>

	* README: Update phone number.

	* Makefile (elisp): Make this be the default target.
	Depend on makeinfo.c instead of makeinfo.
	(install): Don't depend on elisp.dvi, since we don't install that.
	Use mkinstalldirs.
	(dist): Add mkinstalldirs.

1995-06-19  Richard Stallman  <rms@mole.gnu.ai.mit.edu>

	* Makefile (VERSION): Update version number.
	(maintainer-clean): Rename from realclean.

1995-06-07  Karl Heuer  <kwzh@nutrimat.gnu.ai.mit.edu>

	* Makefile (realclean): New target.
	(elisp): Remove any old elisp-* files first.

1993-11-23  Noah Friedman  (friedman@nutrimat.gnu.ai.mit.edu)

	* Makefile (VERSION): New variable.
	(dist): Make packaged directory name `elisp-manual-19-$(VERSION)'.
	Compressed file suffix should be `.gz', not `.z'.

1993-11-22  Richard Stallman  (rms@mole.gnu.ai.mit.edu)

	* Makefile (elisp): Depend on makeinfo.

1993-11-19  Noah Friedman  (friedman@gnu.ai.mit.edu)

	* Makefile (srcs): Add anti.texi.

1993-05-28  Richard Stallman  (rms@mole.gnu.ai.mit.edu)

	* Makefile (infodir, prefix): New vars.
	(install): Use infodir.
	(emacsinfodir): Delete.

1993-05-27  Richard Stallman  (rms@mole.gnu.ai.mit.edu)

	* Makefile (srcs): Add calendar.texi.

	* Makefile (dist): Copy texindex.c and makeinfo.c.
	Limit elisp-* files to those with one or two digits.

1993-05-16  Jim Blandy  (jimb@wookumz.gnu.ai.mit.edu)

	* Makefile (dist): Change to use Gzip instead of compress.

1993-04-23  Eric S. Raymond  (eric@mole.gnu.ai.mit.edu)

	* loading.texi (Unloading): define-function changed back to
	defalias.  It may not stay this way, but at least it's
	consistent with the known-good version of the code patch.

1993-03-26  Eric S. Raymond  (eric@geech.gnu.ai.mit.edu)

	* modes.texi (Hooks): Document new optional arg of add-hook.

1993-03-17  Eric S. Raymond  (eric@mole.gnu.ai.mit.edu)

	* variables.texi: Document nil initial value of buffer-local variables.

	* tips.texi: Add new section on standard library headers.

1993-02-27  Jim Blandy  (jimb@wookumz.gnu.ai.mit.edu)

	* Makefile (srcs): Add frame.texi to the list of sources.

1993-02-23  Jim Blandy  (jimb@wookumz.gnu.ai.mit.edu)

	* Makefile (dist): Don't bother excluding autosave files; they'll
	never make it into the temp directory anyway, and the hash marks
	in the name are problematic for make and the Bourne shell.
	(srcs): ???

1993-02-12  Jim Blandy  (jimb@wookumz.gnu.ai.mit.edu)

	* Makefile (dist): Don't include backup files or autosave files in
	the distribution tar file.

1991-11-26  Richard Stallman  (rms@mole.gnu.ai.mit.edu)

	* Makefile (srcs): Add index.perm.
	(elisp.dvi): Remove erroneous shell comment.
	Expect output of permute-index in permuted.fns.
	Save old elisp.aux in elisp.oaux.
	(clean): Add index.texi to be deleted.

1990-08-11  Richard Stallman  (rms@sugar-bombs.ai.mit.edu)

	* Makefile (elisp.dvi, index.texi): Use shell if instead of ifdef.

1990-06-26  David Lawrence  (tale@geech)

	* files.texi: Noted that completion-ignored-extensions is ignored
	when making *Completions*.

1990-06-08  Jay Fenlason  (hack@ai.mit.edu)

	* Makefile  make dist now depends on elisp.dvi, since it tries
	to include it in the dist file.

1990-03-28  Jim Kingdon  (kingdon@mole.ai.mit.edu)

	* functions.texinfo (Mapping Functions): Add missing quote.

1989-06-19  Richard Stallman  (rms@sugar-bombs.ai.mit.edu)

	* texinfo.tex (frenchspacing): Use decimal codes for char to be set.
	(defunargs): Turn off \hyphenchar of \sl font temporarily.

1989-05-10  Robert J. Chassell  (bob@rice-chex.ai.mit.edu)

	* @result{}, @expansion{}, @print{}, @quiv{}, @point{},
	and @error{} are the terms now being used.  The files in the
	directory have been changed to reflect this.

	* All instances of @indentedresultt{} have been changed to
	`     @result{}', using 5 spaces at the beginning of the line.

1989-04-24  Robert J. Chassell  (bob@rice-chex.ai.mit.edu)

	* @result{}, @expandsto{}, @prints{}, @quiv{}, @error{}, and the
	experimental @indentedresult{}, @indentedexpandsto{} are part of
	the texinfo.tex in this directory.  These TeX macros are not
	stable yet.

1989-04-17  Robert J. Chassell  (bob@rice-chex.ai.mit.edu)

	* texinfo.tex: Temporarily added
		\let\result=\dblarrow
		\def\error{{\it ERROR} \longdblarrow}
	We need to do this better soon.

1989-04-11  Robert J. Chassell  (bob@rice-chex.ai.mit.edu)

	* Applied Karl Berry's patches to *.texinfo files, but not to
	texinfo.tex; those diffs are in `berry-texinfo-tex-diffs'.  (Karl's
	new title page format is also not applied, since it requires
	texinfo.tex changes.)

	* Cleaned up `Makefile' and defined the `emacslibdir' directory
	for the Project GNU development environment.

;; Local Variables:
;; coding: utf-8
;; End:

  Copyright (C) 1998-2014 Free Software Foundation, Inc.

  This file is part of GNU Emacs.

  GNU Emacs is free software: you can redistribute it and/or modify
  it under the terms of the GNU General Public License as published by
  the Free Software Foundation, either version 3 of the License, or
  (at your option) any later version.

  GNU Emacs is distributed in the hope that it will be useful,
  but WITHOUT ANY WARRANTY; without even the implied warranty of
  MERCHANTABILITY or FITNESS FOR A PARTICULAR PURPOSE.  See the
  GNU General Public License for more details.

  You should have received a copy of the GNU General Public License
  along with GNU Emacs.  If not, see <http://www.gnu.org/licenses/>.<|MERGE_RESOLUTION|>--- conflicted
+++ resolved
@@ -1,7 +1,4 @@
-<<<<<<< HEAD
-2014-12-25  Martin Rudalics  <rudalics@gmx.at>
-=======
-2014-12-23  Eli Zaretskii  <eliz@gnu.org>
+2014-12-27  Eli Zaretskii  <eliz@gnu.org>
 
 	* windows.texi (Recombining Windows): Index subject of sections.
 
@@ -102,8 +99,8 @@
 	* os.texi (Time of Day, Time Conversion, Time Parsing)
 	(Time Calculations, Idle Timers): Index subject of sections.
 
-2014-12-18  Stefan Monnier  <monnier@iro.umontreal.ca>
->>>>>>> 216c6aad
+2014-12-27  Stefan Monnier  <monnier@iro.umontreal.ca>
+2014-12-25  Martin Rudalics  <rudalics@gmx.at>
 
 	* windows.texi (Windows): Resync @menu order with @node order.
 
