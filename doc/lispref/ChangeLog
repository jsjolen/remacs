<<<<<<< HEAD
2011-01-23  Werner Lemberg  <wl@gnu.org>

	* Makefile.in (MAKEINFO): Now controlled by `configure'.
	(MAKEINFO_OPTS): New variable.  Use it where appropriate.
	(ENVADD): New variable to control texi2dvi and texi2pdf.

2011-01-15  Chong Yidong  <cyd@stupidchicken.com>
=======
2011-01-23  Chong Yidong  <cyd@stupidchicken.com>
            Richard Kim  <emacs18@gmail.com>

	* loading.texi (Library Search): Document list-load-path-shadows
	(Bug#7757).

2011-01-23  Chong Yidong  <cyd@stupidchicken.com>

	* searching.texi (Regexp Special): Remove outdated discussion of
	character sets (Bug#7780).

2011-01-22  Chong Yidong  <cyd@stupidchicken.com>

	* frames.texi (Pop-Up Menus): Document where menu title comes
	from (Bug#7684).

2011-01-22  Glenn Morris  <rgm@gnu.org>

	* display.texi (Making Buttons): Mention limitation of text buttons.

2011-01-08  Chong Yidong  <cyd@stupidchicken.com>
>>>>>>> 0d19d4fe

	* files.texi (Directory Names): Move directory-abbrev-alist doc to
	Emacs manual.

2011-01-15  Eli Zaretskii  <eliz@gnu.org>

	* files.texi (Directory Names): Explain why FROM in
	directory-abbrev-alist should begin with \`.  (Bug#7777)

2011-01-11  Stefan Monnier  <monnier@iro.umontreal.ca>

	* loading.texi (Hooks for Loading): Adjust doc of eval-after-load.

2011-01-02  Eli Zaretskii  <eliz@gnu.org>

	* modes.texi (Emulating Mode Line): Fix last change.

2011-01-02  Eli Zaretskii  <eliz@gnu.org>

	* modes.texi (Emulating Mode Line): Update documentation of
	format-mode-line according to changes that fixed bug #7587.

2010-12-18  Stefan Monnier  <monnier@iro.umontreal.ca>

	* modes.texi (Derived Modes): Mention prog-mode.

	* keymaps.texi (Simple Menu Items, Extended Menu Items): Remove mention
	of the key-binding-data cache since we don't use it any more.

2010-12-13  Eli Zaretskii  <eliz@gnu.org>

	* processes.texi (Shell Arguments):
	* strings.texi (Creating Strings): Don't mention "shell commands";
	make it explicit that `split-string-and-unquote' and
	`combine-and-quote-strings' are mainly for working with arguments
	to call-process and start-process.

	* processes.texi (Shell Arguments): Fix documentation of
	`split-string-and-unquote'.  Add indexing.  (Bug#7563)

2010-12-13  Stefan Monnier  <monnier@iro.umontreal.ca>

	* modes.texi (Auto-Indentation): New section to document SMIE.
	(Major Mode Conventions):
	* text.texi (Mode-Specific Indent): Refer to it.

2010-12-13  Eli Zaretskii  <eliz@gnu.org>

	* display.texi (Other Display Specs): Document left-fringe and
	right-fringe display specs.

2010-12-13  Stefan Monnier  <monnier@iro.umontreal.ca>

	* backups.texi (Making Backups):
	* modes.texi (Example Major Modes): Use recommended coding style.
	(Major Mode Basics, Derived Modes): Encourge more strongly use of
	define-derived-mode.  Mention completion-at-point-functions.

2010-12-13  Chong Yidong  <cyd@stupidchicken.com>

	* nonascii.texi (Converting Representations):
	Document byte-to-string.

2010-12-08  Glenn Morris  <rgm@gnu.org>

	* buffers.texi (Modification Time):
	verify-visited-file-modtime now defaults to the current buffer.

2010-11-27  Chong Yidong  <cyd@stupidchicken.com>

	* nonascii.texi (Converting Representations): Document byte-to-string.

	* strings.texi (Creating Strings): Don't mention semi-obsolete
	function char-to-string.
	(String Conversion): Shorten discussion of semi-obsolete function
	string-to-char.  Link to Converting Representations.

	* objects.texi (Symbol Type):
	* text.texi (Near Point):
	* help.texi (Help Functions):
	* functions.texi (Mapping Functions): Use string instead of
	char-to-string in examples.

2010-11-27  Chong Yidong  <cyd@stupidchicken.com>

	* text.texi (Kill Functions, Kill Functions)
	(Low-Level Kill Ring, Low-Level Kill Ring): Remove obsolete
	YANK-HANDLER args.

	* symbols.texi (Creating Symbols): Using unintern without an
	obarray arg is now obsolete.

	* numbers.texi (Float Basics): Document float-e and float-pi.

	* variables.texi (Defining Variables): Change "pi" example to
	"float-pi".

2010-11-26  Eli Zaretskii  <eliz@gnu.org>

	* commands.texi (Click Events): Document the values of X, Y and
	COL, ROW in the event's position, when the click is on the header
	or mode line, on the fringes, or in the margins.

2010-11-17  Eli Zaretskii  <eliz@gnu.org>

	* customize.texi (Composite Types): Lower-case index entry.

	* loading.texi (How Programs Do Loading):
	Document load-file-name.  (Bug#7346)

2010-11-17  Glenn Morris  <rgm@gnu.org>

	* text.texi (Kill Functions, Low-Level Kill Ring): Small fixes.

2010-11-13  Eli Zaretskii  <eliz@gnu.org>

	* display.texi (Usual Display): Characters with no fonts are not
	necessarily displayed as empty boxes.

2010-10-31  Glenn Morris  <rgm@gnu.org>

	* maps.texi (Standard Keymaps): Update File menu description.

2010-10-28  Glenn Morris  <rgm@gnu.org>

	* Makefile.in (elisp.dvi, elisp.pdf): Also include $emacsdir.

2010-10-24  Eli Zaretskii  <eliz@gnu.org>

	* display.texi (Window Systems): Deprecate use of window-system as
	a predicate.

2010-10-23  Glenn Morris  <rgm@gnu.org>

	* help.texi (Documentation Basics): Remove mentions of digest-doc and
	sorted-doc.

2010-10-15  Eli Zaretskii  <eliz@gnu.org>

	* os.texi (Dynamic Libraries): New node, with slightly modified
	text deleted from "Image Formats".
	(System Interface): Add @menu entry for "Dynamic Libraries".

	* display.texi (Image Formats): Remove description of
	image-library-alist.  (Renamed in 2010-10-13T14:50:06Z!lekktu@gmail.com.)

2010-10-12  Glenn Morris  <rgm@gnu.org>

	* book-spine.texinfo: Rename to book-spine.texi.

2010-10-11  Glenn Morris  <rgm@gnu.org>

	* Makefile.in (MAKEINFO): Add explicit -I$srcdir.

	* Makefile.in (DVIPS): New variable.
	(.PHONY): Add html, ps.
	(html, elisp.html, ps, elisp.ps): New targets.
	(clean): Delete html, ps files.
	($(infodir)/elisp): Remove unnecessary includes.

2010-10-09  Eli Zaretskii  <eliz@gnu.org>

	* makefile.w32-in (emacsdir): New variable.
	(srcs): Add emacsver.texi.
	($(infodir)/elisp, elisp.dvi): Add -I$(emacsdir).

2010-10-09  Glenn Morris  <rgm@gnu.org>

	* Makefile.in (VPATH): Remove.
	(infodir): Make it absolute.
	(mkinfodir, $(infodir)/elisp, infoclean): No need to cd $srcdir.

	* Makefile.in (dist): Anchor regexps.

	* Makefile.in (srcs): Put elisp.texi first.
	($(infodir)/elisp, elisp.dvi, elisp.pdf): Use $<.

	* Makefile.in (infoclean): Remove harmless, long-standing error.

	* Makefile.in ($(infodir)): Delete rule.
	(mkinfodir): New.
	($(infodir)/elisp): Use $mkinfodir instead of infodir.

	* Makefile.in (dist): Remove reference to emacsver.texi.in.
	Also copy emacsver.texi, and edit $emacsdir.

2010-10-09  Glenn Morris  <rgm@gnu.org>

	* Makefile.in (emacsdir): New variable.
	(MAKEINFO): Add -I $emacsdir.
	(dist): Copy emacsver.texi.
	(srcs): Add emacsver.texi.

	* book-spine.texinfo, elisp.texi, vol2.texi, vol1.texi:
	Set EMACSVER by including emacsver.texi.

	* Makefile.in (.PHONY): Declare info, dvi, pdf, dist.

2010-10-07  Glenn Morris  <rgm@gnu.org>

	* Makefile.in (version): New, set by configure.
	(clean): Delete dist tar file.
	(dist): Use version in tar name.

2010-10-06  Glenn Morris  <rgm@gnu.org>

	* Makefile.in: Rearrange to more closely resemble doc/emacs/Makefile.
	(INSTALL_INFO): Remove unused variable.
	(mostlyclean, infoclean, dist): New rules.
	(clean): Delete dvi and pdf files.
	(maintainer-clean): Remove elisp.oaux, use infoclean.
	($(infodir)): Add parallel build workaround.

2010-10-04  Glenn Morris  <rgm@gnu.org>

	* Makefile.in (dvi, pdf, $(infodir)): New targets.
	($(infodir)/elisp): Ensure target directory exists.  Use $@.
	Fix -I typo.
	(clean): No 'make.out' or 'core' files.
	(.PHONY): Declare clean rules.
	(maintainer-clean): Delete pdf file.  Guard against cd failures.

2010-10-03  Glenn Morris  <rgm@gnu.org>

	* files.texi (File Name Components): Remove ignored section about
	deleted variable directory-sep-char.

2010-10-03  Michael Albinus  <michael.albinus@gmx.de>

	* files.texi (Magic File Names): New defopt
	remote-file-name-inhibit-cache.

2010-10-02  Glenn Morris  <rgm@gnu.org>

	* os.texi (Killing Emacs): Hook now runs in batch mode.

2010-09-18  Stefan Monnier  <monnier@iro.umontreal.ca>

	* text.texi (Special Properties): Clarify when modification-hooks run.

2010-09-11  Stefan Monnier  <monnier@iro.umontreal.ca>

	* syntax.texi (Syntax Flags): Document new `c' flag.

2010-09-09  Glenn Morris  <rgm@gnu.org>

	* display.texi (ImageMagick Images): General cleanup.

2010-09-06  Alexander Klimov  <alserkli@inbox.ru>  (tiny change)

	* files.texi (Directory Names): Use \` rather than ^.

2010-09-02  Jan Djärv  <jan.h.d@swipnet.se>

	* text.texi (Low-Level Kill Ring):
	* frames.texi (Window System Selections): Remove cut buffer
	documentation.

2010-08-28  Eli Zaretskii  <eliz@gnu.org>

	* display.texi (Fringe Size/Pos): Add a cross-reference to "Layout
	Parameters", where the default fringe width is described.

	* frames.texi (Window Frame Parameters, Basic Parameters)
	(Position Parameters, Layout Parameters, Management Parameters)
	(Cursor Parameters, Font and Color Parameters): Add indexing for
	frame parameters.  (Bug#6929)

2010-08-25  Tom Tromey  <tromey@redhat.com>

	* vol2.texi (Top): Update.
	* vol1.texi (Top): Update.
	* tips.texi (Library Headers): Mention Package-Version and
	Package-Requires.
	* package.texi: New file.
	* os.texi (System Interface): Update pointers.
	* elisp.texi (Top): Link to new nodes.  Include package.texi.
	* anti.texi (Antinews): Update pointers.

2010-08-25  Eli Zaretskii  <eliz@gnu.org>

	* processes.texi (Filter Functions): Fix last change.

2010-08-24  Markus Triska  <triska@gmx.at>

	* processes.texi (Filter Functions): Use `buffer-live-p' instead
	of `buffer-name' in the main text as well as in the example
	(Bug#3098).

2010-08-22  Chong Yidong  <cyd@stupidchicken.com>

	* nonascii.texi (Text Representations):
	* loading.texi (Loading Non-ASCII):
	* compile.texi (Byte Compilation): Don't mention obsolete
	--unibyte command-line argument.

2010-08-22  Chong Yidong  <cyd@stupidchicken.com>

	* modes.texi (Defining Minor Modes): Doc fix (Bug#6880).

2010-08-22  Chong Yidong  <cyd@stupidchicken.com>

	* objects.texi (Bool-Vector Type): Minor definition tweak (Bug#6878).

2010-08-20  Eli Zaretskii  <eliz@gnu.org>

	* commands.texi (Misc Events): Add cross-references to where
	POSITION of a mouse event is described in detail.

2010-08-08  Christoph  <cschol2112@googlemail.com>

	* control.texi (Handling Errors) <error-message-string>: Fix arg name.

2010-08-08  Juanma Barranquero  <lekktu@gmail.com>

	* modes.texi (Defining Minor Modes): Use C-backspace, not C-delete.
	Suggested by Štěpán Němec <stepnem@gmail.com>.

2010-08-08  Juanma Barranquero  <lekktu@gmail.com>

	* minibuf.texi (High-Level Completion): Document args of
	`read-buffer-function' (bug#5625).

2010-07-29  Jan Djärv  <jan.h.d@swipnet.se>

	* frames.texi (Layout Parameters): Add doc for tool-bar-position.

2010-07-29  Michael Albinus  <michael.albinus@gmx.de>

	* processes.texi (Process Information): Explain process property
	`remote-tty'.

2010-07-27  Juanma Barranquero  <lekktu@gmail.com>

	* modes.texi (Defining Minor Modes): Use C-delete in examples,
	instead of "\C-\^?" (bug#6334).

	* text.texi (Special Properties): Fix typo.

2010-07-09  Eli Zaretskii  <eliz@gnu.org>

	* internals.texi (Writing Emacs Primitives): Adapt to ANSI C
	calling sequences, which are now the standard.

2010-06-24  Chong Yidong  <cyd@stupidchicken.com>

	* text.texi (Undo): Clarify command loop behavior (Bug#2433).

	* commands.texi (Command Overview): Mention undo-boundary call.

2010-06-23  Glenn Morris  <rgm@gnu.org>

	* abbrevs.texi, commands.texi, compile.texi, debugging.texi:
	* display.texi, edebug.texi, elisp.texi, eval.texi, files.texi:
	* frames.texi, functions.texi, internals.texi, keymaps.texi:
	* loading.texi, minibuf.texi, numbers.texi, os.texi, processes.texi:
	* searching.texi, sequences.texi, strings.texi, syntax.texi:
	* text.texi, tips.texi, vol1.texi, vol2.texi, windows.texi:
	Untabify Texinfo files.

2010-06-20  Chong Yidong  <cyd@stupidchicken.com>

	* modes.texi (Minor Mode Conventions): Fix typo (Bug#6477).

2010-06-19  Chong Yidong  <cyd@stupidchicken.com>

	* errors.texi (Standard Errors): Remove unnecessary markup (Bug#6461).

2010-06-02  Chong Yidong  <cyd@stupidchicken.com>

	* searching.texi (Regexp Special): Remove obsolete information
	about matching non-ASCII characters, and suggest using char
	classes (Bug#6283).

2010-05-30  Juanma Barranquero  <lekktu@gmail.com>

	* minibuf.texi (Basic Completion): Add missing "@end defun".

2010-05-30  Stefan Monnier  <monnier@iro.umontreal.ca>

	* minibuf.texi (Basic Completion): Document completion-boundaries.
	(Programmed Completion): Document the new fourth method for boundaries.

2010-05-22  Chong Yidong  <cyd@stupidchicken.com>

	* display.texi (Image Cache): Update documentation about image caching.

2010-05-08  Štěpán Němec  <stepnem@gmail.com>  (tiny change)

	* windows.texi (Textual Scrolling):
	* tips.texi (Coding Conventions):
	* minibuf.texi (Minibuffer History):
	* maps.texi (Standard Keymaps):
	* loading.texi (Where Defined):
	* edebug.texi (Instrumenting): Fix typos.

2010-05-08  Chong Yidong  <cyd@stupidchicken.com>

	* keymaps.texi (Menu Bar): Document :advertised-binding property.

	* functions.texi (Obsolete Functions):
	Document set-advertised-calling-convention.

	* minibuf.texi (Basic Completion): Document completion-in-region.
	(Programmed Completion): Document completion-annotate-function.

	* commands.texi (Reading One Event): Document read-key.
	(Distinguish Interactive): Document KIND arg to
	called-interactively-p.  Delete obsolete interactive-p.

	* elisp.texi (Top): Update node description.

2010-05-08  Eli Zaretskii  <eliz@gnu.org>

	* nonascii.texi (Character Properties):
	Document unicode-category-table.  Add an index entry for Unicode
	general category.

2010-05-07  Chong Yidong  <cyd@stupidchicken.com>

	* Version 23.2 released.

2010-04-20  Juanma Barranquero  <lekktu@gmail.com>

	* locals.texi (Standard Buffer-Local Variables):
	Remove @ignore'd reference to `direction-reversed'.

2010-04-14  Juri Linkov  <juri@jurta.org>

	Fix @deffn without category.

	* abbrevs.texi (Abbrev Expansion): Replace @deffn with @defun
	for `abbrev-insert'.

	* buffers.texi (Indirect Buffers): Add category `Command'
	to @deffn of `clone-indirect-buffer'.

	* windows.texi (Cyclic Window Ordering): Replace @deffn with @defun
	for `next-window' and `previous-window'.  Add category `Command'
	to @deffn of `pop-to-buffer'.

2010-04-01  Chong Yidong  <cyd@stupidchicken.com>

	* nonascii.texi (Text Representations): Don't mark
	enable-multibyte-characters as a user option.

2010-03-31  Eli Zaretskii  <eliz@gnu.org>

	* control.texi (Handling Errors): How to re-throw a signal caught
	by condition-case.

2010-03-26  Chong Yidong  <cyd@stupidchicken.com>

	* loading.texi (Hooks for Loading): Document after-load-functions.
	Copyedits.

2010-03-24  Arni Magnusson  <arnima@hafro.is>  (tiny change)

	* frames.texi (Cursor Parameters): Fix typo.  (Bug#5760)

2010-03-24  Chong Yidong  <cyd@stupidchicken.com>

	* processes.texi (Network Processes): Document seqpacket type.

2010-03-20  Dan Nicolaescu  <dann@ics.uci.edu>

	* os.texi (System Environment): Do not mention lynxos.

2010-03-10  Chong Yidong  <cyd@stupidchicken.com>

	* Branch for 23.2.

2010-03-06  Chong Yidong  <cyd@stupidchicken.com>

	* objects.texi (Integer Type): Take note of the read syntax
	exception for numbers that cannot fit in the integer type.

2010-03-03  Glenn Morris  <rgm@gnu.org>

	* numbers.texi (Integer Basics, Bitwise Operations):
	* objects.texi (Integer Type): Update for integers now being 30-bit.

2010-02-27  Chong Yidong  <cyd@stupidchicken.com>

	* display.texi (Low-Level Font): Document :otf font-spec property.

2010-02-01  Stefan Monnier  <monnier@iro.umontreal.ca>

	* display.texi (Line Height): Avoid obsolete special default variables
	like default-major-mode.

2010-01-28  Alan Mackenzie  <acm@muc.de>

	* display.texi (Auto Faces): Say fontification-functions is called
	whether or not Font Lock is enabled.  Tidy up the wording a bit.

2010-01-17  Chong Yidong  <cyd@stupidchicken.com>

	* elisp.texi: Remove duplicate edition information (Bug#5407).

2010-01-17  Juanma Barranquero  <lekktu@gmail.com>

	* two.el (volume-header-toc-markup): Fix typos in docstring.

2010-01-04  Stefan Monnier  <monnier@iro.umontreal.ca>

	Avoid dubious uses of save-excursions.
	* positions.texi (Excursions): Recommend the use of
	save-current-buffer if applicable.
	* text.texi (Clickable Text): Fix the example code which used
	save-excursion in a naive way which sometimes preserves point and
	sometimes not.
	* variables.texi (Creating Buffer-Local):
	* os.texi (Session Management):
	* display.texi (GIF Images):
	* control.texi (Cleanups): Use (save|with)-current-buffer.

2010-01-02  Eli Zaretskii  <eliz@gnu.org>

	* modes.texi (Example Major Modes): Fix indentation.  (Bug#5195)

2010-01-02  Chong Yidong  <cyd@stupidchicken.com>

	* nonascii.texi (Text Representations, Character Codes)
	(Converting Representations, Explicit Encoding)
	(Translation of Characters): Use hex notation consistently.
	(Character Sets): Fix map-charset-chars doc (Bug#5197).

2010-01-01  Chong Yidong  <cyd@stupidchicken.com>

	* loading.texi (Where Defined): Make it clearer that these are
	loaded files (Bug#5068).

2009-12-29  Chong Yidong  <cyd@stupidchicken.com>

	* minibuf.texi (Completion Styles): Document `initials' style.

2009-12-25  Chong Yidong  <cyd@stupidchicken.com>

	* frames.texi (Resources): Describe inhibit-x-resources.
	(Size Parameters): Copyedit.

	* hash.texi (Creating Hash):
	* objects.texi (Hash Table Type): Document the new hash table
	printed representation.

	* minibuf.texi (Basic Completion): 4th arg to all-completions is
	obsolete.

	* processes.texi (Process Buffers):
	Document process-kill-buffer-query-function.

2009-12-05  Glenn Morris  <rgm@gnu.org>

	* hooks.texi (Standard Hooks): Remove diary-display-hook, replaced by
	diary-display-function, and no longer recommended to be a hook.
	Update for changes in the names of calendar and diary hooks.
	diary-print-entries-hook has changed section.

2009-11-28  Eli Zaretskii  <eliz@gnu.org>

	* text.texi (Special Properties): More accurate description of
	what the `cursor' property does.

2009-11-26  Kevin Ryde  <user42@zip.com.au>

	* commands.texi (Misc Events): vindex mouse-wheel-up-event and
	mouse-wheel-down-event, the closest thing to a definition for them.
	* os.texi (Startup Summary): vindex inhibit-startup-message and
	inhibit-splash-screen.
	(Command-Line Arguments): vindex argv.
	(Suspending Emacs): vindex suspend-tty-functions and
	resume-tty-functions.  Don't want to index every hook, but having
	the programming ones is helpful.

2009-11-14  Chong Yidong  <cyd@stupidchicken.com>

	* commands.texi (Motion Events): Fix typo (Bug#4907).

2009-11-08  Chong Yidong  <cyd@stupidchicken.com>

	* searching.texi (Char Classes): Note that [:upper:] and [:lower:]
	are affected by case-fold-search (Bug#4483).

2009-11-02  Chong Yidong  <cyd@stupidchicken.com>

	* minibuf.texi (Reading File Names): Note that read-file-name may
	use a graphical file dialog.

2009-10-31  Glenn Morris  <rgm@gnu.org>

	* nonascii.texi (User-Chosen Coding Systems): Minor reword.  (Bug#4817)

2009-10-16  Kevin Ryde  <user42@zip.com.au>

	* files.texi (Magic File Names): Add @vindex file-name-handler-alist,
	in particular so `info-lookup-symbol' can find its docs.

2009-10-16  Chong Yidong  <cyd@stupidchicken.com>

	* variables.texi (Constant Variables): Distinguish from defconst
	variables.
	(Defining Variables): Add cindex.

2009-10-15  Chong Yidong  <cyd@stupidchicken.com>

	* os.texi (Time of Day): Clarify that the microsecond part is
	ignored (Bug#4637).

2009-10-11  Glenn Morris  <rgm@gnu.org>

	* frames.texi (Size and Position): Clarify what is included in the frame
	height.  (Bug#4535)

2009-10-10  Glenn Morris  <rgm@gnu.org>

	* windows.texi (Size of Window): The relationship between window and
	frame heights is not so simple.  (Bug#4535)
	Mention window-full-height-p.

2009-10-07  Stefan Monnier  <monnier@iro.umontreal.ca>

	* positions.texi (Text Lines): Remove goto-line, since it shouldn't be
	used from Lisp.

2009-10-07  Eli Zaretskii  <eliz@gnu.org>

	* files.texi (Directory Names) <abbreviate-file-name>:
	Document that root home directories are not replaced with "~".

2009-10-06  Eli Zaretskii  <eliz@gnu.org>

	* text.texi (Special Properties): Document the meaning of the
	`cursor' text property whose value is an integer.

2009-10-05  Michael Albinus  <michael.albinus@gmx.de>

	* files.texi (Magic File Names): Add `copy-directory'.

2009-10-05  Eli Zaretskii  <eliz@gnu.org>

	* files.texi (File Attributes): Fix description of file
	attributes.  (Bug#4638) Update attributes of files.texi example to
	be more representative.

2009-10-05  Michael Albinus  <michael.albinus@gmx.de>

	* files.texi (Create/Delete Dirs): New command copy-directory.

2009-10-04  Juanma Barranquero  <lekktu@gmail.com>

	* anti.texi (Antinews):
	* macros.texi (Indenting Macros):
	* strings.texi (Creating Strings, Case Conversion):
	Remove duplicate words.

2009-10-01  Michael Albinus  <michael.albinus@gmx.de>

	* files.texi (Create/Delete Dirs): delete-directory has an
	optional parameter RECURSIVE.

2009-10-01  Stefan Monnier  <monnier@iro.umontreal.ca>

	* buffers.texi (Swapping Text): Minor clarification.

2009-10-01  Glenn Morris  <rgm@gnu.org>

	* functions.texi (Declaring Functions): Mention that we also search for
	".m" files in the src/ directory.

2009-09-25  David Engster  <deng@randomsample.de>

	* display.texi (Managing Overlays): Document copy-overlay (Bug#4549).

2009-09-22  Glenn Morris  <rgm@gnu.org>

	* internals.texi (Building Emacs): Mention preloaded-file-list.

2009-09-14  Alan Mackenzie  <acm@muc.de>

	* os.texi (Terminal Output): Put "@code{}" around "stdout".

2009-09-13  Chong Yidong  <cyd@stupidchicken.com>

	* functions.texi (Anonymous Functions): Rearrange discussion,
	giving usage of unquoted lambda forms first.  Mention that
	`function' and `#'' are no longer required (Bug#4290).

2009-09-11  Alan Mackenzie  <acm@muc.de>

	* os.texi (Terminal Output): Document `send-string-to-terminal' in
	batch mode.

2009-09-01  Glenn Morris  <rgm@gnu.org>

	* display.texi (Face Functions): Mention define-obsolete-face-alias.

2009-08-26  Ulrich Mueller  <ulm@gentoo.org>

	* nonascii.texi (Character Codes): Fix typos.

2009-08-25  Michael Albinus  <michael.albinus@gmx.de>

	* processes.texi (Synchronous Processes): New defvar
	process-file-side-effects.

2009-08-25  Glenn Morris  <rgm@gnu.org>

	* display.texi (Fontsets): Fix typo.

	* files.texi (Format Conversion Round-Trip): Mention nil regexp.

2009-08-19  Stefan Monnier  <monnier@iro.umontreal.ca>

	* processes.texi (Asynchronous Processes): Adjust arglist of
	start-process-shell-command and start-file-process-shell-command.

2009-08-15  Chong Yidong  <cyd@stupidchicken.com>

	* advice.texi (Argument Access in Advice): Note that argument
	positions are zero-based (Bug#3932).

	* commands.texi (Distinguish Interactive): Minor copyedit.

	* display.texi (Face Attributes): Add xref to Displaying Faces for
	explanation of "underlying face".

	* customize.texi (Common Keywords): Add xref to Loading.

	* loading.texi (How Programs Do Loading): Add xref to Lisp
	Libraries node in the Emacs manual.

2009-08-13  Chong Yidong  <cyd@stupidchicken.com>

	* objects.texi (Meta-Char Syntax): Add xref to Strings of Events.

2009-07-18  Chong Yidong  <cyd@stupidchicken.com>

	* processes.texi (Shell Arguments): Copyedits.

2009-07-18  Glenn Morris  <rgm@gnu.org>

	* loading.texi (Repeated Loading): Fix typo.

2009-07-16  Richard Stallman  <rms@gnu.org>

	* buffers.texi (Swapping Text): Recommend setting
	write-region-annotate-functions and buffer-saved-size.

	* backups.texi (Auto-Saving): Document buffer-saved-size = -2.

2009-07-15  Glenn Morris  <rgm@gnu.org>

	* edebug.texi: Minor re-phrasings throughout.
	(Edebug Execution Modes): Sit-for affects continue mode too.
	(Jumping): Use `forward-sexp' rather than its keybinding.
	(Edebug Misc): Fix Q binding.
	(Edebug Eval): Remove cl version.
	(Printing in Edebug): Clarify print-length etc.
	(Instrumenting Macro Calls): Defopt edebug-eval-macro-args.
	(Specification List): Remove edebug-unwrap findex entry.
	(Specification Examples): defmacro is actually not the same as defun.
	Escape "`" in example.

2009-07-15  Chong Yidong  <cyd@stupidchicken.com>

	* markers.texi (The Mark): Document optional arg to
	deactivate-mark.

2009-07-11  Kevin Ryde  <user42@zip.com.au>

	* hooks.texi (Standard Hooks): Fix cross-references.

	* loading.texi (Named Features): Refer to eval-after-load.

2009-07-11  Glenn Morris  <rgm@gnu.org>

	* Makefile.in (TEXI2PDF): New.
	(elisp.pdf): New target.

	* searching.texi (Regexp Backslash): Fix typo.

	* elisp.texi (Top): Display copyright notice at start of non-TeX.

2009-07-10  Glenn Morris  <rgm@gnu.org>

	* elisp.texi, vol1.texi, vol2.texi: Update @detailmenu.

	* customize.texi (Customization Types):
	* display.texi (Abstract Display):
	* objects.texi (Character Type, String Type):
	Merge in some menu descriptions from elisp.texi.

	* hash.texi (Hash Tables):
	* modes.texi (Multiline Font Lock):
	End menu description with period.

2009-07-09  Glenn Morris  <rgm@gnu.org>

	* back.texi: Don't hard-code texinfo location.

	* two-volume.make (texinfodir): New, with location of texinfo.tex.
	(tex): Add texinfodir to TEXINPUTS.
	(elisp1med-init, elisp2med-init): Use texinfodir.

	* Makefile.in (texinfodir): Rename from usermanualdir, and update.
	(clean): Add two-volume.make intermediate files.

	* elisp.texi, vol1.texi, vol2.texi:
	Use a DATE variable with the publication date, and update it.
	Fix antinews menu description.

	* vol1.texi, vol2.texi: Update VERSION to match elisp.texi.
	Update the detailed node listing to match elisp.texi.

	* README: Update edition to match elisp.texi.

	* objects.texi (General Escape Syntax):
	* nonascii.texi (Character Sets):
	Use consistent case for "Unicode Standard".

	* anti.texi (Antinews):
	* customize.texi (Variable Definitions):
	* functions.texi (Declaring Functions):
	* nonascii.texi (Character Properties):
	* processes.texi (Serial Ports):
	* text.texi (Special Properties):
	* tips.texi (Coding Conventions):
	Minor rearrangements to improve TeX line-filling.

	* commands.texi (Using Interactive): Fix cross-reference.

2009-07-01  Jan Djärv  <jan.h.d@swipnet.se>

	* frames.texi (Management Parameters): Mention sticky.

2009-07-01  Andreas Schwab  <aschwab@redhat.com>

	* help.texi (Help Functions): Fix description of help-buffer and
	help-setup-xref to use @defun instead of @deffn.

2009-07-01  Jan Djärv  <jan.h.d@swipnet.se>

	* frames.texi (Size Parameters): Mention maximized for fullscreen.

2009-06-24  Chong Yidong  <cyd@stupidchicken.com>

	* display.texi (Window Systems): Add ns to the list.

2009-06-21  Chong Yidong  <cyd@stupidchicken.com>

	* Branch for 23.1.

2009-06-17  Martin Rudalics  <rudalics@gmx.at>

	* windows.texi (Dedicated Windows): Fix typo.
	(Resizing Windows): Replace @defun by @deffn.

2009-06-17  Glenn Morris  <rgm@gnu.org>

	* variables.texi (Directory Local Variables):
	Update for 2009-04-11 name-change of dir-locals-directory-alist.

2009-06-09  Kenichi Handa  <handa@m17n.org>

	* nonascii.texi (Character Sets): State clearly that FROM and TO
	are codepoints of CHARSET.

2009-06-07  Chong Yidong  <cyd@stupidchicken.com>

	* minibuf.texi (Reading File Names): Fix introductory text.
	Suggested by stan@derbycityprints.com.
	(High-Level Completion): Fix typo.

2009-05-28  Chong Yidong  <cyd@stupidchicken.com>

	* frames.texi (Text Terminal Colors): Multi-tty is already
	implemented, but tty-local colors are not.

2009-05-27  Chong Yidong  <cyd@stupidchicken.com>

	* hooks.texi (Standard Hooks): Remove mention of obsolete
	redisplay-end-trigger-functions.

	* internals.texi (Window Internals): Remove mention of obsolete
	redisplay-end-trigger-functions.

2009-05-21  Martin Rudalics  <rudalics@gmx.at>

	* abbrevs.texi (Abbrev Mode): abbrev-mode is an option.

	* backups.texi (Making Backups): backup-directory-alist and
	make-backup-file-name-function are options.
	(Auto-Saving): auto-save-list-file-prefix is an option.

	* buffers.texi (Killing Buffers): buffer-offer-save is an
	option.

	* display.texi (Refresh Screen): no-redraw-on-reenter is an
	option.
	(Echo Area Customization): echo-keystrokes is an option.
	(Selective Display): selective-display-ellipses is an option.
	(Temporary Displays): temp-buffer-show-function is an option.
	(Face Attributes): underline-minimum-offset and x-bitmap-file-path
	are options.
	(Font Selection): face-font-family-alternatives,
	face-font-selection-order, face-font-registry-alternatives, and
	scalable-fonts-allowed are options.
	(Fringe Indicators): indicate-buffer-boundaries is an option.
	(Fringe Cursors): overflow-newline-into-fringe is an option.
	(Scroll Bars): scroll-bar-mode is an option.

	* eval.texi (Eval): max-lisp-eval-depth is an option.

	* files.texi (Visiting Functions): find-file-hook is an option.
	(Directory Names): directory-abbrev-alist is an option.
	(Unique File Names): temporary-file-directory and
	small-temporary-file-directory are options.

	* frames.texi (Initial Parameters): initial-frame-alist,
	minibuffer-frame-alist and default-frame-alist are options.
	(Cursor Parameters): blink-cursor-alist and
	cursor-in-non-selected-windows ar options.
	(Window System Selections): selection-coding-system is an
	option.
	(Display Feature Testing): display-mm-dimensions-alist is an
	option.

	* help.texi (Help Functions): help-char and help-event-list are
	options.

	* keymaps.texi (Functions for Key Lookup): meta-prefix-char is
	an option.

	* minibuf.texi (Minibuffer History): history-length and
	history-delete-duplicates are options.
	(High-Level Completion): read-buffer-function and
	read-buffer-completion-ignore-case are options.
	(Reading File Names): read-file-name-completion-ignore-case is
	an option.

	* modes.texi (Mode Line Top): mode-line-format is an option.
	(Mode Line Variables): mode-line-position and mode-line-modes
	are options.

	* nonascii.texi (Text Representations):
	enable-multibyte-characters is an option.
	(Default Coding Systems): auto-coding-regexp-alist,
	file-coding-system-alist, auto-coding-alist and
	auto-coding-functions are options.
	(Specifying Coding Systems): inhibit-eol-conversion is an
	option.

	* os.texi (Init File): site-run-file is an option.
	(System Environment): mail-host-address is an option.
	(User Identification): user-mail-address is an option.
	(Terminal Output): baud-rate is an option.

	* positions.texi (Word Motion): words-include-escapes is an
	option.

	* searching.texi (Standard Regexps): page-delimiter,
	paragraph-separate, paragraph-separate and sentence-end are
	options.

	* text.texi (Margins): left-margin and fill-nobreak-predicate
	are options.

	* variables.texi (Local Variables): max-specpdl-size is an
	option.

	* windows.texi (Choosing Window):
	split-window-preferred-function, special-display-function and
	display-buffer-function are options.

2009-05-20  Chong Yidong  <cyd@stupidchicken.com>

	Fix errors spotted by Martin Rudalics.

	* syntax.texi (Position Parse): Document rationale for ignored
	arguments to syntax-ppss-flush-cache.

	* processes.texi (Input to Processes): Mark PROCESS arg to
	process-running-child-p as optional.
	(Network Options): Document NO-ERROR arg to
	set-network-process-option.

	* buffers.texi (Indirect Buffers): Mark clone-indirect-buffer as a
	command.

	* searching.texi (POSIX Regexps): Mark posix-search-forward and
	posix-search-backward as commands.

	* os.texi (Killing Emacs): Mark kill-emacs as a command.
	(Suspending Emacs): Mark suspend-emacs as a command.
	(Processor Run Time): Mark emacs-uptime and emacs-init-time as
	commands.
	(Terminal Output): Remove obsolete function baud-rate.
	Document TERMINAL arg for send-string-to-terminal.

	* nonascii.texi (Terminal I/O Encoding): Document TERMINAL arg for
	terminal-coding-system and set-terminal-coding-system.
	(Explicit Encoding): Mark DESTINATION arg of decode-coding-region
	as optional.
	(Character Sets): Document RESTRICTION arg of char-charset.
	(Character Codes): Mark POS argument to get-byte as optional.

	* minibuf.texi (Minibuffer Misc): Document ARGS arg for
	minibuffer-message.

	* files.texi (Create/Delete Dirs): Mark make-directory and
	delete-directory as commands.

	* abbrevs.texi (Abbrev Tables): Fix arglist for make-abbrev-table.

	* text.texi (Base 64): Mark base64-decode-string and
	base64-encode-string as commands.
	(Columns): Mark move-to-column as a command.
	(Mode-Specific Indent): Document RIGID arg to
	indent-for-tab-command.
	(Region Indent): Mark TO-COLUMN arg to indent-region as optional.
	Mark indent-code-rigidly as a command.
	(Substitution): Mark translate-region as a command.

	* frames.texi (Size and Position): Remove obsolete functions
	screen-height and screen-width.

2009-05-19  Chong Yidong  <cyd@stupidchicken.com>

	* windows.texi (Cyclic Window Ordering, Cyclic Window Ordering)
	(Displaying Buffers, Resizing Windows): Correct mistakes;
	next-window, previous-window, and pop-to-buffer are not commands,
	and fit-window-to-buffer" is a command.  (Pointed out by Martin
	Rudalics.)

2009-05-17  Richard M Stallman  <rms@gnu.org>

	* modes.texi (Precalculated Fontification): Clarify text.

2009-05-17  Martin Rudalics  <rudalics@gmx.at>

	* windows.texi (Selecting Windows): Clarify descriptions of
	with-selected-window and get-lru-window.
	(Cyclic Window Ordering): Refer to particular frame when talking
	about how splitting affects the ordering.
	(Displaying Buffers): Fix descriptions of switch-to-buffer and
	switch-to-buffer-other-window.  Explain how setting of
	display-buffer-reuse-frames affects pop-to-buffer.
	(Choosing Window): Clarify some details in descriptions of
	display-buffer-reuse-frames, pop-up-frames, and
	pop-up-frame-function.
	(Dedicated Windows): Clarify some details.
	(Textual Scrolling): Replace term vscroll by term vertical
	scroll position.
	(Vertical Scrolling): Fix typo.
	(Window Hooks): Relate text on jit-lock-register to window
	scrolling and size changes.

2009-05-14  Chong Yidong  <cyd@stupidchicken.com>

	* frames.texi (Initial Parameters): Clarify what the initial
	minibuffer frame is.
	(Buffer Parameters): Note that the minibuffer parameter can not be
	altered.

	* anti.texi (Antinews): Copyedits.  Rearrange some entries.
	Document display-buffer changes.

2009-05-13  Chong Yidong  <cyd@stupidchicken.com>

	* anti.texi (Antinews): Rewrite for Emacs 22.

	* abbrevs.texi (Abbrevs): Add xref to Creating Symbols when
	obarrays are first mentioned.  Define "system abbrev" more
	prominently, and add it to the index.
	(Abbrev Mode, Abbrev Tables, Defining Abbrevs, Abbrev Properties):
	Copyedits.
	(Abbrev Expansion): Document abbrev-insert.

2009-05-12  Chong Yidong  <cyd@stupidchicken.com>

	* frames.texi (Font and Color Parameters): Rename from Color
	Parameters.  Document font-backend parameter.

	* vol2.texi (Top): Update node listing.
	* vol1.texi (Top): Update node listing.
	* elisp.texi (Top): Update node listing.

2009-05-11  Martin Rudalics  <rudalics@gmx.at>

	* windows.texi (Choosing Window): Don't explicitly refer to
	split-window-sensibly's window argument in descriptions of
	split-height-threshold and split-width-threshold.

2009-05-10  Martin Rudalics  <rudalics@gmx.at>

	* windows.texi (Choosing Window): Fix rewrite of window
	splitting section.

2009-05-09  Eli Zaretskii  <eliz@gnu.org>

	* nonascii.texi (Default Coding Systems): Document
	find-auto-coding, set-auto-coding, and auto-coding-alist.
	Add indexing.
	(Lisp and Coding Systems): Add index entries.

2009-05-09  Martin Rudalics  <rudalics@gmx.at>

	* windows.texi (Choosing Window): Describe split-window-sensibly
	and rewrite section on window splitting accordingly.
	(Textual Scrolling): Replace `...' by @code{...}.

2009-05-04  Chong Yidong  <cyd@stupidchicken.com>

	* hooks.texi (Standard Hooks): Add abbrev-expand-functions.
	Remove obsoleted pre-abbrev-expand-hook.

	* locals.texi (Standard Buffer-Local Variables): Consolidate table
	entries.

	* internals.texi (Object Internals): Don't assume 32-bit machines
	are the norm.
	(Buffer Internals): Consolidate table entries for readability.
	(Window Internals): Synch field names to window.h.
	(Process Internals): Synch field names to process.h.

2009-04-29  Chong Yidong  <cyd@stupidchicken.com>

	* variables.texi (File Local Variables): Note that read-circle is
	bound to nil when reading file-local variables.

	* streams.texi (Input Functions): Document read-circle.
	(Output Variables): Add xref to Circular Objects.

2009-04-25  Chong Yidong  <cyd@stupidchicken.com>

	* tips.texi (Coding Conventions): Copyedits.  Add xref to Named
	Features and Coding System Basics.  Node that "p" stands for
	"predicate".  Recommend utf-8-emacs instead of emacs-mule.
	(Key Binding Conventions): Emacs does use S-down-mouse-1, for
	mouse-appearance-menu.
	(Programming Tips): Add xref to Progress.

2009-04-22  Chong Yidong  <cyd@stupidchicken.com>

	* os.texi (Command-Line Arguments):
	Document command-line-args-left.
	(Suspending Emacs): Adapt text to multi-tty case.  Document use of
	terminal objects for tty arguments.
	(Startup Summary): Add xref to Session Management.
	(Session Management): Mention emacs-session-restore.  Copyedits.

2009-04-20  Chong Yidong  <cyd@stupidchicken.com>

	* os.texi (Startup Summary): Copyedits.  The init file is not
	necessarily named .emacs now.  Document initial-buffer-choice and
	initial-scratch-message.  Note where Emacs exits in batch mode.
	Document inhibit-splash-screen as an alias.
	(Init File): Be neutral about which init file name to use.

2009-04-16  Chong Yidong  <cyd@stupidchicken.com>

	* os.texi (System Interface): Fix Texinfo usage.

2009-04-15  Chong Yidong  <cyd@stupidchicken.com>

	* searching.texi (Regexp Backslash): Also refer to shy groups as
	non-capturing or unnumbered groups.
	(Regexp Functions): Add cross-reference to Regexp Backslash.

	* display.texi (Truncation): Overlays can use line-prefix and
	wrap-prefix too.
	(Overlay Properties): Document wrap-prefix and line-prefix.
	(Face Attributes): Document underline-minimum-offset.
	(Face Remapping): Copyedits.
	(Low-Level Font): Copyedits.
	(Image Cache): Note that the image cache is shared between frames.
	(Line Height): Emphasize that line-spacing only takes effect on
	graphical terminals.

2009-04-13  Chong Yidong  <cyd@stupidchicken.com>

	* display.texi (Refresh Screen): Note that a passage about screen
	refreshing is text terminal only.
	(Forcing Redisplay): Delete misleading comment---sit-for calls
	redisplay, not the other way around.
	(Truncation): Note new values of truncate-partial-width-windows.
	Copyedits.
	(Invisible Text): Document invisible-p.

2009-04-11  Eli Zaretskii  <eliz@gnu.org>

	* display.texi (Overlays): Overlays don't scale well.  See
	http://lists.gnu.org/archive/html/emacs-devel/2009-04/msg00243.html.

2009-04-10  Chong Yidong  <cyd@stupidchicken.com>

	* syntax.texi (Syntax Table Functions): Document cons cell
	argument for modify-syntax-entry.
	(Categories): Document cons cell argument for
	modify-category-entry.

	* searching.texi (String Search): Document word-search-forward-lax
	and word-search-backward-lax.
	(Searching and Case): Describe isearch behavior more precisely.

	* keymaps.texi (Tool Bar): Mention that some platforms do not
	support multi-line toolbars.  Suggested by Stephen Eglen.

	* frames.texi (Layout Parameters): Mention that Nextstep also
	allows only one tool-bar line.  Suggested by Stephen Eglen.

	* nonascii.texi (Text Representations): Copyedits.
	(Coding System Basics): Also mention utf-8-emacs.
	(Converting Representations, Selecting a Representation)
	(Scanning Charsets, Translation of Characters, Encoding and I/O):
	Copyedits.
	(Character Codes): Mention role of codepoints 1114112 to 4194175.

2009-04-09  Chong Yidong  <cyd@stupidchicken.com>

	* text.texi (Yank Commands): Note that yank uses push-mark.
	(Filling): Clarify REGION argument of fill-paragraph.
	Document fill-forward-paragraph-function.
	(Special Properties): Remove "new in Emacs 22" declaration.
	(Clickable Text): Merge with Links and Mouse-1 node.

	* display.texi (Button Properties, Button Buffer Commands):
	Change xref to Clickable Text.

	* tips.texi (Key Binding Conventions): Change xref to Clickable
	Text.

	* elisp.texi (Top): Update node listing.

2009-04-05  Chong Yidong  <cyd@stupidchicken.com>

	* markers.texi (The Mark): Copyedits.  Improve description of
	handle-shift-selection.
	(The Region): Move use-region-p here from The Mark.

	* positions.texi (Screen Lines): Document (cols . lines) argument
	for vertical-motion.

2009-04-04  Chong Yidong  <cyd@stupidchicken.com>

	* frames.texi (Frames): Clean up introduction.  Document `ns'
	return value for framep.
	(Creating Frames): Note how the terminal is chosen.
	(Multiple Terminals, Multiple Displays): Merge into a single node.
	(Color Parameters): Fix typo.

	* variables.texi (Local Variables, Buffer-Local Variables)
	(Creating Buffer-Local): Change link to Multiple Terminals.

	* os.texi (X11 Keysyms): Change link to Multiple Terminals.

	* keymaps.texi (Controlling Active Maps): Change link to Multiple
	Terminals.

	* commands.texi (Command Loop Info, Keyboard Macros): Change link
	to Multiple Terminals.

	* elisp.texi (Top): Update node listing.
	* vol2.texi (Top): Update node listing.
	* vol1.texi (Top): Update node listing.

	* buffers.texi (Current Buffer): Note that the append-to-buffer
	example is no longer in synch with the latest code.  Tie the two
	examples together.

	* files.texi (File Attributes): Move note about MS-DOS from
	Changing Files to File Attributes.
	(Create/Delete Dirs): Note that mkdir is an alias for this.

2009-04-01  Markus Triska  <triska@gmx.at>

	* processes.texi (Filter Functions): Suggest how to handle output
	batches.

2009-03-30  Chong Yidong  <cyd@stupidchicken.com>

	* help.texi (Accessing Documentation): Update example to use
	help-setup-xref and with-help-window.
	(Help Functions): Remove print-help-return-message, which is
	semi-obsolete due to with-help-window.  Document help-buffer and
	help-setup-xref.

2009-03-29  Chong Yidong  <cyd@stupidchicken.com>

	* help.texi (Accessing Documentation, Help Functions):
	Remove information about long-obsolete Emacs versions.

	* modes.texi (Mode Line Variables): The default values of the mode
	line variables are now more complicated.

2009-03-28  Chong Yidong  <cyd@stupidchicken.com>

	* modes.texi (Major Mode Conventions): Note that specialness is
	inherited.
	(Derived Modes): Note that define-derive-mode sets the mode-class
	property.

	* keymaps.texi (Prefix Keys): The M-g prefix key is now named
	goto-map.  Add search-map to the list.

2009-03-27  Eli Zaretskii  <eliz@gnu.org>

	* os.texi (System Environment): Update the list of system-type
	values.

	* markers.texi (The Mark) <handle-shift-selection>: Update for
	removal of the optional argument DEACTIVATE.

2009-03-25  Chong Yidong  <cyd@stupidchicken.com>

	* commands.texi (Focus Events): Most X window managers don't use
	focus-follows-mouse nowadays.

2009-03-24  Chong Yidong  <cyd@stupidchicken.com>

	* commands.texi (Defining Commands): Clarify introduction.
	(Using Interactive): Not that interactive can be put in a symbol
	property.
	(Interactive Call): Note that a symbol with a non-nil
	interactive-form property satisfies commandp.

2009-03-23  Juanma Barranquero  <lekktu@gmail.com>

	* minibuf.texi (Intro to Minibuffers): Fix typos.

2009-03-23  Chong Yidong  <cyd@stupidchicken.com>

	* minibuf.texi (Intro to Minibuffers): Remove long-obsolete info
	about minibuffers in old Emacs versions.  Copyedits.
	Emphasize that enable-recursive-minibuffers defaults to nil.
	(Text from Minibuffer): Simplify introduction.

2009-03-22  Alan Mackenzie  <acm@muc.de>

	* commands.texi (Using Interactive): Clarify string argument to
	`interactive' - even promptless elements need \n separators.

2009-03-18  Chong Yidong  <cyd@stupidchicken.com>

	* minibuf.texi (Completion Styles): New node.

	* elisp.texi (Top): Update node listing.

2009-03-17  Chong Yidong  <cyd@stupidchicken.com>

	* minibuf.texi (Basic Completion): Note that
	read-file-name-completion-ignore-case and
	read-buffer-completion-ignore-case can override
	completion-ignore-case.
	(Minibuffer Completion): Document completing-read changes.
	(Completion Commands): Avoid mentioning partial completion mode.
	Document minibuffer-completion-confirm changes, and
	minibuffer-confirm-exit-commands.
	(High-Level Completion): Document new require-match behavior for
	read-buffer.  Document read-buffer-completion-ignore-case.
	(Reading File Names): Document new require-match behavior for
	read-file-name.

2009-03-14  Chong Yidong  <cyd@stupidchicken.com>

	* debugging.texi (Error Debugging): Don't mislead the reader into
	thinking that debug-on-error enters debugger for C-f at EOB.
	(Error Debugging): Setting debug-on-init within the init file
	works, and has for some time.

2009-03-13  Kenichi Handa  <handa@m17n.org>

	* display.texi (Fontsets): Update the description.

2009-03-13  Chong Yidong  <cyd@stupidchicken.com>

	* advice.texi (Advising Primitives): Link to What Is a Function.

2009-03-12  Chong Yidong  <cyd@stupidchicken.com>

	* compile.texi (Speed of Byte-Code): Update example.
	(Disassembly): Update examples.

	* loading.texi (Repeated Loading): Simplify examples.

	* customize.texi (Common Keywords): It's not necessary to use :tag
	to remove hyphens, as custom-unlispify-tag-name does it
	automatically.
	(Variable Definitions): Link to File Local Variables.
	Document customized-value symbol property.
	(Customization Types): Move menu to end of node.

2009-03-10  Chong Yidong  <cyd@stupidchicken.com>

	* macros.texi (Compiling Macros): Omit misleading sentence, which
	implied that macros can only be used in the same file they are
	defined.
	(Backquote): Remove obsolete information about Emacs 19.

2009-03-05  John Foerch  <jjfoerch@earthlink.net>  (tiny change)

	* display.texi (Display Margins): Fix paren typo.

2009-02-27  Chong Yidong  <cyd@stupidchicken.com>

	* elisp.texi (Top): Update node listing.

	* variables.texi (Variables): Clarify introduction.
	(Global Variables): Mention that setq is a special form.
	(Local Variables): Use active voice.
	(Tips for Defining): Mention marking variables as safe.
	(Buffer-Local Variables): Mention terminal-local and frame-local
	variables together.
	(File Local Variables): Copyedits.
	(Frame-Local Variables): Note that they are not really useful.
	(Future Local Variables): Node deleted.

	* objects.texi (General Escape Syntax): Update explanation of
	unicode escape syntax.

2009-02-23  Chong Yidong  <cyd@stupidchicken.com>

	* control.texi (Control Structures): Add cindex entry for "textual
	order".

	* eval.texi (Intro Eval): Copyedits.  Standardize on "form"
	instead of "expression" throughout.
	(Function Indirection): Copyedits.  Use active voice.
	(Eval): The default value of max-lisp-eval-depth is now 400.

2009-02-23  Miles Bader  <miles@gnu.org>

	* processes.texi (System Processes): Rename `system-process-attributes'
	to `process-attributes'.

2009-02-22  Chong Yidong  <cyd@stupidchicken.com>

	* symbols.texi (Property Lists): Emphasize that property lists are
	not restricted to symbol cells.
	(Other Plists): Copyedit.

	* sequences.texi (Sequences Arrays Vectors): Make introduction
	more concise.
	(Arrays): Mention char-tables and bool-vectors too.
	(Vectors): Don't repeat information given in Arrays node.  Link to
	nodes that explain the vector usage examples.
	(Char-Tables): Note that char-table elements can have arbitrary
	type.  Explain effect of omitted char-table-extra-slots property.
	Link to Property Lists node.

2009-02-22  Chong Yidong  <cyd@stupidchicken.com>

	* lists.texi (Building Lists): Remove obsolete Emacs 20 usage of
	`append'.
	(List Elements): Copyedits.

	* sequences.texi (Vector Functions): Remove obsolete Emacs 20 use
	of `vconcat'.

	* strings.texi (Creating Strings): Copyedits.  Remove obsolete
	Emacs 20 usage of `concat'.
	(Case Conversion): Copyedits.

2009-02-21  Chong Yidong  <cyd@stupidchicken.com>

	* objects.texi (Lisp Data Types, Syntax for Strings, Buffer Type):
	Minor edits.
	(Frame Configuration Type): Emphasize that it is not primitive.
	(Font Type): New node.
	(Type Predicates): Add fontp; type-of now recognizes font object
	types.

	* intro.texi (Version Info): Update version numbers in examples.
	(Acknowledgements): List more contributors.

	* elisp.texi: Bump version number to 3.0.
	(Top): Link to Font Type node.

2009-02-20  Juanma Barranquero  <lekktu@gmail.com>

	* modes.texi (Major Mode Conventions): Remove duplicate words.
	(Customizing Keywords): Fix typo.

2009-02-14  Eli Zaretskii  <eliz@gnu.org>

	* nonascii.texi (User-Chosen Coding Systems): Document that
	select-safe-coding-system suggests raw-text if there are raw bytes
	in the region.
	(Explicit Encoding): Warn not to use `undecided' when encoding.

2009-02-11  Glenn Morris  <rgm@gnu.org>

	* frames.texi (Visibility of Frames): Mention the effect multiple
	workspaces/desktops can have on visibility.

2009-02-07  Eli Zaretskii  <eliz@gnu.org>

	* text.texi (Commands for Insertion):
	* commands.texi (Event Mod):
	* keymaps.texi (Searching Keymaps):
	* nonascii.texi (Translation of Characters):
	Reinstate documentation of translation-table-for-input.
	(Explicit Encoding): Document the `charset' text property produced
	by decode-coding-region and decode-coding-string.

2009-01-27  Alan Mackenzie  <acm@muc.de>

	* modes.texi (Search-based Fontification): Correct a typo.

2009-01-25  Juanma Barranquero  <lekktu@gmail.com>

	* abbrevs.texi (Abbrev Table Properties): Fix typo.
	Reported by Seweryn Kokot <sewkokot@gmail.com>.  (Bug#2039)

2009-01-24  Eli Zaretskii  <eliz@gnu.org>

	* display.texi (Window Systems): Document the value of
	`initial-window-system' under --daemon.

	* os.texi (System Environment): Remove description of the
	`environment' function which has been deleted.

2009-01-22  Dan Nicolaescu  <dann@ics.uci.edu>

	* frames.texi (Multiple Displays): Remove documentation for
	removed function make-frame-on-tty.

2009-01-22  Chong Yidong  <cyd@stupidchicken.com>

	* files.texi (Format Conversion Piecemeal): Clarify behavior of
	write-region-annotate-functions.
	Document write-region-post-annotation-function.

2009-01-19  Chong Yidong  <cyd@stupidchicken.com>

	* display.texi (Font Lookup): Document WIDTH argument of
	x-list-fonts.

2009-01-17  Eli Zaretskii  <eliz@gnu.org>

	* maps.texi (Standard Keymaps): Rename function-key-map to
	local-function-key-map.

	* keymaps.texi (Translation Keymaps): Rename function-key-map to
	local-function-key-map.

	* nonascii.texi (Terminal I/O Encoding): `keyboard-coding-system'
	and `set-keyboard-coding-system' now accept an optional terminal
	argument.

	* commands.texi (Event Mod): `keyboard-translate-table' is now
	terminal-local.
	(Function Keys): Rename function-key-map to
	local-function-key-map.

	* elisp.texi (Top): Make @detailmenu be consistent with changes in
	frames.texi.

	* hooks.texi (Standard Hooks): Document `delete-frame-functions'
	`delete-terminal-functions', `suspend-tty-functions' and
	`resume-tty-functions'.

	* frames.texi (Frames): Document `frame-terminal' and
	`terminal-live-p'.
	(Multiple Displays): Document `make-frame-on-tty'.
	(Multiple Terminals): Document `terminal-list', `delete-terminal',
	`terminal-name', and `get-device-terminal'.
	(Terminal Parameters): Document `terminal-parameters',
	`terminal-parameter', and `set-terminal-parameter'.

	* os.texi (System Environment): Document `environment' and
	`initial-environment'.
	(Suspending Emacs): Update for multi-tty; document
	`suspend-tty', `resume-tty', and `controlling-tty-p'.

	* nonascii.texi (Coding System Basics): More accurate description
	of `raw-text'.

2009-01-12  Juanma Barranquero  <lekktu@gmail.com>

	* display.texi (Low-Level Font): Fix typo.

2009-01-10  Chong Yidong  <cyd@stupidchicken.com>

	* elisp.texi (Top): Update node listing.

	* display.texi (PostScript Images): Node deleted.

2009-01-10  Eli Zaretskii  <eliz@gnu.org>

	* processes.texi (Decoding Output): Document that null bytes force
	no-conversion for reading process output.

	* files.texi (Reading from Files): Document that null bytes force
	no-conversion when visiting files.

	* processes.texi (Serial Ports): Improve wording, suggested by RMS.

	* nonascii.texi (Lisp and Coding Systems):
	Document inhibit-null-byte-detection and inhibit-iso-escape-detection.
	(Character Properties): Improve wording.

2009-01-09  Chong Yidong  <cyd@stupidchicken.com>

	* display.texi (Font Lookup): Remove obsolete function
	x-font-family-list.  x-list-fonts accepts Fontconfig/GTK syntax.
	(Low-Level Font): Rename from Fonts, move to end of Faces section.
	(Font Selection): Reorder order of variable descriptions.
	Minor clarifications.

	* elisp.texi (Top): Update node listing.

2009-01-09  Glenn Morris  <rgm@gnu.org>

	* commands.texi (Command Loop Info): Say that last-command-char and
	last-input-char are obsolete aliases.

	* edebug.texi (Edebug Recursive Edit): Remove separate references to
	last-input-char and last-command-char, since they are just aliases for
	last-input-event and last-command-event.

	* minibuf.texi (Minibuffer Commands): Use last-command-event rather than
	last-command-char.

2009-01-08  Chong Yidong  <cyd@stupidchicken.com>

	* elisp.texi: Update node listing.

	* display.texi (Faces): Put Font Selection node after Auto Faces.
	(Face Attributes): Don't link to Font Lookup.
	Document font-family-list.
	(Fonts): New node.

2009-01-08  Jason Rumney  <jasonr@gnu.org>

	* frames.texi (Pointer Shape): Clarify that only X supports
	changing the standard pointer shapes.  (Bug#1485)

2009-01-08  Chong Yidong  <cyd@stupidchicken.com>

	* display.texi (Attribute Functions): Note that a function value
	:height is relative, and that compatibility functions work by
	calling set-face-attribute.
	(Displaying Faces): Reorder list in order of increasing priority.
	(Face Remapping): New node.  Content moved here from Displaying
	Faces.
	(Glyphs): Link to Face Functions.

2009-01-08  Chong Yidong  <cyd@stupidchicken.com>

	* display.texi (Faces): Don't discuss face id here.  facep does
	not return t.
	(Defining Faces): Minor clarification.
	(Face Attributes): Rearrange items to match docstring of
	set-face-attribute.  Add :foundry attribute.  Document new role of
	:font attribute.  Texinfo usage fix.
	(Attribute Functions): Copyedits.
	(Face Functions): Note that face number is seldom used.

2009-01-05  Richard M Stallman  <rms@gnu.org>

	* strings.texi (Predicates for Strings): Minor clarification.

	* functions.texi (Function Safety): Texinfo usage fix.

2009-01-04  Eduard Wiebe  <usenet@pusto.de>  (tiny patch)

	* objects.texi (General Escape Syntax): Fix typo.

2009-01-03  Martin Rudalics  <rudalics@gmx.at>

	* windows.texi (Choosing Window): Say that pop-up-frame-alist
	works via the default value of pop-up-frame-function.

2009-01-02  Eli Zaretskii  <eliz@gnu.org>

	* processes.texi (System Processes): Document the `time' and
	`ctime' attributes of `system-process-attributes'.

2009-01-01  Chong Yidong  <cyd@stupidchicken.com>

	* display.texi (Face Attributes): Clarify :height attribute.

2008-12-31  Martin Rudalics  <rudalics@gmx.at>

	* buffers.texi (The Buffer List): Clarify what moves a buffer to
	the front of the buffer list.  Add entries for `last-buffer' and
	`unbury-buffer'.

2008-12-27  Eli Zaretskii  <eliz@gnu.org>

	* elisp.texi (Top): Add @detailmenu items for "Multiple Terminals"
	and its subsections.

	* frames.texi (Multiple Terminals, Low-level Terminal)
	(Terminal Parameters, Frames on Other TTY devices): New sections.
	(Frames): Add an xref to "Multiple Terminals".

	* elisp.texi (Top): Add @detailmenu item for "Terminal Type".

	* objects.texi (Terminal Type): New node.
	(Editing Types): Add it to the menu.

	* elisp.texi (Top): Add a @detailmenu item for "Directory Local
	Variables".

	* variables.texi (Directory Local Variables): New node.
	(Variables): Add a menu item for it.

	* loading.texi (Autoload): Document `generate-autoload-cookie' and
	`generated-autoload-file'.

2008-12-20  Eli Zaretskii  <eliz@gnu.org>

	* os.texi (Startup Summary): Add xref to documentation of
	`initial-window-system'.

	* display.texi (Window Systems): Document `window-system' the
	function.  The variable `window-system' is now frame-local.
	Document `initial-window-system'.

2008-12-19  Martin Rudalics  <rudalics@gmx.at>

	* windows.texi (Windows): Rewrite description of
	fit-window-to-buffer.

2008-12-13  Glenn Morris  <rgm@gnu.org>

	* modes.texi (Font Lock Basics): Fix level description.  (Bug#1534)
	(Levels of Font Lock): Refer to font-lock-maximum-decoration.

2008-12-12  Glenn Morris  <rgm@gnu.org>

	* debugging.texi (Error Debugging): Refer forwards to
	eval-expression-debug-on-error.

2008-12-05  Eli Zaretskii  <eliz@gnu.org>

	* strings.texi (String Basics): Only unibyte strings that
	represent key sequences hold 8-bit raw bytes.

	* nonascii.texi (Coding System Basics): Rewrite @ignore'd
	paragraph to speak about `undecided'.
	(Character Properties): Don't explain the meaning of each
	property; instead, identify their Unicode Standard names.
	(Character Sets): Document `map-charset-chars'.

2008-12-02  Glenn Morris  <rgm@gnu.org>

	* files.texi (Format Conversion Round-Trip): Rewrite format-write-file
	section yet again.

2008-11-29  Eli Zaretskii  <eliz@gnu.org>

	* nonascii.texi (Character Properties): New Section.
	(Specifying Coding Systems): Document
	`coding-system-priority-list', `set-coding-system-priority', and
	`with-coding-priority'.
	(Lisp and Coding Systems): Document `check-coding-systems-region'
	and `coding-system-charset-list'.
	(Coding System Basics): Document `coding-system-aliases'.

	* elisp.texi (Top): Add a @detailmenu entry for "Character
	Properties".

	* objects.texi (Character Type): Correct the range of Emacs
	characters.  Add an @xref to "Character Codes".

	* strings.texi (String Basics): Add an @xref to "Character Codes".

	* numbers.texi (Integer Basics): Add an @xref to `max-char'.

	* nonascii.texi (Explicit Encoding): Update for Emacs 23.
	(Character Codes): Document `max-char'.

2008-11-28  Eli Zaretskii  <eliz@gnu.org>

	* nonascii.texi (Text Representations, Converting Representations)
	(Character Sets, Scanning Charsets, Translation of Characters):
	Make text more accurate.

2008-11-28  Glenn Morris  <rgm@gnu.org>

	* files.texi (Format Conversion Round-Trip): Improve previous change.

2008-11-26  Chong Yidong  <cyd@stupidchicken.com>

	* modes.texi (Auto Major Mode): Fix example.

2008-11-25  Glenn Morris  <rgm@gnu.org>

	* control.texi (Signaling Errors): Fix `wrong-type-argument' name.

	* files.texi (Format Conversion Round-Trip):
	Use active voice for previous change.

2008-11-25  Chong Yidong  <cyd@stupidchicken.com>

	* os.texi (Processor Run Time):
	* processes.texi (Transaction Queues):
	* markers.texi (The Mark):
	* windows.texi (Choosing Window, Selecting Windows):
	* files.texi (Changing Files, Magic File Names):
	* commands.texi (Key Sequence Input):
	* functions.texi (Declaring Functions):
	* strings.texi (Predicates for Strings):
	* intro.texi (nil and t): Fix typos (pointed out by Drew Adams).

2008-11-24  Chong Yidong  <cyd@stupidchicken.com>

	* help.texi (Accessing Documentation): Update example.

	* variables.texi (Defining Variables): Note that `*' is not
	necessary if defcustom is used.

2008-11-22  Eli Zaretskii  <eliz@gnu.org>

	* elisp.texi (Top): Remove "Chars and Bytes" and "Splitting
	Characters" from @detailmenu.

	* nonascii.texi (Character Codes, Character Sets)
	(Scanning Charsets, Translation of Characters): Update for Emacs 23.
	(Chars and Bytes, Splitting Characters): Sections removed.

2008-11-22  Lute Kamstra  <lute@gnu.org>

	* positions.texi (Text Lines): Update goto-line documentation.

2008-11-21  Martin Rudalics  <rudalics@gmx.at>

	* frames.texi (Frames): Fix typo, add cross references, reword.
	(Initial Parameters): Reword special-display-frame-alist text.
	(Frames and Windows): Reword.  Describe argument norecord for
	set-frame-selected-window.
	(Input Focus): Describe argument norecord for select-frame.
	Remove comment on MS-Windows behavior for focus-follows-mouse.
	(Raising and Lowering): Mention windows-frames dichotomy in
	metaphor.

	* windows.texi (Displaying Buffers, Vertical Scrolling)
	(Horizontal Scrolling): Fix indenting and rewording issues
	introduced with 2008-11-07 change.

2008-11-20  Glenn Morris  <rgm@gnu.org>

	* files.texi (Format Conversion Round-Trip): Mention `preserve'
	element of `format-alist'.

2008-11-19  Glenn Morris  <rgm@gnu.org>

	* doclicense.texi: Update to FDL 1.3.
	* elisp.texi, vol1.texi, vol2.texi: Relicense under FDL 1.3 or later.

2008-11-18  Chong Yidong  <cyd@stupidchicken.com>

	* windows.texi (Window Hooks): Remove *-end-trigger-functions
	vars, which are obsolete.  Mention jit-lock-register.

	* modes.texi (Other Font Lock Variables):
	Document jit-lock-register and jit-lock-unregister.

	* frames.texi (Color Parameters): Document alpha parameter.

2008-11-16  Martin Rudalics  <rudalics@gmx.at>

	* windows.texi (Splitting Windows, Deleting Windows)
	(Selecting Windows, Cyclic Window Ordering)
	(Buffers and Windows, Displaying Buffers, Choosing Window)
	(Dedicated Windows, Window Point, Window Start and End)
	(Textual Scrolling, Vertical Scrolling, Horizontal Scrolling)
	(Size of Window, Resizing Windows, Window Configurations)
	(Window Parameters): Avoid @var at beginning of sentences and
	reword accordingly.

2008-11-11  Lute Kamstra  <lute@gnu.org>

	* files.texi (File Name Components): Fix file-name-extension
	documentation.

2008-11-11  Juanma Barranquero  <lekktu@gmail.com>

	* frames.texi (Basic Parameters): Remove display-environment-variable
	and term-environment-variable.

2008-11-08  Eli Zaretskii  <eliz@gnu.org>

	* windows.texi (Basic Windows, Splitting Windows)
	(Deleting Windows, Selecting Windows, Cyclic Window Ordering)
	(Buffers and Windows, Displaying Buffers, Dedicated Windows)
	(Resizing Windows, Window Configurations, Window Parameters):
	Fix wording and markup.

2008-11-07  Martin Rudalics  <rudalics@gmx.at>

	* windows.texi (Windows): Update entries.
	(Basic Windows): Remove listing of attributes.  Reword.
	(Splitting Windows, Deleting Windows): Reword.
	(Selecting Windows, Cyclic Window Ordering): Reword with special
	emphasis on order of recently selected windows and buffer list.
	(Buffers and Windows, Choosing Window): Reword with special
	emphasis on dedicated windows.
	(Displaying Buffers): Reword.  For switch-to-buffer mention that
	it may fall back on pop-to-buffer.  For other-window try to
	explain how it treats the cyclic ordering of windows.
	(Dedicated Windows): New node and section discussing dedicated
	windows and associated functions.
	(Window Point): Add entry for window-point-insertion-type.  Reword.
	(Window Start and End): Rename node and section title.  Reword.
	(Textual Scrolling, Vertical Scrolling, Horizontal Scrolling):
	Minor rewording.
	(Size of Window): Reword, in particular text on window-width.
	(Resizing Windows): Reword.  Add text on balancing windows.
	(Window Configurations): Reword.  Mention window parameters.
	(Window Parameters): New node and section on window parameters.
	(Window Hooks): Reword.  Mention that
	window-configuration-change-hook is run "buffer-locally".
	* elisp.texi (Top): Update Windows entries in @detailmenu
	section.

2008-11-04  Juanma Barranquero  <lekktu@gmail.com>

	* searching.texi (Regexp Search): Fix typo.

2008-11-03  Seweryn Kokot  <sewkokot@gmail.com>  (tiny change)

	* searching.texi (Regexp Search): Document GREEDY arg.
	(Simple Match Data): Fix return value.

2008-11-01  Eli Zaretskii  <eliz@gnu.org>

	* nonascii.texi (Text Representations): Rewrite to make consistent
	with Emacs 23 internal representation of characters.
	Document `unibyte-string'.

2008-10-28  Chong Yidong  <cyd@stupidchicken.com>

	* processes.texi (Process Information): Note that process-status
	does not accept buffer names.

2008-10-27  Seweryn Kokot  <sewkokot@gmail.com>  (tiny change)

	* positions.texi (Skipping Characters): Correct return value of
	skip-chars-forward.

2008-10-25  Martin Rudalics  <rudalics@gmx.at>

	* windows.texi (Deleting Windows): Update documentation of
	delete-windows-on.
	(Buffers and Windows): Update documentations of
	get-buffer-window and get-buffer-window-list.
	(Displaying Buffers): Update documentation of
	replace-buffer-in-windows.

	* buffers.texi (Current Buffer): Reword set-buffer and
	with-current-buffer documentations.
	(Creating Buffers): Reword documentation of get-buffer-create.

2008-10-23  Martin Rudalics  <rudalics@gmx.at>

	* buffers.texi (Current Buffer): Reword documentation of
	set-buffer.
	(Buffer Names): Reword documentation of buffer-name.
	(The Buffer List): For bury-buffer explain what happens with the
	buffer's window.
	(Creating Buffers): Say that get-buffer-create's arg is called
	buffer-or-name.

2008-10-22  Chong Yidong  <cyd@stupidchicken.com>

	* advice.texi (Computed Advice): Explain what DEFINITION is.

	* nonascii.texi (Character Codes): Remove obsolete function
	char-valid-p, and document characterp instead.

2008-10-22  Martin Rudalics  <rudalics@gmx.at>

	* windows.texi (Displaying Buffers): Reword documentation of
	pop-to-buffer.
	(Choosing Window): Rewrite documentation of display-buffer and
	its options.

	* buffers.texi (Killing Buffers): Update documentation of
	kill-buffer.

2008-10-21  Eli Zaretskii  <eliz@gnu.org>

	* processes.texi (Serial Ports): Fix wording and improve markup.

	* searching.texi (Regexp Search): Document `string-match-p' and
	`looking-at-p'.
	(POSIX Regexps): Add an xref for "non-greedy".
	(Regexp Special): Add @cindex entry for "non-greedy".

	* display.texi (Attribute Functions): Document `face-all-attributes'.
	(Image Cache) <image-refresh>: Minor wording fixes.

	* frames.texi (Color Names): Add an xref to `read-color'.

	* minibuf.texi (High-Level Completion): Document `read-color'.

	* elisp.texi (Top): Add "Swapping Text" to @detailmenu.

	* positions.texi (Narrowing): Add an xref to "Swapping Text".

	* buffers.texi (Swapping Text): New section, documents
	`buffer-swap-text'.

2008-10-21  Martin Rudalics  <rudalics@gmx.at>

	* windows.texi (Resizing Windows): Minor wording fix.

2008-10-20  Eli Zaretskii  <eliz@gnu.org>

	* processes.texi (Shell Arguments): Document `split-string-and-unquote'
	and `combine-and-quote-strings'.

	* strings.texi (Creating Strings): Add xrefs for them.

2008-10-19  Eli Zaretskii  <eliz@gnu.org>

	* elisp.texi (Top): Make descriptive text for "Reading File Names"
	match the corresponding menu in minibuf.texi.

	* minibuf.texi (Reading File Names): Document `read-shell-command'
	and `minibuffer-local-shell-command-map'.

2008-10-19  Martin Rudalics  <rudalics@gmx.at>

	* windows.texi (Resizing Windows): Remove var{} around "window" in
	documentation of enlarge-window.
	Rewrite documentation of window-min-height and window-min-width.

2008-10-19  Eli Zaretskii  <eliz@gnu.org>

	* functions.texi (Calling Functions): Document `apply-partially'.

	* hooks.texi (Standard Hooks): Mention
	`before-hack-local-variables-hook' and `hack-local-variables-hook'.

	* variables.texi (File Local Variables): Document
	`file-local-variables-alist', `before-hack-local-variables-hook'
	and `hack-local-variables-hook'.

	* processes.texi (Synchronous Processes): Document `process-lines'.

	* customize.texi (Variable Definitions):
	Document `custom-reevaluate-setting'.

2008-10-18  Martin Rudalics  <rudalics@gmx.at>

	* windows.texi (Choosing Window, Deleting Windows)
	(Displaying Buffers): Expand documentation of dedicated windows.

2008-10-18  Eli Zaretskii  <eliz@gnu.org>

	* files.texi (Changing Files): Document symbolic input of file
	modes to `set-file-modes'.  Document `read-file-modes' and
	`file-modes-symbolic-to-number'.

	* maps.texi (Standard Keymaps): Document `multi-query-replace-map'
	and `search-map'.

	* searching.texi (Search and Replace):
	Document `replace-search-function' and `replace-re-search-function'.
	Document `multi-query-replace-map'.

	* minibuf.texi (Text from Minibuffer): Document `read-regexp'.
	(Completion Commands, Reading File Names):
	Rename `minibuffer-local-must-match-filename-map' to
	`minibuffer-local-filename-must-match-map'.
	(Minibuffer Completion): The `require-match' argument to
	`completing-read' can now have the value `confirm-only'.

	* windows.texi (Displaying Buffers): Minor wording fix.
	(Choosing Window): `split-height-threshold' can now be nil.
	Document `split-width-threshold'.  `pop-up-frames' can have the
	value `graphic-only'.

2008-10-17  Eli Zaretskii  <eliz@gnu.org>

	* os.texi (Startup Summary): Document `before-init-time' and
	`after-init-time'.  Document `initial-window-system' and
	`window-system-initialization-alist'.  Document reading the
	abbrevs file.  Document the call to `server-start' under --daemon.
	Rearrange a bit to be consistent with the code flow.
	(Processor Run Time): Document `emacs-uptime' and `emacs-init-time'.
	(Time Parsing): Document `format-seconds'.

2008-10-17  Martin Rudalics  <rudalics@gmx.at>

	* windows.texi (Basic Windows, Splitting Windows): Fix whitespace
	and reword.

2008-10-16  Eli Zaretskii  <eliz@gnu.org>

	* markers.texi (The Mark): Document use-region-p.

2008-10-15  Eli Zaretskii  <eliz@gnu.org>

	* internals.texi (Writing Emacs Primitives): The interactive spec
	of a primitive can be a Lisp form.

	* markers.texi (The Mark): Document the `lambda' and `(only . OLD)'
	values of transient-mark-mode.  Document handle-shift-selection.

	* commands.texi (Using Interactive, Interactive Codes): Document `^'.
	(Interactive Examples): Show an example of `^'.
	(Key Sequence Input): Document this-command-keys-shift-translated.
	(Defining Commands, Using Interactive): The interactive-form of a
	function can be added via its symbol's property.

	* positions.texi (List Motion): beginning-of-defun-function can
	now accept an argument.

	* text.texi (Low-Level Kill Ring): interprogram-paste-function can
	now return a list of strings.

	* control.texi (Handling Errors): Document ignore-errors.

	* frames.texi (Creating Frames): Document frame-inherited-parameters.
	(Parameter Access): Document set-frame-parameter.

	* variables.texi (Creating Buffer-Local): Add an xref to "Setting
	Hooks" for the effect of kill-all-local-variables on local hook
	functions.

	* modes.texi (Major Mode Conventions, Mode Line Variables):
	`mode-name' need not be a string.  xref to "Mode Line Data" for
	details, and to "Emulating Mode Line" for computing a string
	value.

2008-10-14  Eli Zaretskii  <eliz@gnu.org>

	* processes.texi (System Processes): New section.
	(Processes, Signals to Processes): Add xrefs to it.

	* objects.texi (Editing Types): A `process' is a subprocess of
	Emacs, not just any process running on the OS.

	* elisp.texi (Top): Adjust the @detailmenu for the above two
	changes.

	* sequences.texi (Char-Tables): Remove documentation of
	set-char-table-default, which has no effect since Emacs 23.
	<char-table-range, set-char-table-range>: Don't mention generic
	characters and charsets.  Add a cons cell as a possible argument.

	* nonascii.texi (Splitting Characters)
	(Translation of Characters): Don't mention generic characters.

	* display.texi (Fontsets): Don't mention generic characters.

	* sequences.texi (Char-Tables): `map-char-table' can now call its
	argument FUNCTION with a cons cell as KEY.

2008-10-13  Eli Zaretskii  <eliz@gnu.org>

	* objects.texi (Primitive Function Type): Move "@cindex special
	forms" from here...

	* eval.texi (Special Forms): ...to here.

	* functions.texi (What Is a Function): `functionp' returns nil for
	special forms.  Add an xref.

	* elisp.texi (Top): Add a @detailmenu entry for "Frame-Local
	Variables".

	* variables.texi (Frame-Local Variables): New section.
	(Buffer-Local Variables): Add an xref to it.
	(Intro to Buffer-Local, Creating Buffer-Local): A variable cannot
	have both frame-local and buffer-local binding.

	* frames.texi (Frames): Mention multiple tty frames.
	(Frame Parameters, Parameter Access): Mention frame-local variable
	bindings.

2008-09-20  Glenn Morris  <rgm@gnu.org>

	* display.texi (Defining Faces): Recommend against face variables.

2008-09-16  Juanma Barranquero  <lekktu@gmail.com>

	* display.texi (Echo Area Customization): Fix typo.

2008-09-09  Juanma Barranquero  <lekktu@gmail.com>

	* loading.texi (Where Defined): Add `defface' item.

2008-09-06  Martin Rudalics  <rudalics@gmx.at>

	* loading.texi (Where Defined): Fix description of symbol-file.

2008-08-26  Jason Rumney  <jasonr@gnu.org>

	* display.texi (TIFF Images): New section describing :index property.

2008-08-23  Chong Yidong  <cyd@stupidchicken.com>

	* display.texi (Temporary Displays): Remove unnecessary comment
	about usage of temp-buffer-show-hook.

2008-08-05  Chong Yidong  <cyd@stupidchicken.com>

	* symbols.texi (Other Plists): Fix incorrect example.
	Suggested by Florian Beck.

2008-07-31  Juanma Barranquero  <lekktu@gmail.com>

	* os.texi: Fix previous change.

2008-07-31  Dan Nicolaescu  <dann@ics.uci.edu>

	* os.texi:
	* intro.texi:
	* files.texi: Remove VMS support.

2008-07-27  Dan Nicolaescu  <dann@ics.uci.edu>

	* os.texi:
	* frames.texi:
	* display.texi: Remove mentions of Mac Carbon.

2008-07-01  Miles Bader  <miles@gnu.org>

	* text.texi (Special Properties):
	* display.texi (Truncation): Add wrap-prefix and line-prefix.

2008-06-28  Johan Bockgård  <bojohan@gnu.org>

	* display.texi (Other Image Types): Fix copy/paste error; say
	"PBM", not "XBM".

2008-06-26  Dan Nicolaescu  <dann@ics.uci.edu>

	* os.texi: Remove references to obsolete systems.

2008-06-20  Eli Zaretskii  <eliz@gnu.org>

	* makefile.w32-in (distclean): Remove makefile.

2008-06-17  Glenn Morris  <rgm@gnu.org>

	* Makefile.in (emacsver, miscmanualdir, VERSION, manual, install)
	(elisp, dist): Remove rules and variables that are obsolete now
	the lisp manual is no longer distributed separately.

2008-06-16  Glenn Morris  <rgm@gnu.org>

	* configure, configure.in, mkinstalldirs: Remove unused files.

	* book-spine.texinfo: Set version to 23.0.60.
	* vol1.texi (EMACSVER):
	* vol2.texi (EMACSVER): Set to 23.0.60.

	* elisp.texi, vol1.texi, vol2.texi: Update Back-Cover Text
	as per maintain.info.

2008-06-15  Glenn Morris  <rgm@gnu.org>

	* makefile.w32-in (manual): Use "23" rather than "21".

	* Makefile.in (emacsver): New, set by configure.
	(manual): Use emacsver.

	* intro.texi: Report bugs using M-x report-emacs-bug.

	* elisp.texi (EMACSVER): Remove duplicate, outdated setting.

2008-06-13  Daniel Engeler  <engeler@gmail.com>

	* elisp.texi, internals.texi, processes.texi: Add documentation
	about serial port access.

2008-06-05  Miles Bader  <miles@gnu.org>

	* display.texi (Displaying Faces): Update to reflect function
	renamings in face-remap.el.

2008-06-05  Juanma Barranquero  <lekktu@gmail.com>

	* display.texi (Fontsets): Fix typos.

2008-06-03  Miles Bader  <miles@gnu.org>

	* display.texi (Displaying Faces): Add add-relative-face-remapping,
	remove-relative-face-remapping, set-base-face-remapping,
	and set-default-base-face-remapping.

2008-06-01  Miles Bader  <miles@gnu.org>

	* display.texi (Displaying Faces): Add face-remapping-alist.

2008-05-30  Stefan Monnier  <monnier@iro.umontreal.ca>

	* tips.texi (Coding Conventions): Do not encourage the use of "-flag"
	variable names.

2008-05-03  Eric S. Raymond  <esr@golux>

	* keymaps.texi: Clarify that (current-local-map) and
	(current-global-map) return references, not copies.

2008-05-02  Juri Linkov  <juri@jurta.org>

	* minibuf.texi (Text from Minibuffer): Document a list of
	default values for `read-from-minibuffer'.

2008-04-24  Juanma Barranquero  <lekktu@gmail.com>

	* nonascii.texi (Translation of Characters): Fix previous change.

2008-04-20  Chong Yidong  <cyd@stupidchicken.com>

	* display.texi (Overlay Properties): Clarify role of underlying
	textprop and overlay keymaps for display strings.

	* keymaps.texi (Active Keymaps): Ditto.

2008-04-19  Stefan Monnier  <monnier@iro.umontreal.ca>

	* minibuf.texi (Programmed Completion):
	Replace dynamic-completion-table with the new completion-table-dynamic.

2008-04-07  Chong Yidong  <cyd@stupidchicken.com>

	* intro.texi (Some Terms): Change "fonts in this manual" index
	entry to "typographic conventions".

2008-04-05  Eli Zaretskii  <eliz@gnu.org>

	* objects.texi (Text Props and Strings): Add indexing for read
	syntax of text properties.

2008-03-25  Stefan Monnier  <monnier@iro.umontreal.ca>

	* processes.texi (Decoding Output): Remove process-filter-multibyte
	functions.

2008-03-15  Martin Rudalics  <rudalics@gmx.at>

	* display.texi (Finding Overlays): Say that empty overlays at
	the end of the buffer are reported too.

2008-03-13  Glenn Morris  <rgm@gnu.org>

	* elisp.texi (EMACSVER): Set to 23.0.60.

2008-02-26  Chong Yidong  <cyd@stupidchicken.com>

	* strings.texi (Formatting Strings): Treat - and 0 as flag characters.

2008-02-22  Glenn Morris  <rgm@gnu.org>

	* frames.texi (Position Parameters): Clarify the description of
	`left' and `top', using information from "Geometry".
	(Geometry): Give a pointer to "Position Parameters", rather than
	repeating information.

2008-02-11  Glenn Morris  <rgm@gnu.org>

	* objects.texi (Equality Predicates): No longer talk about "two"
	functions.

2008-02-11  Lawrence Mitchell  <wence@gmx.li>  (tiny change)

	* objects.texi (Equality Predicates): Add defun for
	equal-including-properties.

2008-02-10  Glenn Morris  <rgm@gnu.org>

	* objects.texi (Equality Predicates):
	Mention equal-including-properties.

2008-02-07  Richard Stallman  <rms@gnu.org>

	* windows.texi (Window Start): Mention the feature of moving
	window-start to start of line.

2008-02-07  Jan Djärv  <jan.h.d@swipnet.se>

	* keymaps.texi (Tool Bar): Document rtl property.

2008-01-27  Thien-Thi Nguyen  <ttn@gnuvola.org>

	* display.texi (Button Types):
	For define-button-type, clarify type of NAME.

2008-01-19  Martin Rudalics  <rudalics@gmx.at>

	* buffers.texi (Buffer Modification): Fix typo.

2008-01-06  Dan Nicolaescu  <dann@ics.uci.edu>

	* os.texi (System Environment): Remove references to OSes that are
	not supported anymore.

2008-01-05  Dan Nicolaescu  <dann@ics.uci.edu>

	* os.texi (System Environment): Remove mention for Masscomp.

2008-01-04  Richard Stallman  <rms@gnu.org>

	* display.texi (Faces): Don't talk about internal face vector as arg
	to facep.

	* customize.texi (Type Keywords): Fix previous change.

	* text.texi (Links and Mouse-1): Fix xref for commands.texi change.
	* elisp.texi (Top): Fix menu for commands.texi change.

2007-12-30  Richard Stallman  <rms@gnu.org>

	* commands.texi (Accessing Mouse): Rename from Accessing Events.
	(Accessing Scroll): New node broken out of Accessing Mouse.

2007-12-28  Richard Stallman  <rms@gnu.org>

	* frames.texi (Size Parameters): Fix typo.
	(Basic Parameters): For `title', refer to title bar.
	(Size and Position): Explain meaning of frame pixel width and height.

2007-12-23  Richard Stallman  <rms@gnu.org>

	* customize.texi (Type Keywords): Uncomment :validate and clarify it.
	Improve some of the commented-out keywords' text too.

2007-12-14  Martin Rudalics  <rudalics@gmx.at>

	* nonascii.texi (Encoding and I/O): Reword to avoid saying
	"visit the current buffer".

	* os.texi (System Interface): Fix typo.

2007-12-04  Richard Stallman  <rms@gnu.org>

	* objects.texi (Symbol Type): Fix typo.

2007-12-03  Richard Stallman  <rms@gnu.org>

	* hooks.texi (Standard Hooks): Add link to Hooks for Loading.

2007-12-01  Glenn Morris  <rgm@gnu.org>

	* functions.texi (Declaring Functions): Improve previous change.

2007-11-30  Glenn Morris  <rgm@gnu.org>

	* functions.texi (Declaring Functions): Add optional fourth
	argument of declare-function, and setting third argument to `t'.

2007-11-29  Richard Stallman  <rms@gnu.org>

	* customize.texi (Composite Types): Document `group' type.

2007-11-29  Glenn Morris  <rgm@gnu.org>

	* functions.texi (Declaring Functions): Add findex.
	Mention `external' files.

2007-11-26  Juanma Barranquero  <lekktu@gmail.com>

	* functions.texi (Declaring Functions): Fix directive.

2007-11-25  Richard Stallman  <rms@gnu.org>

	* help.texi (Help Functions): Clean up last change.

	* advice.texi (Preactivation, Activation of Advice): Minor cleanup.

	* loading.texi (Named Features): Minor cleanup.

	* macros.texi (Eval During Expansion): Minor cleanup.

	* variables.texi (Variable Aliases): Minor cleanup.

2007-11-24  Richard Stallman  <rms@gnu.org>

	* functions.texi (Declaring Functions): Clarify previous change.

	* compile.texi (Compiler Errors): Clarify previous change.

2007-11-24  Richard Stallman  <rms@gnu.org>

	* display.texi (Refresh Screen, Forcing Redisplay):
	Clarify the text and move items around.

2007-11-24  Glenn Morris  <rgm@gnu.org>

	* functions.texi (Declaring Functions): New section.
	* compile.texi (Compiler Errors): Mention declaring functions,
	defvar with no initvalue, and byte-compile-warnings.

2007-11-15  Martin Rudalics  <rudalics@gmx.at>

	* vol1.texi (Top): Remove Frame-Local Variables from Node Listing.
	* vol2.texi (Top): Remove Frame-Local Variables from Node Listing.

2007-11-13  Martin Rudalics  <rudalics@gmx.at>

	* help.texi (Help Functions): Document new macro `with-help-window'.

2007-11-10  Paul Pogonyshev  <pogonyshev@gmx.net>

	* searching.texi (Replacing Match): Describe new
	`match-substitute-replacement'.

2007-10-31  Richard Stallman  <rms@gnu.org>

	* strings.texi (Creating Strings): Null strings from concat not unique.

2007-10-26  Richard Stallman  <rms@gnu.org>

	* objects.texi (Equality Predicates): Null strings are uniquified.

	* minibuf.texi: Minor clarifications in previous change.

2007-10-25  Glenn Morris  <rgm@gnu.org>

	* customize.texi (Variable Definitions): Add :risky and :safe keywords.

2007-10-24  Richard Stallman  <rms@gnu.org>

	* elisp.texi (Top): Delete Frame-Local Variables from subnode menu.

	* variables.texi (Frame-Local Variables): Node deleted.
	(Variables): Delete Frame-Local Variables from menu.
	(Local Variables, Buffer-Local Variables, Intro to Buffer-Local)
	(Default Value): Don't mention frame-local vars.

	* os.texi (Idle Timers): current-idle-time returns nil if not idle.

	* loading.texi (Unloading): Document FEATURE-unload-function
	instead of FEATURE-unload-hook.

	* frames.texi (Multiple Displays): Don't mention frame-local vars.

2007-10-22  Juri Linkov  <juri@jurta.org>

	* minibuf.texi (Text from Minibuffer, Minibuffer Completion)
	(High-Level Completion): Document a list of default value strings
	in the DEFAULT argument, for which minibuffer functions return the
	first element.

2007-10-17  Juri Linkov  <juri@jurta.org>

	* text.texi (Filling): Update arguments of fill-paragraph.
	fill-paragraph operates on the active region in Transient Mark mode.
	Remove fill-paragraph-or-region.

2007-10-13  Karl Berry  <karl@gnu.org>

	* elisp.texi (@dircategory): Move to after @copying,
	since we want @copying as close as possible to the beginning of
	the output.

2007-10-12  Richard Stallman  <rms@gnu.org>

	* elisp.texi (Top): Add Distinguish Interactive to subnode menu.

	* commands.texi (Distinguish Interactive): New node,
	broken out from Interactive Call and rewritten.
	(Command Loop): Put Distinguish Interactive in menu.

2007-10-09  Richard Stallman  <rms@gnu.org>

	* text.texi (Examining Properties): Mention overlay priority.

	* display.texi (Display Margins): Correct the description
	of margin display specifications.
	(Replacing Specs): New subnode broken out of Display Property.

2007-10-06  Juri Linkov  <juri@jurta.org>

	* text.texi (Filling): Document fill-paragraph-or-region.

2007-10-05  Juanma Barranquero  <lekktu@gmail.com>

	* display.texi (Auto Faces): Fix typo.

2007-10-02  Richard Stallman  <rms@gnu.org>

	* display.texi (Display Property): Explain some display specs
	don't let you move point in.

	* frames.texi (Cursor Parameters):
	Describe cursor-in-non-selected-windows here.  Explain more values.

	* windows.texi (Basic Windows): Don't describe
	cursor-in-non-selected-windows here.

2007-10-01  Eli Zaretskii  <eliz@gnu.org>

	* processes.texi (Misc Network): Note that these functions are
	supported only on some systems.

2007-10-01  Richard Stallman  <rms@gnu.org>

	* display.texi (Overlay Properties): Explain nil as priority.
	Explain that conflicts are unpredictable if not resolved by
	priorities.

2007-09-23  Richard Stallman  <rms@gnu.org>

	* macros.texi (Backquote): Minor clarification.

2007-09-19  Richard Stallman  <rms@gnu.org>

	* display.texi (Display Property): Explain multiple display specs.
	Clarify when they work in parallel and when one overrides.
	Fix error in example.

2007-09-06  Glenn Morris  <rgm@gnu.org>

	Move from lispref/ to doc/lispref/.  Change all setfilename
	commands to use ../../info.
	* Makefile.in (infodir): Go up one more level.
	(usermanualdir): Change from ../man to ../emacs.
	(miscmanualdir): New.
	(dist): Use new variable miscmanualdir.
	* makefile.w32-in (infodir, texinputdir): Go up one more level.
	(usermanualdir): Change from ../man to ../emacs.

2007-08-30  Martin Rudalics  <rudalics@gmx.at>

	* commands.texi (Command Loop Info): Advise against changing
	most variables described here.  Explain new variable
	last-repeatable-command.

2007-08-29  Glenn Morris  <rgm@gnu.org>

	* elisp.texi (EMACSVER): Increase to 23.0.50.

2007-08-29  Dan Nicolaescu  <dann@ics.uci.edu>

	* frames.texi (Basic Parameters): Add display-environment-variable
	and term-environment-variable.

2007-08-28  Juri Linkov  <juri@jurta.org>

	* display.texi (Image Formats, Other Image Types): Add SVG.

2007-08-28  Juri Linkov  <juri@jurta.org>

	* display.texi (Images): Move formats-related text to new node
	"Image Formats".
	(Image Formats): New node.

2007-08-27  Richard Stallman  <rms@gnu.org>

	* windows.texi (Window Configurations): Clarify what
	a window configuration saves.

2007-08-25  Richard Stallman  <rms@gnu.org>

	* display.texi (Images): Delete redundant @findex.

2007-08-16  Stefan Monnier  <monnier@iro.umontreal.ca>

	* text.texi (Change Hooks): (after|before)-change-functions are no
	longer bound to nil while running; rather inhibit-modification-hooks
	is t.

2007-08-16  Richard Stallman  <rms@gnu.org>

	* processes.texi (Asynchronous Processes):
	Clarify doc of start-file-process.

2007-08-08  Martin Rudalics  <rudalics@gmx.at>

	* modes.texi (Example Major Modes): Fix typo.

2007-08-08  Glenn Morris  <rgm@gnu.org>

	* intro.texi (nil and t): Do not use `iff' in documentation.

	* tips.texi (Documentation Tips): Recommend against `iff'.

2007-08-07  Chong Yidong  <cyd@stupidchicken.com>

	* display.texi (Image Cache): Document image-refresh.

2007-08-06  Martin Rudalics  <rudalics@gmx.at>

	* windows.texi (Size of Window): Document window-full-width-p.

2007-07-25  Glenn Morris  <rgm@gnu.org>

	* gpl.texi (GPL): Replace license with GPLv3.

	* Relicense all FSF files to GPLv3 or later.

2007-07-24  Michael Albinus  <michael.albinus@gmx.de>

	* processes.texi (Synchronous Processes):
	Add `process-file-shell-command'.
	(Asynchronous Processes): Mention restricted use of
	`process-filter' and `process-sentinel' in
	`start-file-process'.  Add `start-file-process-shell-command'.

2007-07-17  Michael Albinus  <michael.albinus@gmx.de>

	* files.texi (Magic File Names): Introduce optional parameter
	IDENTIFICATION for `file-remote-p'.

2007-07-16  Richard Stallman  <rms@gnu.org>

	* display.texi (Defining Faces): Fix previous change.

2007-07-14  Richard Stallman  <rms@gnu.org>

	* control.texi (Handling Errors): Document `debug' in handler list.

2007-07-10  Richard Stallman  <rms@gnu.org>

	* display.texi (Defining Faces): Explain C-M-x feature for defface.

2007-07-09  Richard Stallman  <rms@gnu.org>

	* files.texi (Magic File Names): Rewrite previous change.

2007-07-08  Michael Albinus  <michael.albinus@gmx.de>

	* files.texi (Magic File Names): Introduce optional parameter
	CONNECTED for `file-remote-p'.

2007-07-07  Michael Albinus  <michael.albinus@gmx.de>

	* processes.texi (Asynchronous Processes):
	* files.texi (Magic File Names): Add `start-file-process'.

2007-06-27  Richard Stallman  <rms@gnu.org>

	* files.texi (Format Conversion Piecemeal):
	Clarify `after-insert-file-functions' calling convention.

2007-06-27  Michael Albinus  <michael.albinus@gmx.de>

	* files.texi (Magic File Names): Remove `dired-call-process'.
	Add `process-file'.

2007-06-27  Kenichi Handa  <handa@m17n.org>

	* text.texi (Special Properties): Fix description about
	`composition' property.

2007-06-26  Kenichi Handa  <handa@m17n.org>

	* nonascii.texi (Default Coding Systems): Document about the
	return value `undecided'.

2007-06-25  David Kastrup  <dak@gnu.org>

	* keymaps.texi (Active Keymaps): Document new POSITION argument of
	`current-active-maps'.

2007-06-24  Karl Berry  <karl@gnu.org>

	* elisp.texi, vol1.texi, vol2.texi: New Back-Cover Text.

2007-06-15  Juanma Barranquero  <lekktu@gmail.com>

	* display.texi (Overlay Arrow): Doc fix.

2007-06-14  Karl Berry  <karl@tug.org>

	* anti.texi (Antinews): Typo.

2007-06-14  Chong Yidong  <cyd@stupidchicken.com>

	* display.texi (Image Cache): Document image-refresh.

2007-06-12  Karl Berry  <karl@gnu.org>

	* vol1.texi, vol2.texi, two-volume-cross-refs.txt: Update.
	* two-volume.make: New file.
	* .cvsignore: Ignore two-volume files.

2007-06-12  Tom Tromey  <tromey@redhat.com>

	* os.texi (Init File): Document user-emacs-directory.

2007-06-03  Nick Roberts  <nickrob@snap.net.nz>

	* commands.texi (Click Events): Describe width and height when
	object is nil.

2007-05-30  Nick Roberts  <nickrob@snap.net.nz>

	* commands.texi (Click Events): Layout more logically.
	Describe width and height.
	(Drag Events, Motion Events): Update to new format for position.

2007-06-02  Richard Stallman  <rms@gnu.org>

	* frames.texi (Color Parameters): Add xref to (emacs)Standard Faces.

2007-06-02  Chong Yidong  <cyd@stupidchicken.com>

	* Version 22.1 released.

2007-06-01  Stefan Monnier  <monnier@iro.umontreal.ca>

	* text.texi (Special Properties): Correct meaning of fontified face.

2007-05-30  Richard Stallman  <rms@gnu.org>

	* text.texi (Special Properties): Add link to Adjusting Point.

2007-05-12  Richard Stallman  <rms@gnu.org>

	* text.texi (Margins): indent-to-left-margin is not the default.
	(Mode-Specific Indent): For indent-line-function, the default
	is indent-relative.

	* modes.texi (Example Major Modes): Explain last line of text-mode
	is redundant.

2007-05-10  Richard Stallman  <rms@gnu.org>

	* keymaps.texi (Scanning Keymaps): Update where-is-internal example.

	* help.texi (Keys in Documentation): Add reference to
	Documentation Tips.

	* files.texi (Format Conversion): TO-FN gets three arguments.

	* modes.texi (Auto Major Mode): Document file-start-mode-alist.

2007-05-10  Thien-Thi Nguyen  <ttn@gnuvola.org>

	* elisp.texi (Top): Remove "Saving Properties" from detailed menu.
	* files.texi (Format Conversion): Expand intro; add menu.
	(Format Conversion Overview, Format Conversion Round-Trip)
	(Format Conversion Piecemeal): New nodes/subsections.
	* hooks.texi: Xref "Format Conversion" , not "Saving Properties".
	* text.texi (Text Properties): Remove "Saving Properties" from menu.
	(Saving Properties): Delete node/subsection.

2007-05-07  Karl Berry  <karl@gnu.org>

	* elisp.texi (EMACSVER): Back to 22.

2007-05-06  Richard Stallman  <rms@gnu.org>

	* processes.texi (Accepting Output): Revert most of previous change.

2007-05-05  Richard Stallman  <rms@gnu.org>

	* processes.texi (Accepting Output): accept-process-output
	uses microseconds, not milliseconds.  But that arg is obsolete.

2007-05-04  Karl Berry  <karl@tug.org>

	* elisp.texi (EMACSVER) [smallbook]: 22.1, not 22.

2007-05-04  Eli Zaretskii  <eliz@gnu.org>

	* tips.texi (Documentation Tips): Rearrange items to place the
	more important ones first.  Add an index entry for hyperlinks.

2007-05-03  Karl Berry  <karl@gnu.org>

	* elisp.texi (\urlcolor, \linkcolor) [smallbook]: \Black for printing.
	(EMACSVER) [smallbook]: 22 for printed version.

	* control.texi (Signaling Errors) <signal>: texinfo.tex is fixed,
	so restore anchor to normal position after defun.  Found by Kevin Ryde.

2007-04-26  Glenn Morris  <rgm@gnu.org>

	* elisp.texi (EMACSVER): Increase to 22.1.50.

2007-04-28  Karl Berry  <karl@gnu.org>

	* elisp.texi: Improve line breaks on copyright page,
	similar layout to emacs manual, 8.5x11 by default.

2007-04-24  Richard Stallman  <rms@gnu.org>

	* text.texi (Special Properties): Add xref to Overlay Properties.

	* display.texi (Overlay Properties): Add xref to Special Properties.

2007-04-22  Richard Stallman  <rms@gnu.org>

	* keymaps.texi (Extended Menu Items): Move the info about
	format with cached keyboard binding.

2007-04-21  Richard Stallman  <rms@gnu.org>

	* text.texi (Special Properties): Clarify previous change.

	* files.texi (File Name Expansion): Clarify previous change.

	* display.texi (Attribute Functions): Fix example for
	face-attribute-relative-p.

2007-04-19  Kenichi Handa  <handa@m17n.org>

	* text.texi (Special Properties): Document composition property.

2007-04-19  Glenn Morris  <rgm@gnu.org>

	* files.texi (File Name Expansion): Mention "superroot".

2007-04-15  Chong Yidong  <cyd@stupidchicken.com>

	* frames.texi (Multiple Displays): Add note about "multi-monitor"
	setups.
	(Display Feature Testing): Note that display refers to all
	physical monitors for multi-monitor setups.

2007-04-14  Richard Stallman  <rms@gnu.org>

	* lists.texi (Sets And Lists): Clarify `delete' examples.
	Remove spurious xref to same node.
	Clarify xref for add-to-list.

2007-04-12  Nick Roberts  <nickrob@snap.net.nz>

	* keymaps.texi (Format of Keymaps): Remove spurious ")" from
	value of lisp-mode-map.

2007-04-11  Karl Berry  <karl@gnu.org>

	* anti.texi (Antinews):
	* display.texi (Overlay Properties, Defining Images):
	* processes.texi (Synchronous Processes, Sentinels):
	* syntax.texi (Syntax Table Internals):
	* searching.texi (Regexp Special):
	* nonascii.texi (Default Coding Systems):
	* text.texi (Special Properties):
	* minibuf.texi (Basic Completion): Wording to improve breaks in
	8.5x11 format.
	* elisp.texi (smallbook): New @set to more easily switch between
	smallbook and 8.5x11.

2007-04-11  Richard Stallman  <rms@gnu.org>

	* text.texi (Lazy Properties): Minor fix.

2007-04-08  Karl Berry  <karl@gnu.org>

	* symbols.texi (Plists and Alists): Period after "vs" in index entries.
	* macros.texi (Backquote): Downcase Backquote in index entries for
	consistency.

2007-04-08  Richard Stallman  <rms@gnu.org>

	* text.texi (Adaptive Fill): Just describe default,
	don't show it (since it contains non-ASCII chars).

2007-04-07  Karl Berry  <karl@gnu.org>

	* text.texi (Adaptive Fill) [@iftex]: Omit binary characters in
	adaptive-fill-regexp's value, since they are not in the standard
	TeX fonts.

2007-04-07  Guanpeng Xu  <herberteuler@hotmail.com>

	* display.texi (Defining Faces): Fix example.

2007-04-07  Karl Berry  <karl@gnu.org>

	* display.texi (Button Buffer Commands): Improve page break.

2007-04-07  Richard Stallman  <rms@gnu.org>

	* advice.texi (Activation of Advice): Remove redundant index entry.

	* backups.texi: Improve index entries.  Remove redundant ones.

	* compile.texi (Byte Compilation): Improve index entry.

	* hash.texi (Creating Hash): Improve index entry.

	* symbols.texi (Definitions): Improve index entry.

	* edebug.texi: Improve index entries.  Remove redundant/useless ones.

	* maps.texi (Standard Keymaps): Remove useless index entry.

	* help.texi (Documentation Basics): Remove redundant index entries.

	* customize.texi: Improve index entries.
	Remove redundant/useless ones.

	* locals.texi (Standard Buffer-Local Variables): Clarify intro text.

	* streams.texi (Output Variables): Improve index entry.

	* abbrevs.texi (Abbrevs): Remove useless index entry.

	* macros.texi (Expansion): Remove useless index entry.

	* text.texi: Improve index entries.  Remove redundant/useless ones.
	(Text Properties, Examining Properties)
	(Special Properties): Use "property category" instead of "category"
	to refer to the `category' property.

	* positions.texi: Improve index entries.  Remove useless one.

	* lists.texi: Improve index entries.  Remove redundant/useless ones.

	* os.texi: Improve index entries.
	(Timers): Fix previous change.

	* buffers.texi: Improve index entries.
	(Modification Time): Get rid of term "obsolete buffer".

	* debugging.texi: Improve index entries.
	(Test Coverage): Add xref to other test coverage ftr.

	* eval.texi: Improve index entry.  Remove redundant ones.

	* numbers.texi: Improve index entries.  Remove redundant/useless ones.

	* files.texi: Improve index entries.  Remove redundant/useless ones.

	* objects.texi: Improve index entries.

	* processes.texi: Improve index entries.

	* modes.texi: Improve index entry.  Remove redundant one.

	* nonascii.texi: Improve index entries.

	* internals.texi: Improve index entries.

	* syntax.texi: Improve index entries.

	* keymaps.texi (Active Keymaps): Improve index entries.

	* commands.texi: Improve index entries.  Remove redundant/useless ones.

	* frames.texi: Improve index entries.  Remove redundant/useless ones.

	* markers.texi: Improve index entries.  Remove redundant ones.

	* tips.texi: Improve index entries.

	* loading.texi (Unloading): Improve index entry.

	* variables.texi: Improve index entries.  Remove redundant one.

	* sequences.texi: Improve index entry.

	* display.texi: Improve index entries.  Remove redundant ones.

	* windows.texi: Improve index entries.

	* searching.texi: Improve index entries.  Remove redundant one.

	* strings.texi (Case Tables): Improve last change.

2007-04-04  Chong Yidong  <cyd@stupidchicken.com>

	* strings.texi (Case Tables): Document with-case-table and
	ascii-case-table.

2007-04-03  Karl Berry  <karl@gnu.org>

	* processes.texi (Network): Reword to improve page break.

2007-04-03  Eli Zaretskii  <eliz@gnu.org>

	* functions.texi (Inline Functions): Describe more disadvantages
	of defsubst, and make advice against it stronger.

2007-04-02  Karl Berry  <karl@gnu.org>

	* backups.texi (Backup Names): Avoid widow words.
	* modes.texi (Example Major Modes): Align last comment.

2007-04-01  Chong Yidong  <cyd@stupidchicken.com>

	* keymaps.texi (Remapping Commands): Document new arg to
	command-remapping.

2007-04-01  Karl Berry  <karl@gnu.org>

	* processes.texi (Low-Level Network): Typo.
	* loading.texi (Hooks for Loading): Avoid double "the".
	* keymaps.texi (Key Sequences): No double "and".
	(Changing Key Bindings): Shorten to improve line break.

2007-03-31  Glenn Morris  <rgm@gnu.org>

	* os.texi (Timers): Fix description of run-at-time TIME formats.

2007-03-31  Richard Stallman  <rms@gnu.org>

	* display.texi (Invisible Text): Correct buffer-invisibility-spec
	regarding ellipsis.

2007-03-31  Eli Zaretskii  <eliz@gnu.org>

	* intro.texi (nil and t):
	* symbols.texi (Plists and Alists):
	* variables.texi (Variable Aliases, Constant Variables):
	* functions.texi (Defining Functions):
	* advice.texi (Advising Primitives):
	* debugging.texi (Syntax Errors, Compilation Errors):
	* minibuf.texi (Minibuffer Windows):
	* commands.texi (Adjusting Point):
	* modes.texi (Syntactic Font Lock, Faces for Font Lock)
	(Auto Major Mode, Major Mode Conventions):
	* help.texi (Describing Characters):
	* files.texi (Create/Delete Dirs, Information about Files)
	(File Locks, Writing to Files, Reading from Files)
	(Saving Buffers):
	* windows.texi (Resizing Windows, Cyclic Window Ordering):
	* frames.texi (Finding All Frames):
	* positions.texi (Buffer End, Motion):
	* markers.texi (The Region):
	* text.texi (Deletion, Near Point):
	* display.texi (Displaying Messages, Truncation):
	* os.texi (Processor Run Time):
	* tips.texi (Key Binding Conventions, Programming Tips)
	(Warning Tips, Documentation Tips, Comment Tips):
	* internals.texi (Memory Usage): Improve indexing.

	* variables.texi (Frame-Local Variables):
	* functions.texi (Argument List):
	* loading.texi (Library Search):
	* streams.texi (Output Variables):
	* keymaps.texi (Translation Keymaps, Searching Keymaps):
	* searching.texi (Replacing Match, Search and Replace):
	* processes.texi (Byte Packing, Decoding Output)
	(Accepting Output, Network Servers, Shell Arguments):
	* display.texi (Abstract Display, Image Cache, Scroll Bars):
	* windows.texi (Window Point, Window Start):
	* frames.texi (Management Parameters, Frame Parameters, Frame Titles):
	* commands.texi (Reading Input, Keyboard Events):
	* minibuf.texi (Reading File Names, Minibuffer Completion)
	(Recursive Mini):
	* positions.texi (List Motion):
	* hash.texi (Hash Tables, Creating Hash, Defining Hash):
	* numbers.texi (Arithmetic Operations, Math Functions)
	(Predicates on Numbers, Comparison of Numbers):
	(Numeric Conversions):
	* locals.texi (Standard Buffer-Local Variables):
	* maps.texi (Standard Keymaps):
	* os.texi (User Identification, System Environment, Recording Input)
	(X11 Keysyms):
	* nonascii.texi (Non-ASCII Characters, Splitting Characters):
	* backups.texi (Backups and Auto-Saving):
	* customize.texi (Customization, Group Definitions)
	(Variable Definitions):
	* compile.texi (Byte Compilation): Improve index entries.

2007-03-31  Karl Berry  <karl@gnu.org>

	* macros.texi (Defining Macros): Avoid widow syllable.

2007-03-31  Eli Zaretskii  <eliz@gnu.org>

	* elisp.texi (Top): Postscript -> PostScript.

	* display.texi (Images, Postscript Images): Postscript -> PostScript.

2007-03-31  Markus Triska  <markus.triska@gmx.at>

	* internals.texi (Writing Emacs Primitives): Untabify `For'.

2007-03-30  Karl Berry  <karl@gnu.org>

	* lists.texi (List-related Predicates): Remove spurious @need.
	(Setcdr): Use @smallexample to improve page break.
	(Association Lists) <assoc>: Reword to improve page break.

	* strings.texi (String Conversion): Insert blank line to improve
	page break.

	* numbers.texi (Random Numbers): Use @minus{}.
	(Math Functions): Use @minus{}.

	* intro.texi (Acknowledgements): Avoid line breaks before middle
	initials.

2007-03-24  Eli Zaretskii  <eliz@gnu.org>

	* errors.texi (Standard Errors): Add an index entry.

2007-03-19  Richard Stallman  <rms@gnu.org>

	* os.texi (Recording Input): recent-keys now gives 300 keys.

2007-03-12  Glenn Morris  <rgm@gnu.org>

	* os.texi: Replace "daylight savings" with "daylight saving"
	throughout.

2007-03-05  Richard Stallman  <rms@gnu.org>

	* variables.texi (File Local Variables):
	Update enable-local-variables values.

2007-03-04  Richard Stallman  <rms@gnu.org>

	* syntax.texi (Control Parsing): Minor clarification.

	* strings.texi (Formatting Strings): Clarify width, precision, flags.

	* sequences.texi (Sequence Functions): Move string-bytes away,
	add xref.

	* nonascii.texi (Text Representations): Move string-bytes here.

	* modes.texi (Major Mode Conventions): Fundamental mode is exception.

	* minibuf.texi (Basic Completion): Minor clarification.

	* markers.texi (The Mark): Clarify existence vs activation of mark.
	Other cleanup.

	* display.texi (Finding Overlays): Write better example.

	* compile.texi (Eval During Compile): Clarify putting macros
	in eval-when-compile.

2007-02-25  Vinicius Jose Latorre  <viniciusjl@ig.com.br>  (tiny change)

	* loading.texi (How Programs Do Loading): Fix anchor position at
	load-read-function definition doc.

2007-02-21  Kim F. Storm  <storm@cua.dk>

	* strings.texi (Text Comparison): Mention that assoc-string
	converts symbols to strings before testing.

2007-02-17  Kim F. Storm  <storm@cua.dk>

	* processes.texi (Bindat Spec): Vector types can have optional
	element type.
	(Bindat Examples): Fix example.  Add vector with element type.

2007-02-16  Andreas Schwab  <schwab@suse.de>

	* strings.texi (Formatting Strings): Document '+' flag.

2007-02-15  Juanma Barranquero  <lekktu@gmail.com>

	* strings.texi (Modifying Strings): Clarify that `clear-string'
	always converts the string to unibyte.

2007-02-14  Kim F. Storm  <storm@cua.dk>

	* display.texi (Glyphs): Add make-glyph-code, glyph-char, glyph-face.
	Rewrite glyph code description to refer to these functions.
	Remove details of encoding face number and char into integer code.

2007-02-03  Alan Mackenzie  <acm@muc.de>

	* loading.texi (Hooks for Loading): Make the description of
	`eval-after-load' more detailed, and amend the description of
	after-load-alist, in accordance with changes from 2006-05.

2007-02-03  Chong Yidong  <cyd@stupidchicken.com>

	* modes.texi (Defining Minor Modes): Document that a :require
	keyword or similar may be required to make saved customization
	variables work.

2007-02-03  Eli Zaretskii  <eliz@gnu.org>

	* elisp.texi (Top): Make the detailed menu headers compliant with
	Texinfo guidelines and with what texnfo-upd.el expects.
	Add comments to prevent people from inadvertently modifying the key
	parts needed by `texinfo-multiple-files-update'.

2007-02-02  Eli Zaretskii  <eliz@gnu.org>

	* elisp.texi (Top): Update the top-level menus.

	* syntax.texi (Categories): Add index entries.

2007-02-01  Juanma Barranquero  <lekktu@gmail.com>

	* display.texi (Attribute Functions): Fix name and description of
	the UNDERLINE arg of `set-face-underline-p'.

2007-01-29  Eli Zaretskii  <eliz@gnu.org>

	* elisp.texi (Top): Add "Standard Errors", "Standard Buffer-Local
	Variables", and "Standard Keymaps" to the detailed menu.

	* variables.texi (Future Local Variables): Add index entry.

2007-01-28  Richard Stallman  <rms@gnu.org>

	* tips.texi (Coding Conventions): Clarify the tip about macros
	that define a function or a variable.

	* files.texi (File Attributes): UID and GID can be floats.
	(Magic File Names): Explain why deferring all operations to
	the standard handler does not work.

2007-01-23  Martin Rudalics  <rudalics@gmx.at>

	* backups.texi (Reverting): Use "buffer" instead of "file"
	when talking about major and minor modes.

2007-01-21  Richard Stallman  <rms@gnu.org>

	* help.texi (Documentation): Add xref to Documentation Tips.

2007-01-14  Juanma Barranquero  <lekktu@gmail.com>

	* tips.texi (Coding Conventions): Fix typos.

2007-01-05  Richard Stallman  <rms@gnu.org>

	* modes.texi (Defining Minor Modes): Fix previous change.

2007-01-03  Richard Stallman  <rms@gnu.org>

	* customize.texi (Variable Definitions, Customization Types):
	Don't use * in doc string for defcustom.

2007-01-02  Richard Stallman  <rms@gnu.org>

	* variables.texi (Variable Aliases): Clarify that aliases vars
	always have the same value.

	* processes.texi (Bindat Spec): Fix Texinfo usage.

	* modes.texi (Defining Minor Modes): Explain effect of command
	defined with define-global-minor-mode on new buffers.

2006-12-30  Kim F. Storm  <storm@cua.dk>

	* keymaps.texi (Tool Bar): Describe `grow-only' value of
	`auto-resize-tool-bars'.

2006-12-30  Richard Stallman  <rms@gnu.org>

	* keymaps.texi (Active Keymaps): Fix previous change.

2006-12-30  Nick Roberts  <nickrob@snap.net.nz>

	* keymaps.texi (Active Keymaps): Make xref to lookup-key.

2006-12-30  Kim F. Storm  <storm@cua.dk>

	* processes.texi (Bindat Spec): Clarify using field names in
	length specifications.

2006-12-29  Kim F. Storm  <storm@cua.dk>

	* processes.texi (Bindat Spec): Explain eval forms and lengths better.
	Add count and index variables for eval forms in repeat blocks.

2006-12-24  Richard Stallman  <rms@gnu.org>

	* customize.texi (Variable Definitions):
	Document new name custom-add-frequent-value.

2006-12-19  Kim F. Storm  <storm@cua.dk>

	* commands.texi (Misc Events): User signals now result in sigusr1
	and sigusr2 events which are handled through special-event-map.
	(Special Events): User signals and drag-n-drop are special.

2006-12-17  Richard Stallman  <rms@gnu.org>

	* loading.texi (Named Features): Explain subfeatures better.

	* customize.texi: Use "option" only for user options.
	For the keyword values inside defcustom etc, say "keywords".
	For :options value's elements, say "elements".
	:group should not be omitted.

	* syntax.texi (Parsing Expressions): Split up node.
	(Motion via Parsing, Position Parse, Parser State)
	(Low-Level Parsing, Control Parsing): New subnodes.
	(Parser State): Document syntax-ppss-toplevel-pos.

	* positions.texi (List Motion): Punctuation fix.

	* files.texi (File Name Completion): Document PREDICATE arg
	to file-name-completion.

2006-12-16  Eli Zaretskii  <eliz@gnu.org>

	* internals.texi (Building Emacs, Writing Emacs Primitives):
	Add index entries.

2006-12-11  Richard Stallman  <rms@gnu.org>

	* modes.texi (Font Lock Basics): Explain how nil for font-lock-defaults
	affects face menu.  Explain how to make it non-nil without enabling
	any fontification.

2006-12-10  Chong Yidong  <cyd@stupidchicken.com>

	* modes.texi (Font Lock Basics): Document nil value of
	font-lock-defaults.

2006-12-10  Glenn Morris  <rgm@gnu.org>

	* abbrevs.texi (Defining Abbrevs): Mention `define-abbrev' 'force
	value for system-flag argument.  Abbrev tables may not be empty
	when major modes are loaded.

2006-12-08  Juanma Barranquero  <lekktu@gmail.com>

	* makefile.w32-in (maintainer-clean): Partially revert last
	change; delete "elisp-?" and "elisp-??" instead of "elisp-*"
	to protect elisp-covers.texi.

2006-12-07  Juanma Barranquero  <lekktu@gmail.com>

	* makefile.w32-in (maintainer-clean): Depend on `distclean'.
	Don't remove elisp* info files; they are already deleted by the
	`clean' and `distclean' targets, and they are in the $(infodir)
	directory, not the current one.

2006-12-04  Kim F. Storm  <storm@cua.dk>

	* commands.texi (Misc Events): Update signal events.
	(Event Examples): Add signal example.

2006-11-29  Richard Stallman  <rms@gnu.org>

	* frames.texi (Visibility of Frames): Explain visible windows
	can be covered by others.  Add xref for raise-frame.

2006-11-28  Richard Stallman  <rms@gnu.org>

	* searching.texi (Regexp Special): Update when ^ is special.

2006-11-27  Eli Zaretskii  <eliz@gnu.org>

	* customize.texi (Customization, Common Keywords)
	(Group Definitions, Variable Definitions, Composite Types)
	(Type Keywords, Customization Types): Add index entries for
	various customization keywords.

2006-11-23  Stefan Monnier  <monnier@iro.umontreal.ca>

	* modes.texi (Multiline Font Lock): Rephrase some parts for clarity.

2006-11-10  Jan Djärv  <jan.h.d@swipnet.se>

	* frames.texi (Window System Selections): Remove clipboard from
	description of selection-coding-system.

2006-11-06  Richard Stallman  <rms@gnu.org>

	* lists.texi (List Variables): Document COMPARE-FN.

	* keymaps.texi: Avoid use of "binding" to mean a relation;
	use it only to refer to the meaning associated with a key.
	(Keymaps): Change menu node description.

	* elisp.texi (Top): Change menu node description.

	* display.texi (Managing Overlays): Document overlay-recenter.

2006-10-29  Chong Yidong  <cyd@stupidchicken.com>

	* Makefile.in: Use relative paths to avoid advertising filesystem
	contents during compilation.

2006-10-23  Kim F. Storm  <storm@cua.dk>

	* commands.texi (Event Input Misc): Update unread-command-events.

2006-10-23  Nick Roberts  <nickrob@snap.net.nz>

	* lists.texi (Sets And Lists): Fix typos.

2006-10-18  Juanma Barranquero  <lekktu@gmail.com>

	* control.texi (Processing of Errors): Use @var for an argument,
	not @code.

2006-10-16  Richard Stallman  <rms@gnu.org>

	* edebug.texi (Edebug Recursive Edit): Minor cleanup.

	* keymaps.texi (Format of Keymaps): Show all the keymap element
	patterns that result from menu items.
	(Key Lookup): Minor cleanups.

	* modes.texi (Precalculated Fontification): Don't say that
	not setting font-lock-defaults avoids loading font-lock.

	* help.texi (Documentation): Move xref to Emacs Manual here.
	(Documentation Basics): From here.
	Also doc emacs-lisp-docstring-fill-column.

	* elisp.texi: Update version and ISBN.

	* commands.texi (Interactive Call): Clarify KEYS arg to
	call-interactively is a vector.
	(Command Loop Info): Delete anchor in this-command-keys.
	Add anchor in this-command-keys-vector.
	(Recursive Editing): Document how recursive-edit
	handles the current buffer.

2006-10-13  Chong Yidong  <cyd@stupidchicken.com>

	* frames.texi (Frame Titles): %c and %l are ignored in
	frame-title-format.

2006-10-11  Richard Stallman  <rms@gnu.org>

	* keymaps.texi (Key Sequences): Clarify use of kbd.

2006-10-10  Kim F. Storm  <storm@cua.dk>

	* lists.texi (Sets And Lists): Add memql.

2006-10-03  Richard Stallman  <rms@gnu.org>

	* searching.texi (Char Classes): Document :multibyte: and :unibyte:.
	Clarify :ascii: and :nonascii:.

2006-09-29  Juri Linkov  <juri@jurta.org>

	* modes.texi (%-Constructs): Reorder coding systems in the
	documentation of %z to the real order displayed in the modeline.

2006-09-25  Richard Stallman  <rms@gnu.org>

	* os.texi (Timers): Describe timer-max-repeats.

2006-09-25  Chong Yidong  <cyd@stupidchicken.com>

	* os.texi (Timers): Mention with-local-quit.

2006-09-24  Richard Stallman  <rms@gnu.org>

	* searching.texi (Searching and Matching): Mention property search.

	* commands.texi (Command Loop Info): Explain how read-event affects
	this-command-keys.

2006-09-20  Richard Stallman  <rms@gnu.org>

	* os.texi (Timers): Clarify about REPEAT when timer is delayed.

	* windows.texi (Window Start): Minor cleanups.

2006-09-20  Kim F. Storm  <storm@cua.dk>

	* windows.texi (Window Start): pos-visible-in-window-p allows
	specifying t for position to mean "end of window".
	Add window-line-height.

	* anti.texi (Antinews): Mention window-line-height.

2006-09-19  David Kastrup  <dak@gnu.org>

	* keymaps.texi (Searching Keymaps): Small clarification.

2006-09-18  Richard Stallman  <rms@gnu.org>

	* keymaps.texi (Creating Keymaps): Explain that keymap prompt strings
	cause keyboard menus.
	(Menu Keymaps): Likewise.
	(Defining Menus, Keyboard Menus): Clarify.

	* text.texi (Fields): Clarify explanation of constrain-to-field.

2006-09-16  Eli Zaretskii  <eliz@gnu.org>

	* variables.texi (Tips for Defining): Fix a typo.

2006-09-15  Richard Stallman  <rms@gnu.org>

	* keymaps.texi (Remapping Commands, Searching Keymaps)
	(Active Keymaps): Clean up previous change.

2006-09-15  Jay Belanger  <belanger@truman.edu>

	* gpl.texi: Replace "Library Public License" by "Lesser Public
	License" throughout.

2006-09-15  David Kastrup  <dak@gnu.org>

	* keymaps.texi (Active Keymaps): Adapt description to use
	`get-char-property' instead `get-text-property'.  Explain how
	mouse events change this.  Explain the new optional argument of
	`key-binding' and its mouse-dependent lookup.
	(Searching Keymaps): Adapt description similarly.
	(Remapping Commands): Explain the new optional argument of
	`command-remapping'.

2006-09-14  Richard Stallman  <rms@gnu.org>

	* keymaps.texi (Searching Keymaps): Clarification.
	(Active Keymaps): Refer to Searching Keymaps instead of duplication.

2006-09-13  Richard Stallman  <rms@gnu.org>

	* objects.texi (Character Type): Node split.
	Add xref to Describing Characters.
	(Basic Char Syntax, General Escape Syntax)
	(Ctl-Char Syntax, Meta-Char Syntax): New subnodes.

2006-09-11  Richard Stallman  <rms@gnu.org>

	* display.texi (Display Table Format): Wording clarification.
	(Glyphs): Clarifications.

2006-09-10  Chong Yidong  <cyd@stupidchicken.com>

	* keymaps.texi (Active Keymaps): Mention that key-binding checks
	local maps.

2006-09-10  Kim F. Storm  <storm@cua.dk>

	* display.texi (Forcing Redisplay): Document return value of
	function redisplay.

2006-09-09  Richard Stallman  <rms@gnu.org>

	* windows.texi (Window Hooks): Explain limits of
	window-scroll-functions.

	* display.texi (Fringe Indicators): Update for last change in
	indicate-buffer-boundaries.

2006-09-08  Richard Stallman  <rms@gnu.org>

	* processes.texi (Bindat Spec): Suggest names ending in -bindat-spec.

2006-09-06  Kim F. Storm  <storm@cua.dk>

	* frames.texi (Display Feature Testing): display-mm-dimensions-alist.

	* windows.texi (Window Start): Update pos-visible-in-window-p.

2006-09-04  Richard Stallman  <rms@gnu.org>

	* processes.texi (Accepting Output): Explain SECONDS=0 for
	accept-process-output.

	* os.texi (Idle Timers): Explain why timer functions should not
	loop until (input-pending-p).

2006-09-02  Eli Zaretskii  <eliz@gnu.org>

	* makefile.w32-in (usermanualdir): New variable.
	(elisp.dvi): Use it.

2006-09-01  Eli Zaretskii  <eliz@gnu.org>

	* buffers.texi (Buffer Modification): Fix last change.

2006-09-01  Chong Yidong  <cyd@stupidchicken.com>

	* buffers.texi (Buffer Modification):
	Document buffer-chars-modified-tick.

2006-08-31  Richard Stallman  <rms@gnu.org>

	* modes.texi (Syntactic Font Lock): Mention specific faces once again.

2006-08-31  Richard Bielawski  <RBielawski@moneygram.com>  (tiny change)

	* modes.texi (Syntactic Font Lock):
	Mention font-lock-syntactic-face-function
	instead of specific faces.

2006-08-29  Chong Yidong  <cyd@stupidchicken.com>

	* display.texi (Images): Add xrref to display-images-p.

2006-08-28  Kenichi Handa  <handa@m17n.org>

	* nonascii.texi (Lisp and Coding Systems): Fix description of
	detect-coding-region.

2006-08-27  Michael Olson  <mwolson@gnu.org>

	* processes.texi (Transaction Queues): Remove stray quote
	character.

2006-08-25  Richard Stallman  <rms@gnu.org>

	* os.texi (Idle Timers): run-with-idle-timer allows Lisp time value.
	Add xref.

2006-08-24  Chong Yidong  <cyd@stupidchicken.com>

	* os.texi (Timers): Avoid waiting inside timers.

2006-08-21  Lute Kamstra  <lute@gnu.org>

	* Makefile.in: Use ../man/texinfo.tex to build elisp.dvi.

2006-08-20  Richard Stallman  <rms@gnu.org>

	* os.texi (Idle Timers): New node, split out from Timers.
	Document current-idle-time.
	* commands.texi (Reading One Event): Update xref.
	* elisp.texi (Top): Update subnode menu.

2006-08-16  Richard Stallman  <rms@gnu.org>

	* keymaps.texi (Extended Menu Items): Show format of cached
	bindings in extended menu items.

	* customize.texi (Variable Definitions): Explain when the
	standard value expression is evaluated.

2006-08-15  Chong Yidong  <cyd@stupidchicken.com>

	* commands.texi (Reading One Event): Explain idleness in
	`read-event'.

2006-08-12  Chong Yidong  <cyd@stupidchicken.com>

	* text.texi (Near Point): Say "cursor" not "terminal cursor".
	(Commands for Insertion): Remove split-line since it's not
	relevant for Lisp programming.
	(Yank Commands): Rewrite introduction.
	(Undo): Clarify.
	(Maintaining Undo): Clarify.  Document undo-ask-before-discard.
	(Filling): Remove redundant comment.  Clarify return value of
	current-justification.
	(Margins): Minor clarifications.
	(Adaptive Fill): Update default value of adaptive-fill-regexp.
	(Sorting): Update definition of sort-lines.
	(Columns): Clarify behavior of sort-columns.
	(Indent Tabs): Link to Tab Stops in Emacs manual.
	(Special Properties): Clarify.
	(Clickable Text): Mention Buttons package.

2006-08-12  Kevin Ryde  <user42@zip.com.au>

	* os.texi (Time Parsing): Add %z to description of
	format-time-string, as per docstring.  Add cross reference to
	glibc manual for strftime.

2006-08-08  Richard Stallman  <rms@gnu.org>

	* modes.texi: Clean up wording in previous change.

2006-08-07  Chong Yidong  <cyd@stupidchicken.com>

	* modes.texi (Hooks): Clarify.
	(Major Mode Basics): Mention define-derived-mode explicitly.
	(Major Mode Conventions): Rebinding RET is OK for some modes.
	Mention change-major-mode-hook and after-change-major-mode-hook.
	(Example Major Modes): Move to end of Modes section.
	(Mode Line Basics): Clarify.
	(Mode Line Data): Mention help-echo and local-map in strings.
	Explain reason for treatment of non-risky variables.
	(Properties in Mode): Clarify.
	(Faces for Font Lock): Add font-lock-negation-char-face.

2006-08-04  Eli Zaretskii  <eliz@gnu.org>

	* strings.texi (Formatting Strings): Warn against arbitrary
	strings as first arg to `format'.

2006-07-31  Thien-Thi Nguyen  <ttn@gnu.org>

	* text.texi (Clickable Text): Mention `help-echo' text property.
	Update intro, examples and associated explanations.

2006-07-31  Richard Stallman  <rms@gnu.org>

	* commands.texi: Update xrefs.
	(Event Mod): New node, cut out from old Translating Input.

	* maps.texi: Update xrefs.

	* keymaps.texi (Translation Keymaps): New node.
	Update xrefs from Translating Input to Translation Keymaps.

	* elisp.texi (Top): Update subnode menu.

	* display.texi (Face Functions): Fix explanations of FRAME=t or nil.

	* os.texi (System Interface): Fix menu descriptions of some nodes.
	(Translating Input): Node deleted.

2006-07-31  Nick Roberts  <nickrob@snap.net.nz>

	* modes.texi (Minor Mode Conventions): Update xref for add-to-list.

	* lists.texi (Sets And Lists): Likewise.

2006-07-30  Thien-Thi Nguyen  <ttn@gnu.org>

	* text.texi (Fields): Mention POS
	requirement when narrowing is in effect.

2006-07-28  Richard Stallman  <rms@gnu.org>

	* display.texi (Face Attributes): Simplify wording.
	(Attribute Functions): Clarify meaning of new-frame default
	attribute settings.

	* customize.texi (Common Keywords): Document how to use
	:package-version in a package not in Emacs.

2006-07-28  Kim F. Storm  <storm@cua.dk>

	* commands.texi (Reading One Event): Fix last change.

2006-07-26  Chong Yidong  <cyd@stupidchicken.com>

	* commands.texi (Reading One Event): Document SECONDS argument for
	read-event, read-char, and read-char-exclusive.

2006-07-25  Stefan Monnier  <monnier@iro.umontreal.ca>

	* modes.texi (Multiline Font Lock): Can't use jit-lock-defer-multiline
	to ensure correct identification.

2006-07-24  Richard Stallman  <rms@gnu.org>

	* text.texi (Clickable Text): Clarify.

	* sequences.texi (Vector Functions): Delete duplicate xref.

	* objects.texi (Function Type): Clarify.

	* modes.texi (Keymaps and Minor Modes): List punct chars for minor
	modes.

	* lists.texi (List Variables): New node.
	Material moved from other nodes.

	* variables.texi (Setting Variables): add-to-list and
	add-to-ordered-list moved to List Variables node.

2006-07-23  Thien-Thi Nguyen  <ttn@gnu.org>

	* text.texi (Links and Mouse-1):
	For mouse-on-link-p, expand on arg POS.

2006-07-21  Kim F. Storm  <storm@cua.dk>

	* display.texi (Forcing Redisplay): Don't mention systems which
	don't support sub-second timers for redisplay-preemption-period.

	* os.texi (Terminal Output): Clarify text vs graphical terminal.

2006-07-21  Eli Zaretskii  <eliz@gnu.org>

	* frames.texi (Input Focus): Document that focus-follows-mouse has
	no effect on MS-Windows.

2006-07-18  Richard Stallman  <rms@gnu.org>

	* display.texi (Forcing Redisplay): Cleanups in previous change.

	* processes.texi (Low-Level Network): Make menu more convenient.

2006-07-18  Kim F. Storm  <storm@cua.dk>

	* display.texi (Forcing Redisplay): redisplay-preemption-period
	only used on window systems.  Add xref to Terminal Output.

	* os.texi (Terminal Output): baud-rate only controls preemption on
	non-window systems.  Add xref to Forcing Redisplay.

	* processes.texi (Low-Level Network): Rename node "Make Network"
	to "Network Processes".

2006-07-18  Karl Berry  <karl@gnu.org>

	* variables.texi, functions.texi, customize.texi, loading.texi:
	* edebug.texi, minibuf.texi: Fix page breaks through chapter 20.

2006-07-17  Chong Yidong  <cyd@stupidchicken.com>

	* commands.texi (Waiting): Document batch-mode sit-for behavior.

2006-07-17  Richard Stallman  <rms@gnu.org>

	* eval.texi, elisp.texi, text.texi: Use real doublequote inside menus.
	Put period and comma inside quotes.

	* loading.texi, markers.texi: Use real doublequote inside menus.

	* windows.texi: Put point and comma inside quotes.
	(Textual Scrolling): Use @samp for error message.

	* variables.texi, tips.texi, syntax.texi, symbols.texi:
	* strings.texi, streams.texi, processes.texi, os.texi:
	* objects.texi, numbers.texi, modes.texi, minibuf.texi:
	* lists.texi, keymaps.texi, intro.texi, hash.texi, internals.texi:
	* gpl.texi, functions.texi, files.texi, frames.texi, doclicense.texi:
	* display.texi, control.texi, commands.texi, buffers.texi, anti.texi:
	Put point and comma inside quotes.

	* control.texi (Processing of Errors): Add command-error-function.

	* variables.texi (File Local Variables): Clarify that
	file local variables make buffer-local bindings.

	* modes.texi (Syntactic Font Lock): Give default for
	font-lock-syntax-table.

2006-07-17  Nick Roberts  <nickrob@snap.net.nz>

	* text.texi (Special Properties): Clean up previous change.

2006-07-16  Karl Berry  <karl@gnu.org>

	* objects.texi, numbers.texi, strings.texi, lists.texi, hash.texi:
	* control.texi: Fix bad page breaks through chapter 10 (control).

	* anti.texi (Antinews): Reorder face-attribute fns to avoid
	underfull hbox.

2006-07-15  Nick Roberts  <nickrob@snap.net.nz>

	* text.texi (Special Properties): Describe fontified text property
	in relation to a character (not text).

2006-07-15  Kim F. Storm  <storm@cua.dk>

	* maps.texi (Standard Keymaps): Add xref for minibuffer maps.
	Add apropos-mode-map, custom-mode-map, esc-map, global-map,
	grep-mode-map, help-map, help-mode-map, kmacro-map, and tool-bar-map.

	* anti.texi (Antinews): Mention redisplay function.
	The kbd macro existed, but was not documented, before 22.x.
	Function pos-visible-in-window-p is not new in 22.x, just enhanced.

2006-07-14  Nick Roberts  <nickrob@snap.net.nz>

	* display.texi (Displaying Messages): Add anchor.

	* frames.texi (Dialog Boxes): Use it.

2006-07-12  Richard Stallman  <rms@gnu.org>

	* objects.texi (Frame Type): Explain nature of frames better.

	* frames.texi (Frames): Explain nature of frames better.

2006-07-12  Ken Manheimer  <ken.manheimer@gmail.com>

	* tips.texi (Coding Conventions): Explain why use cl at compile time.

2006-07-12  YAMAMOTO Mitsuharu  <mituharu@math.s.chiba-u.ac.jp>

	* frames.texi (Window System Selections): Mention scrap support for Mac.
	Default value of x-select-enable-clipboard is t on Mac.

	* os.texi (Getting Out): Suspending is not allowed on Mac, either.

2006-07-11  Kim F. Storm  <storm@cua.dk>

	* display.texi (Forcing Redisplay): Add `redisplay' function.
	Don't mention (sit-for -1) -- use (redisplay t) instead.

	* commands.texi (Waiting): (sit-for -1) is no longer special.
	(sit-for 0) is equivalent to (redisplay).
	Iconifying/deiconifying no longer makes sit-for return.

2006-07-10  Nick Roberts  <nickrob@snap.net.nz>

	* display.texi (Buttons): Fix typo.

	* index.texi, elisp.texi (New Symbols): Comment node out.

2006-07-09  Richard Stallman  <rms@gnu.org>

	* display.texi (Truncation): Clean up previous change.

2006-07-08  Richard Stallman  <rms@gnu.org>

	* commands.texi (Interactive Call): Use 3 as prefix in example
	for execute-extended-command.

	* display.texi (Attribute Functions): Move paragraph about
	compatibility with Emacs < 21.

2006-07-09  Kim F. Storm  <storm@cua.dk>

	* display.texi (Refresh Screen): Clarify force-window-update.
	(Truncation): "Normally" indicated by fringe arrows.

2006-07-08  Eli Zaretskii  <eliz@gnu.org>

	* windows.texi (Textual Scrolling, Resizing Windows):
	* variables.texi (Constant Variables):
	* text.texi (Buffer Contents, Deletion, Changing Properties)
	(Property Search, Special Properties, Sticky Properties)
	(Links and Mouse-1, Fields, Change Hooks):
	* syntax.texi (Syntax Table Functions, Parsing Expressions)
	(Categories):
	* symbols.texi (Other Plists):
	* streams.texi (Output Variables):
	* processes.texi (Input to Processes, Query Before Exit):
	* positions.texi (Word Motion, Text Lines, List Motion):
	* os.texi (Init File, System Environment, Sound Output)
	(Session Management):
	* nonascii.texi (Text Representations, Character Sets)
	(Chars and Bytes, Locales):
	* modes.texi (Defining Minor Modes, Header Lines):
	* minibuf.texi (Minibuffer Contents):
	* markers.texi (Information from Markers):
	* lists.texi (List Elements, Building Lists, Association Lists):
	* keymaps.texi (Tool Bar):
	* hash.texi (Creating Hash, Hash Access, Defining Hash, Other Hash):
	* functions.texi (What Is a Function, Mapping Functions):
	* frames.texi (Creating Frames, Parameter Access, Pointer Shape)
	(Color Names, Text Terminal Colors, Display Feature Testing):
	* files.texi (Visiting Functions, File Name Components)
	(Unique File Names, Contents of Directories):
	* display.texi (Forcing Redisplay, Displaying Messages)
	(Temporary Displays, Font Selection, Auto Faces)
	(Font Lookup, Fringe Indicators, Display Margins)
	(Image Descriptors, Showing Images, Image Cache, Button Types)
	(Making Buttons, Manipulating Buttons, Button Buffer Commands)
	(Display Table Format, Glyphs):
	* control.texi (Iteration):
	* commands.texi (Command Loop Info, Adjusting Point):
	* backups.texi (Making Backups, Auto-Saving):
	Remove @tindex entries.

2006-07-07  Kim F. Storm  <storm@cua.dk>

	* display.texi (Fringe Cursors): Fix typo.
	(Customizing Bitmaps): Fix define-fringe-bitmap entry.
	(Overlay Arrow): Default is overlay-arrow fringe indicator.

2006-07-05  Richard Stallman  <rms@gnu.org>

	* text.texi (Buffer Contents): Add example of text props
	in result of buffer-substring.
	(Text Properties): Explain better about use of specific property names.
	(Property Search): Some cleanups; reorder some functions.

	* keymaps.texi (Changing Key Bindings): Cleanup.
	Add xref to Key Binding Conventions.

	* display.texi (Attribute Functions): Add examples for
	face-attribute-relative-p.

	* tips.texi (Coding Conventions): Cleanup last change.

2006-07-05  Karl Berry  <karl@gnu.org>

	* elisp.texi: Use @fonttextsize 10pt, a la emacs.texi.
	Remove @setchapternewpage odd.
	Result is 1013 pages, down from 1100.

	* anti.texi, customize.texi, display.texi, internals.texi:
	* minibuf.texi, modes.texi, tips.texi:
	Fix overfull/underfull boxes.

2006-07-05  Thien-Thi Nguyen  <ttn@gnu.org>

	* edebug.texi (Instrumenting):
	Add Edebug-specific findex for eval-buffer.
	* loading.texi (Loading):
	Replace eval-current-buffer with eval-buffer.

2006-06-30  Nick Roberts  <nickrob@snap.net.nz>

	* locals.texi (Standard Buffer-Local Variables): Update the list
	of variables.

2006-06-26  Nick Roberts  <nickrob@snap.net.nz>

	* files.texi (File Name Completion): Point user to the node
	"Reading File Names".

2006-06-24  Eli Zaretskii  <eliz@gnu.org>

	* files.texi (Contents of Directories): Document case-insensitive
	behavior on respective filesystems.

	* objects.texi (Character Type): Document that Emacs signals an
	error for unsupported Unicode characters specified as \uNNNN.

2006-06-19  Richard Stallman  <rms@gnu.org>

	* processes.texi (Bindat Spec): Clarify previous change.

2006-06-16  Richard Stallman  <rms@gnu.org>

	* tips.texi (Coding Conventions): Better explain conventions
	for definition constructs.

	* text.texi (Special Properties): String value of `read-only'
	serves as the error message.

	* objects.texi (Character Type): Clarify prev. change.
	(Non-ASCII in Strings): Mention \u and \U.

	* commands.texi (Using Interactive): Explain problem of
	markers, etc., in command-history.

2006-06-14  Kim F. Storm  <storm@cua.dk>

	* commands.texi (Waiting): Negative arg to sit-for forces
	redisplay even if input is pending.

	* display.texi (Forcing Redisplay): Use (sit-for -1) to force a
	redisplay.  Remove incorrect example of binding redisplay-dont-pause
	around (sit-for 0).

2006-06-13  Richard Stallman  <rms@gnu.org>

	* display.texi (Forcing Redisplay): Clarify previous change.

2006-06-13  Romain Francoise  <romain@orebokech.com>

	* display.texi (Forcing Redisplay): Fix typo.

2006-06-13  Kim F. Storm  <storm@cua.dk>

	* display.texi (Forcing Redisplay): Add redisplay-preemption-period.

2006-06-10  Luc Teirlinck  <teirllm@auburn.edu>

	* tips.texi (Coding Conventions): Add `@end itemize'.

2006-06-10  Richard Stallman  <rms@gnu.org>

	* tips.texi (Coding Conventions): Explain use of coding systems
	to ensure one decoding for strings.

2006-06-09  Aidan Kehoe  <kehoea@parhasard.net>

	* objects.texi (Character Type): Describe the \uABCD and \U00ABCDEF
	syntax.

2006-06-07  Eli Zaretskii  <eliz@gnu.org>

	* display.texi (Font Selection): Remove description of
	clear-face-cache.

	* compile.texi (Eval During Compile): Fix a typo.  Add index
	entries for possible uses of eval-when-compile.

2006-06-04  Thien-Thi Nguyen  <ttn@gnu.org>

	* display.texi (Abstract Display): Fix typo.

2006-06-03  Eli Zaretskii  <eliz@gnu.org>

	* minibuf.texi (Minibuffer History) <history-add-new-input>:
	Reword variable's description.

2006-06-01  Richard Stallman  <rms@gnu.org>

	* windows.texi (Splitting Windows): Clarify splitting nonselected
	window.

2006-05-31  Juri Linkov  <juri@jurta.org>

	* minibuf.texi (Minibuffer History): Add history-add-new-input.

2006-05-30  Richard Stallman  <rms@gnu.org>

	* display.texi (Line Height): Fix errors in description of
	default line height and line-height property.

	* nonascii.texi (Default Coding Systems): Further clarification.

2006-05-29  Luc Teirlinck  <teirllm@auburn.edu>

	* internals.texi (Pure Storage): Mention that an overflow in pure
	space causes a memory leak.
	(Garbage Collection): If there was an overflow in pure space,
	`garbage-collect' returns nil.

2006-05-30  Eli Zaretskii  <eliz@gnu.org>

	* nonascii.texi (Default Coding Systems): Fix it some more.

2006-05-29  Eli Zaretskii  <eliz@gnu.org>

	* nonascii.texi (Default Coding Systems): Fix last change.

2006-05-29  Kenichi Handa  <handa@m17n.org>

	* nonascii.texi (find-operation-coding-system): Describe the new
	argument format (FILENAME . BUFFER).

2006-05-28  Richard Stallman  <rms@gnu.org>

	* tips.texi (Coding Conventions): Better explain reasons not to
	advise other packages or use `eval-after-load'.

2006-05-29  Kim F. Storm  <storm@cua.dk>

	* processes.texi (Bindat Functions): Rename `pos' and `raw-data' to
	`bindat-idx' and `bindat-raw' for clarity.

2006-05-27  Thien-Thi Nguyen  <ttn@gnu.org>

	* processes.texi (Bindat Spec): Expand on `repeat' handler.

	* display.texi (Display): Add "Abstract Display" to menu.
	(Abstract Display, Abstract Display Functions)
	(Abstract Display Example): New nodes.
	* elisp.texi (Top): Add "Abstract Display" to menu.

2006-05-27  Chong Yidong  <cyd@stupidchicken.com>

	* keymaps.texi (Key Sequences): Link to input events definition.
	(Format of Keymaps): Delete material duplicated in Keymap Basics.

	* files.texi (Changing Files): Document updated argument list for
	copy-file.

2006-05-27  Thien-Thi Nguyen  <ttn@gnu.org>

	* processes.texi (Bindat Functions): Explain term "total length".
	Use it in bindat-length and bindat-pack descriptions.

2006-05-26  Eli Zaretskii  <eliz@gnu.org>

	* tips.texi (Coding Conventions): Advise against using
	eval-after-load in packages.  Add an index entry.

2006-05-25  Juri Linkov  <juri@jurta.org>

	* minibuf.texi (Text from Minibuffer): Undocument keep-all.

	* modes.texi (%-Constructs): Add %e, %z, %Z.

2006-05-25  Richard Stallman  <rms@gnu.org>

	* elisp.texi (Top): Update subnode menu.

	* keymaps.texi (Keymap Basics): New node, split out of Key Sequences.
	(Keymaps): Update menu.

2006-05-25  Chong Yidong  <cyd@stupidchicken.com>

	* keymaps.texi (Key Sequences): Some clarifications.

2006-05-25  Thien-Thi Nguyen  <ttn@gnu.org>

	* processes.texi (Bindat Functions): Say "unibyte string"
	explicitly for bindat-unpack and bindat-pack descriptions.
	(Bindat Examples): Don't call `string-make-unibyte' in example.

2006-05-25  Chong Yidong  <cyd@stupidchicken.com>

	* keymaps.texi (Key Sequences): Rename from Keymap Terminology.
	Explain string and vector representations of key sequences.

	* keymaps.texi (Changing Key Bindings):
	* commands.texi (Interactive Codes):
	* help.texi (Describing Characters): Refer to it.

2006-05-23  Luc Teirlinck  <teirllm@auburn.edu>

	* frames.texi (Pointer Shape): @end table -> @end defvar.

2006-05-22  Richard Stallman  <rms@gnu.org>

	* elisp.texi (Top): Update subnode menus.

	* frames.texi (Pointer Shape): Node renamed from Pointer Shapes.
	Contents rewritten; material from old Pointer Shape node moved here.

	* display.texi (Pointer Shape): Node deleted.
	(Image Descriptors): Minor cleanup.

2006-05-21  Richard Stallman  <rms@gnu.org>

	* syntax.texi (Parsing Expressions): Update info on which STATE
	elements are ignored.

2006-05-19  Luc Teirlinck  <teirllm@auburn.edu>

	* hooks.texi (Standard Hooks): Correct typo.

	* gpl.texi (GPL): ifinfo -> ifnottex.

2006-05-19  Michael Ernst  <mernst@alum.mit.edu>  (tiny change)

	* searching.texi (Simple Match Data): Warn about match data being
	set anew by every search.

2006-05-17  Richard Stallman  <rms@gnu.org>

	* minibuf.texi (Minibuffer History): Clarify.

	* searching.texi (Regexp Special): Clarify nested regexp warning.

2006-05-16  Kim F. Storm  <storm@cua.dk>

	* minibuf.texi (Minibuffer History): Update add-to-history.

2006-05-15  Oliver Scholz  <epameinondas@gmx.de>  (tiny change)

	* nonascii.texi (Explicit Encoding):
	Fix typo (encoding<->decoding).

2006-05-14  Richard Stallman  <rms@gnu.org>

	* buffers.texi (Creating Buffers): Cleanup.

	* files.texi (Visiting Functions): Rewrite in find-file-noselect.

2006-05-13  Eli Zaretskii  <eliz@gnu.org>

	* buffers.texi (Current Buffer): Document that with-temp-buffer
	disables undo.

	* os.texi (Terminal-Specific): More accurate description of how
	Emacs searches for the terminal-specific libraries.

2006-05-12  Eli Zaretskii  <eliz@gnu.org>

	* hooks.texi (Standard Hooks) [iftex]: Convert @xref's to
	emacs-xtra to @inforef's.

	* text.texi (Undo): Document that undo is turned off in buffers
	whose names begin with a space.

	* buffers.texi (Buffer Names): Add index entries for buffers whose
	names begin with a space.
	(Creating Buffers): Document that undo is turned off in buffers
	whose names begin with a space.

	* files.texi (Visiting Functions, Reading from Files)
	(Saving Buffers): Mention code and EOL conversions by file I/O
	primitives and subroutines.

	* nonascii.texi (Lisp and Coding Systems): Document
	coding-system-eol-type.  Add index entries for eol conversion.

	* display.texi (Defining Faces): Mention `mac', and add an xref to
	where window-system is described.

2006-05-10  Richard Stallman  <rms@gnu.org>

	* internals.texi (Writing Emacs Primitives): Clarify GCPRO rules.

2006-05-10  Reiner Steib  <Reiner.Steib@gmx.de>

	* variables.texi (File Local Variables): Recommend to quote lambda
	expressions in safe-local-variable property.

2006-05-09  Richard Stallman  <rms@gnu.org>

	* variables.texi (File Local Variables):
	Document safe-local-eval-forms and safe-local-eval-function.

2006-05-07  Kim F. Storm  <storm@cua.dk>

	* minibuf.texi (Minibuffer History): Remove keep-dups arg
	from add-to-history.

2006-05-07  Romain Francoise  <romain@orebokech.com>

	* commands.texi (Event Input Misc):
	* compile.texi (Eval During Compile):
	* internals.texi (Buffer Internals):
	* minibuf.texi (Initial Input):
	* nonascii.texi (Scanning Charsets):
	* numbers.texi (Comparison of Numbers):
	* windows.texi (Textual Scrolling, Vertical Scrolling):
	Fix various typos.

2006-05-06  Eli Zaretskii  <eliz@gnu.org>

	* hooks.texi (Standard Hooks): Replace inforef to emacs-xtra by
	conditional xref's to either emacs or emacs-xtra, depending on
	@iftex/@ifnottex.

	* minibuf.texi (Minibuffer History): Document add-to-history.

2006-05-05  Eli Zaretskii  <eliz@gnu.org>

	* internals.texi (Pure Storage): Mention the pure overflow message
	at startup.

2006-05-05  Johan Bockgård  <bojohan@dd.chalmers.se>

	* keymaps.texi (Active Keymaps): Fix pseudo-Lisp syntax.
	(Searching Keymaps): Fix pseudo-Lisp description of keymap
	search.

2006-05-01  Richard Stallman  <rms@gnu.org>

	* intro.texi (nil and t): Clarify.

	* variables.texi (File Local Variables): Suggest using booleanp.

2006-05-01  Juanma Barranquero  <lekktu@gmail.com>

	* objects.texi (Type Predicates): Fix typos.

2006-05-01  Stefan Monnier  <monnier@iro.umontreal.ca>

	* intro.texi (nil and t): Add booleanp.

	* objects.texi (Type Predicates): Add links for booleanp and
	string-or-null-p.

2006-04-29  Richard Stallman  <rms@gnu.org>

	* modes.texi (Multiline Font Lock): Rename from
	Multi line Font Lock Elements.  Much clarification.
	(Font Lock Multiline, Region to Fontify): Much clarification.

2006-04-29  Stefan Monnier  <monnier@iro.umontreal.ca>

	* variables.texi (File Local Variables): Remove the special case t for
	safe-local-variable.

2006-04-26  Richard Stallman  <rms@gnu.org>

	* syntax.texi (Parsing Expressions): Minor cleanup.

2006-04-18  Richard Stallman  <rms@gnu.org>

	* tips.texi (Coding Conventions): Explain when the package's
	prefix should appear later on (not at the start of the name).

	* searching.texi (String Search): Clarify effect of NOERROR.

	* modes.texi (Imenu): Clarify what special items do.

	* hooks.texi (Standard Hooks): Delete text about old hook names.

2006-04-17  Romain Francoise  <romain@orebokech.com>

	* variables.texi (Local Variables): Update the default value of
	`max-specpdl-size'.

2006-04-15  Michael Olson  <mwolson@gnu.org>

	* processes.texi (Transaction Queues): Mention the new optional
	`delay-question' argument for `tq-enqueue'.

2006-04-13  Bill Wohler  <wohler@newt.com>

	* customize.texi (Common Keywords): Use dotted notation for
	:package-version value.  Specify its values.  Improve documentation
	for customize-package-emacs-version-alist.

2006-04-12  Bill Wohler  <wohler@newt.com>

	* customize.texi (Common Keywords): Move description of
	customize-package-emacs-version-alist to @defvar.

2006-04-10  Bill Wohler  <wohler@newt.com>

	* customize.texi (Common Keywords): Add :package-version.

2006-04-10  Kim F. Storm  <storm@cua.dk>

	* text.texi (Buffer Contents): Add NOPROPS arg to
	filter-buffer-substring.

2006-04-08  Kevin Ryde  <user42@zip.com.au>

	* os.texi (Command-Line Arguments): Update xref to emacs manual
	"Command Arguments" -> "Emacs Invocation", per change there.

2006-04-08  Thien-Thi Nguyen  <ttn@gnu.org>

	* display.texi (Other Display Specs): Arrange a @code{DOTTED-LIST} to
	be on one line to help makeinfo not render two spaces after the dot.

2006-04-07  Reiner Steib  <Reiner.Steib@gmx.de>

	* strings.texi (Predicates for Strings): Add string-or-null-p.

2006-03-28  Kim F. Storm  <storm@cua.dk>

	* processes.texi (Accepting Output): Remove obsolete (and incorrect)
	remarks about systems that don't support fractional seconds.

2006-03-25  Karl Berry  <karl@gnu.org>

	* elisp.texi: Use @copyright{} instead of (C), and do not indent
	the year list.

2006-03-21  Nick Roberts  <nickrob@snap.net.nz>

	* display.texi (Fringe Indicators): Fix typos.

2006-03-19  Luc Teirlinck  <teirllm@auburn.edu>

	* tips.texi (Documentation Tips): One can now also write `program'
	in front of a quoted symbol in a docstring to prevent making a
	hyperlink.

2006-03-19  Alan Mackenzie  <acm@muc.de>

	* text.texi (Special Properties): Clarify `fontified' property.

2006-03-16  Richard Stallman  <rms@gnu.org>

	* display.texi (Defining Images): Minor cleanup.

2006-03-16  Bill Wohler  <wohler@newt.com>

	* display.texi (Defining Images): In image-load-path-for-library,
	prefer user's images.

2006-03-15  Stefan Monnier  <monnier@iro.umontreal.ca>

	* modes.texi (Region to Fontify): Remove font-lock-lines-before.

2006-03-15  Bill Wohler  <wohler@newt.com>

	* display.texi (Defining Images): Fix example in
	image-load-path-for-library by not recommending that one binds
	image-load-path.  Just defvar it to placate compiler and only use
	it if previously defined.

2006-03-14  Bill Wohler  <wohler@newt.com>

	* display.texi (Defining Images): In image-load-path-for-library,
	always return list of directories.  Update example.

2006-03-14  Alan Mackenzie  <acm@muc.de>

	* modes.texi: New node, "Region to Fontify" (for Font Lock).
	This describes font-lock-extend-region-function.
	("Other Font Lock Variables"): Move "font-lock-lines-before" to
	the new node "Region to Fontify".

2006-03-13  Richard Stallman  <rms@gnu.org>

	* display.texi (Invisible Text): The impossible position is
	now before the invisible text, not after.
	(Defining Images): Clean up last change.

2006-03-11  Bill Wohler  <wohler@newt.com>

	* display.texi (Defining Images): Add image-load-path-for-library.

2006-03-11  Luc Teirlinck  <teirllm@auburn.edu>

	* text.texi (Adaptive Fill): Fix Texinfo usage.

	* strings.texi (Creating Strings): Fix Texinfo usage.

	* searching.texi (Regexp Special): Use @samp for regular
	expressions that are not in Lisp syntax.

2006-03-08  Luc Teirlinck  <teirllm@auburn.edu>

	* searching.texi (Regexp Special): Put remark between parentheses
	to avoid misreading.

2006-03-07  Luc Teirlinck  <teirllm@auburn.edu>

	* searching.texi (Syntax of Regexps): More accurately describe
	which characters are special in which situations.
	(Regexp Special): Recommend _not_ to quote `]' or `-' when they
	are not special.  Describe in detail when `[' and `]' are special.
	(Regexp Backslash): Plenty of regexps with unbalanced square
	brackets are valid, so reword that statement.

2006-03-02  Kim F. Storm  <storm@cua.dk>

	* keymaps.texi (Tool Bar): Add tool-bar-border.

2006-02-28  Luc Teirlinck  <teirllm@auburn.edu>

	* loading.texi (Load Suffixes): Rephrase last paragraph.  Fix typos.

2006-02-27  Luc Teirlinck  <teirllm@auburn.edu>

	* elisp.texi (Top): Include "Load Suffixes" in the detailed menu.

	* files.texi (Locating Files): Suggest additional values for the
	SUFFIXES arg of `locate-file'.  Update pxref.

	* loading.texi (Loading): Include new node "Load Suffixes" in menu.
	(How Programs Do Loading): Discuss the effects of Auto Compression
	mode on `load'.
	(Load Suffixes): New node.
	(Library Search): Delete description of `load-suffixes'; it was
	moved to "Load Suffixes".
	(Autoload, Named Features): Mention `load-suffixes'.

2006-02-21  Giorgos Keramidas  <keramida@ceid.upatras.gr>  (tiny change)

	* display.texi (Fringe Indicators, Fringe Cursors): Fix typos.

	* windows.texi (Window Tree): Fix typo.

2006-02-20  Kim F. Storm  <storm@cua.dk>

	* display.texi (Fringe Indicators): New section.
	Move indicate-empty-lines, indicate-buffer-boundaries, and
	default-indicate-buffer-boundaries here.
	Add fringe-indicator-alist and default-fringes-indicator-alist.
	Add list of logical fringe indicator symbols.
	Update list of standard bitmap names.
	(Fringe Cursors): New section.
	Move overflow-newline-into-fringe here.
	Add fringe-cursor-alist and default-fringes-cursor-alist.
	Add list of fringe cursor symbols.

2006-02-20  Juanma Barranquero  <lekktu@gmail.com>

	* commands.texi (Using Interactive): Fix reference to node
	"Minibuffers".

2006-02-19  Richard M. Stallman  <rms@gnu.org>

	* minibuf.texi (High-Level Completion):
	Add xref to read-input-method-name.

	* files.texi (Relative File Names): Move file-relative-name here.
	(File Name Expansion): From here.  Minor clarifications.

	* commands.texi (Using Interactive): Add xrefs about reading input.
	Clarify remarks about that moving point and mark.
	Put string case before list case.

2006-02-16  Johan Bockgård  <bojohan@dd.chalmers.se>

	* display.texi (Other Display Specs, Image Descriptors):
	Revert erroneous changes.  The previous description of
	image-descriptors as `(image . PROPS)' was correct.

2006-02-14  Richard M. Stallman  <rms@gnu.org>

	* variables.texi (File Local Variables): Clarifications.

2006-02-14  Juanma Barranquero  <lekktu@gmail.com>

	* variables.texi (File Local Variables): Use @code for a cons
	cell, not @var.

2006-02-13  Chong Yidong  <cyd@stupidchicken.com>

	* variables.texi (File Local Variables): Document new file local
	variable behavior.

2006-02-10  Kim F. Storm  <storm@cua.dk>

	* eval.texi (Function Indirection): Add NOERROR to indirect-function.

2006-02-08  Juanma Barranquero  <lekktu@gmail.com>

	* modes.texi (%-Constructs): Remove obsolete info about
	`global-mode-string'.

2006-02-07  Richard M. Stallman  <rms@gnu.org>

	* commands.texi (Prefix Command Arguments): Minor cleanup.

	* display.texi: "Graphical display", not window system.

	* functions.texi (What Is a Function): Fix xref.

	* keymaps.texi (Key Lookup): Clarify wrt commands vs other functions.
	(Changing Key Bindings): Clarify when remapping is better than
	substitute-key-definition.

2006-02-02  Richard M. Stallman  <rms@gnu.org>

	* minibuf.texi (Basic Completion): Completion alists are risky.

	* keymaps.texi (Active Keymaps): Clarifications.
	(Searching Keymaps): New node.
	(Keymaps): Update menu.

	* frames.texi (Layout Parameters): Minor clarification.
	(Drag and Drop): New node.
	(Frames): Update menu.

2006-01-29  Chong Yidong  <cyd@stupidchicken.com>

	* display.texi (Other Display Specs, Image Descriptors):
	Image description is a list, not a cons cell.

2006-01-28  Luc Teirlinck  <teirllm@auburn.edu>

	* lists.texi (Cons Cells): Minor correction (the cdr of a dotted
	list is not necessarily a list).

2006-01-27  Eli Zaretskii  <eliz@gnu.org>

	* frames.texi (Layout Parameters): border-width and
	internal-border-width belong to the frame, not the window.

2006-01-19  Richard M. Stallman  <rms@gnu.org>

	* nonascii.texi (Translation of Characters): Search cmds use
	translation-table-for-input.  Automatically made local.

	* markers.texi (Overview of Markers): Count insertion type
	as one of a marker's attributes.

	* keymaps.texi (Controlling Active Maps): New node, split out of
	Active Keymaps.
	(Keymaps): Menu updated.
	(Active Keymaps): Give pseudocode to explain how the active
	maps are searched.  current-active-maps and key-binding moved here.
	(Functions for Key Lookup): current-active-maps and key-binding moved.
	Clarifications.
	(Searching the Keymaps): New subnode.

	* elisp.texi (Top): Menu clarification.

	* display.texi (Other Display Specs): Delete duplicate entry for
	just a string as display spec.  Move text about recursive display
	specs on such a string.

	* commands.texi (Key Sequence Input): Clarify.
	Move num-nonmacro-input-events out.
	(Reading One Event): num-nonmacro-input-events moved here.

2006-01-14  Nick Roberts  <nickrob@snap.net.nz>

	* advice.texi (Simple Advice): Update example to fit argument
	change in previous-line.

2006-01-05  Richard M. Stallman  <rms@gnu.org>

	* markers.texi (The Mark): Fix in `mark'.

2006-01-04  Richard M. Stallman  <rms@gnu.org>

	* processes.texi (Misc Network, Make Network): Minor cleanups.

2006-01-04  Kim F. Storm  <storm@cua.dk>

	* processes.texi (Make Network): Add IPv6 addresses and handling.
	(Network Feature Testing): Mention (:family ipv6).
	(Misc Network): Add IPv6 formats to format-network-address.

2005-12-30  Richard M. Stallman  <rms@gnu.org>

	* text.texi (Changing Properties):
	Don't use return value of set-text-properties.

2005-12-29  Luc Teirlinck  <teirllm@auburn.edu>

	* modes.texi (Mode Line Format): Correct typo in menu.

2005-12-29  Richard M. Stallman  <rms@gnu.org>

	* modes.texi (Mode Line Top): New node.
	(Mode Line Data): Some text moved to new node.
	Explain the data structure more concretely.
	(Mode Line Basics): Clarifications.
	(Mode Line Variables): Clarify intro paragraph.
	(%-Constructs): Clarify intro paragraph.
	(Mode Line Format): Update menu.

2005-12-28  Luc Teirlinck  <teirllm@auburn.edu>

	* minibuf.texi (Basic Completion): Update lazy-completion-table
	examples for removal of ARGS argument.

2005-12-23  Richard M. Stallman  <rms@gnu.org>

	* text.texi (Undo): Restore some explanation from the version
	that was deleted.

2005-12-23  Eli Zaretskii  <eliz@gnu.org>

	* text.texi (Undo): Remove duplicate descriptions of `apply
	funname' and `apply delta' elements of the undo list.

2005-12-20  Richard M. Stallman  <rms@gnu.org>

	* help.texi (Help Functions): Update documentation of `apropos'.

2005-12-20  Luc Teirlinck  <teirllm@auburn.edu>

	* customize.texi (Type Keywords): Delete xref to "Text help-echo",
	because it is confusing.  If the :help-echo keyword is a function,
	it is not directly used as the :help-echo overlay property, as the
	xref seems to suggest (it does not take the appropriate args).

2005-12-19  Luc Teirlinck  <teirllm@auburn.edu>

	* customize.texi (Common Keywords): Fix Texinfo usage.
	(Group Definitions, Variable Definitions): Update for new
	conventions for using `*' in docstrings.

	* tips.texi (Documentation Tips): Update for new conventions for
	using `*' in docstrings.

2005-12-16  Richard M. Stallman  <rms@gnu.org>

	* minibuf.texi (Minibuffer Contents): Minor cleanup.

2005-12-16  Juri Linkov  <juri@jurta.org>

	* minibuf.texi (Minibuffer Contents): Add minibuffer-completion-contents.

2005-12-14  Romain Francoise  <romain@orebokech.com>

	* modes.texi (Customizing Keywords): Rename `append' to `how'.
	Fix typo.

2005-12-11  Juri Linkov  <juri@jurta.org>

	* minibuf.texi (Completion Commands): Add mention of read-file-name
	for filename completion keymaps.
	(Reading File Names): Add mention of filename completion keymaps
	for read-file-name and xref to `Completion Commands'.

2005-12-10  Richard M. Stallman  <rms@gnu.org>

	* customize.texi (Common Keywords): State caveats for use of :tag.

2005-12-08  Richard M. Stallman  <rms@gnu.org>

	* minibuf.texi (Intro to Minibuffers): Replace list of local maps
	with xrefs and better explanation.
	(Completion Commands): Add the filename completion maps.

	* objects.texi (Character Type): Clarify that \s is not space
	if a dash follows.

2005-12-05  Richard M. Stallman  <rms@gnu.org>

	* windows.texi (Resizing Windows): Delete preserve-before args.

2005-12-05  Stefan Monnier  <monnier@iro.umontreal.ca>

	* keymaps.texi (Format of Keymaps): Remove mention of a quirk
	in full keymaps, since the quirk has been fixed.

2005-12-03  Eli Zaretskii  <eliz@gnu.org>

	* hooks.texi (Standard Hooks): Add index entries.
	Mention `compilation-finish-functions'.

2005-11-27  Richard M. Stallman  <rms@gnu.org>

	* windows.texi (Resizing Windows): Add adjust-window-trailing-edge.

2005-11-21  Juri Linkov  <juri@jurta.org>

	* customize.texi (Common Keywords): Update links types
	custom-manual and url-link.  Add link types emacs-library-link,
	file-link, function-link, variable-link, custom-group-link.

2005-11-20  Chong Yidong  <cyd@stupidchicken.com>

	* display.texi: Revert 2005-11-20 change.

2005-11-20  Thien-Thi Nguyen  <ttn@gnu.org>

	* processes.texi (Bindat Functions):
	Say "third" to refer to zero-based index "2".

2005-11-18  Luc Teirlinck  <teirllm@auburn.edu>

	* loading.texi (Library Search): Update the default value of
	`load-suffixes'.

2005-11-17  Chong Yidong  <cyd@stupidchicken.com>

	* display.texi (Attribute Functions): Mention :ignore-defface.

2005-11-16  Stefan Monnier  <monnier@iro.umontreal.ca>

	* modes.texi (Minor Mode Conventions): Use custom-set-minor-mode.
	(Minor Mode Conventions): Mention the use of a hook.

2005-11-06  Richard M. Stallman  <rms@gnu.org>

	* files.texi (Magic File Names): find-file-name-handler checks the
	`operations' property of the handler.

2005-11-03  Richard M. Stallman  <rms@gnu.org>

	* variables.texi (Frame-Local Variables): Small clarification.

2005-10-29  Chong Yidong  <cyd@stupidchicken.com>

	* os.texi (Init File): Document ~/.emacs.d/init.el.

2005-10-29  Richard M. Stallman  <rms@gnu.org>

	* internals.texi (Garbage Collection): Document memory-full.

2005-10-28  Bill Wohler  <wohler@newt.com>

	* tips.texi (Documentation Tips): Help mode now creates hyperlinks
	for URLs.

2005-10-28  Richard M. Stallman  <rms@gnu.org>

	* minibuf.texi (Completion Commands): Clean up prev change.

2005-10-26  Kevin Ryde  <user42@zip.com.au>

	* compile.texi (Eval During Compile): Explain recommended uses
	of eval-when-compile and eval-and-compile.

2005-10-27  Masatake YAMATO  <jet@gyve.org>

	* minibuf.texi (Completion Commands):
	Write about new optional argument for `display-completion-list'.

2005-10-23  Richard M. Stallman  <rms@gnu.org>

	* display.texi (Overlay Arrow): Clarify about local bindings of
	overlay-arrow-position.

2005-10-22  Eli Zaretskii  <eliz@gnu.org>

	* internals.texi (Building Emacs): Fix last change.

2005-10-22  Richard M. Stallman  <rms@gnu.org>

	* internals.texi (Building Emacs): Document eval-at-startup.

2005-10-21  Richard M. Stallman  <rms@gnu.org>

	* loading.texi (Where Defined): load-history contains abs file names.
	symbol-file returns abs file names.

2005-10-19  Kim F. Storm  <storm@cua.dk>

	* display.texi (Showing Images): Add max-image-size integer value.

2005-10-18  Chong Yidong  <cyd@stupidchicken.com>

	* display.texi (Showing Images): Document max-image-size.

2005-10-17  Richard M. Stallman  <rms@gnu.org>

	* commands.texi (Quitting): Minor clarification.

	* processes.texi (Sentinels): Clarify about output and quitting.
	(Filter Functions): Mention with-local-quit.

2005-10-17  Juri Linkov  <juri@jurta.org>

	* buffers.texi (Current Buffer):
	* commands.texi (Event Input Misc):
	* compile.texi (Eval During Compile, Compiler Errors):
	* customize.texi (Group Definitions):
	* display.texi (Progress, Defining Faces):
	* files.texi (Writing to Files):
	* modes.texi (Mode Hooks, Defining Minor Modes):
	* streams.texi (Output Functions):
	* syntax.texi (Syntax Table Functions):
	* text.texi (Change Hooks):
	Replace `...' with `@dots{}' in `@defmac' and `@defspec'.

	* commands.texi (Quitting): Replace arg `forms' with `body' in
	`with-local-quit'.

	* positions.texi (Excursions): Replace arg `forms' with `body' in
	`save-excursion'.

2005-10-08  Kim F. Storm  <storm@cua.dk>

	* windows.texi (Window Tree): Rename window-split-tree to window-tree.
	Rename manual section accordingly.

2005-10-04  Kim F. Storm  <storm@cua.dk>

	* windows.texi (Window Split Tree): New section describing
	new function window-split-tree function.

2005-10-03  Nick Roberts  <nickrob@snap.net.nz>

	* display.texi (Fringe Size/Pos): Simplify and add detail.

2005-09-30  Romain Francoise  <romain@orebokech.com>

	* minibuf.texi (High-Level Completion): Explain that the prompt
	given to `read-buffer' should end with a colon and a space.
	Update usage examples.

2005-09-29  Juri Linkov  <juri@jurta.org>

	* display.texi (Displaying Messages): Rename argument name
	`string' to `format-string' in functions `message', `message-box',
	`message-or-box'.

2005-09-26  Chong Yidong  <cyd@stupidchicken.com>

	* errors.texi (Standard Errors): Correct xrefs.

2005-09-18  Chong Yidong  <cyd@stupidchicken.com>

	* display.texi (Defining Images): Update documentation for
	`image-load-path'.

2005-09-17  Richard M. Stallman  <rms@gnu.org>

	* display.texi (Defining Images): Clean up previous change.

2005-09-16  Romain Francoise  <romain@orebokech.com>

	* elisp.texi: Specify GFDL version 1.2.

	* doclicense.texi (GNU Free Documentation License): Update to
	version 1.2.

2005-09-15  Chong Yidong  <cyd@stupidchicken.com>

	* display.texi (Defining Images): Document `image-load-path'.

2005-09-15  Richard M. Stallman  <rms@gnu.org>

	* objects.texi (Printed Representation): Minor cleanup.
	(Box Diagrams): Minor fix.
	(Cons Cell Type): Move (...) index item here.
	(Box Diagrams): From here.
	(Array Type): Minor fix.
	(Type Predicates): Delete index "predicates".
	(Hash Table Type): Clarify xref.
	(Dotted Pair Notation): Minor fix.

2005-09-10  Chong Yidong  <cyd@stupidchicken.com>

	* files.texi (Saving Buffers): Fix typo.

2005-09-08  Richard M. Stallman  <rms@gnu.org>

	* tips.texi (Programming Tips): Correct the "default" prompt spec.

2005-09-08  Chong Yidong  <cyd@stupidchicken.com>

	* locals.texi (Standard Buffer-Local Variables): Don't include
	mode variables for minor modes.
	Fix xrefs for buffer-display-count, buffer-display-table,
	buffer-offer-save, buffer-saved-size, cache-long-line-scans,
	enable-multibyte-characters, fill-column, header-line-format,
	left-fringe-width, left-margin, and right-fringe-width.

	* hooks.texi (Standard Hooks): All hooks should conform to the
	standard naming convention now.
	Fix xref for `echo-area-clear-hook'.

	* display.texi (Usual Display): Note that indicate-empty-lines and
	tab-width are buffer-local.

	* files.texi (Saving Buffers): Add xref to `Killing Buffers'.

	* modes.texi (Mode Help): Note that major-mode is buffer-local.

	* nonascii.texi (Encoding and I/O): Note that
	buffer-file-coding-system is buffer-local.

	* positions.texi (List Motion): Note that defun-prompt-regexp is
	buffer-local.

	* text.texi (Auto Filling): Note that auto-fill-function is
	buffer-local.
	(Undo): Note that buffer-undo-list is buffer-local.

	* windows.texi (Buffers and Windows):
	Document buffer-display-count.

2005-09-06  Richard M. Stallman  <rms@gnu.org>

	* tips.texi (Coding Conventions): Sometimes it is ok to put the
	package prefix elsewhere than at the start of the name.

2005-09-03  Richard M. Stallman  <rms@gnu.org>

	* tips.texi (Programming Tips): Add conventions for minibuffer
	questions and prompts.

2005-09-03  Joshua Varner  <jlvarner@gmail.com>  (tiny change)

	* intro.texi (nil and t): Minor cleanup.
	Delete spurious mention of keyword symbols.
	(Evaluation Notation): Add index entry.
	(A Sample Function Description): Minor cleanup.
	(A Sample Variable Description): Not all vars can be set.

2005-09-03  Thien-Thi Nguyen  <ttn@gnu.org>

	* text.texi (Buffer Contents): Use "\n" in examples' result strings.

	(Insertion): Document precise type of `insert-char' arg COUNT.

2005-09-02  Stefan Monnier  <monnier@iro.umontreal.ca>

	* modes.texi (Other Font Lock Variables): Sync the default of
	font-lock-lines-before.

2005-08-31  Michael Albinus  <michael.albinus@gmx.de>

	* files.texi (Magic File Names): Add `make-auto-save-file-name'.

2005-08-29  Richard M. Stallman  <rms@gnu.org>

	* elisp.texi (Top): Update subnode menu.

	* searching.texi (Searching and Matching): Move node.
	Rearrange contents and add overall explanation.
	(Searching and Case): Move node.
	(Searching and Matching): Update menu.

2005-08-27  Eli Zaretskii  <eliz@gnu.org>

	* os.texi (Startup Summary): Fix the description of the initial
	startup message display.

2005-08-25  Richard M. Stallman  <rms@gnu.org>

	* searching.texi (Search and Replace): Add replace-regexp-in-string.

2005-08-25  Emilio C. Lopes  <eclig@gmx.net>

	* display.texi (Finding Overlays): Fix `find-overlay-prop' in
	`next-overlay-change' example.

2005-08-22  Juri Linkov  <juri@jurta.org>

	* display.texi (Attribute Functions): Add set-face-inverse-video-p.
	Fix invert-face.  Fix args of face-background.

	* display.texi (Standard Faces): Delete node.
	(Faces): Add xref to `(emacs)Standard Faces'.
	(Displaying Faces): Fix xref to `Standard Faces'.

	* modes.texi (Mode Line Data): Fix xref to Standard Faces.

2005-08-20  Alan Mackenzie  <acm@muc.de>

	* buffers.texi (The Buffer List): Clarify the manipulation of the
	buffer list.

2005-08-14  Richard M. Stallman  <rms@gnu.org>

	* modes.texi (Auto Major Mode): interpreter-mode-alist key is not
	a regexp.

2005-08-11  Richard M. Stallman  <rms@gnu.org>

	* elisp.texi (Top): Update subnode lists.

	* display.texi (Inverse Video): Node deleted.

	* tips.texi (Key Binding Conventions, Programming Tips, Warning Tips):
	New nodes split out of Coding Conventions.

	* searching.texi (Regular Expressions): Document re-builder.

	* os.texi (Time Parsing): New node split out of Time Conversion.

	* processes.texi (Misc Network, Network Feature Testing)
	(Network Options, Make Network): New nodes split out of
	Low-Level Network.

2005-08-09  Richard M. Stallman  <rms@gnu.org>

	* frames.texi (Geometry): New node, split from Size and Position.
	(Frame Parameters): Refer to Geometry.

	* buffers.texi (The Buffer List): Fix xrefs.

	* windows.texi (Splitting Windows): Fix xref.

	* frames.texi (Layout Parameters): Add xref.

	* display.texi (Line Height, Scroll Bars): Fix xrefs.

	* keymaps.texi (Menu Bar): Fix xref.

	* locals.texi (Standard Buffer-Local Variables): Fix xref.

	* modes.texi (%-Constructs): Fix xref.

	* frames.texi (Window Frame Parameters): Node split up.
	(Basic Parameters, Position Parameters, Size Parameters)
	(Layout Parameters, Buffer Parameters, Management Parameters)
	(Cursor Parameters, Color Parameters): New subnodes.

2005-08-09  Luc Teirlinck  <teirllm@auburn.edu>

	* positions.texi (Screen Lines): Update xref for previous change
	in minibuf.texi.

	* minibuf.texi (Intro to Minibuffers): Update pxref for previous
	change in minibuf.texi.

2005-08-09  Richard M. Stallman  <rms@gnu.org>

	* tips.texi (Coding Conventions): Minor cleanup.

	* modes.texi (Defining Minor Modes): Explain when init-value
	can be non-nil.

	* elisp.texi (Top): Update submenu for Minibuffer.

	* minibuf.texi (Minibuffer Misc): Node split up.
	(Minibuffer Commands, Minibuffer Windows, Minibuffer Contents)
	(Recursive Mini): New nodes split out from Minibuffer Misc.
	(Minibuffer Misc): Document max-mini-window-height.

	* hash.texi (Defining Hash): Delete stray paren in example.

	* display.texi (Echo Area Customization): Don't define
	max-mini-window-height here; xref instead.

	* commands.texi (Event Input Misc): Update while-no-input.

	* advice.texi (Advising Functions): Explain when to use advice
	and when to use a hook.

2005-07-30  Eli Zaretskii  <eliz@gnu.org>

	* makefile.w32-in (info): Don't run install-info.
	($(infodir)/dir): New target, produced by running install-info.

2005-07-27  Luc Teirlinck  <teirllm@auburn.edu>

	* modes.texi (Defining Minor Modes): The keyword for the initial
	value is :init-value, not :initial-value.

2005-07-23  Eli Zaretskii  <eliz@gnu.org>

	* loading.texi (Autoload): Make the `doctor' example be consistent
	with what's in current loaddefs.el.  Describe the "fn" magic in
	the usage portion of the doc string.

2005-07-22  Richard M. Stallman  <rms@gnu.org>

	* internals.texi (Garbage Collection): Clarify previous change.

2005-07-21  Stefan Monnier  <monnier@iro.umontreal.ca>

	* internals.texi (Garbage Collection): Add gc-cons-percentage.

2005-07-18  Juri Linkov  <juri@jurta.org>

	* commands.texi (Accessing Events):
	* frames.texi (Text Terminal Colors, Resources):
	* markers.texi (The Mark):
	* modes.texi (Defining Minor Modes):
	Delete duplicate duplicate words.

2005-07-16  Richard M. Stallman  <rms@gnu.org>

	* display.texi (Managing Overlays): Clarify make-overlay
	args for insertion types.

2005-07-13  Luc Teirlinck  <teirllm@auburn.edu>

	* customize.texi (Variable Definitions):
	Add `custom-initialize-safe-set' and `custom-initialize-safe-default'.
	`standard-value' is a list too.
	(Defining New Types): Use @key{RET} instead of @key{ret}.

2005-07-13  Francis Litterio  <franl@world.std.com>  (tiny change)

	* os.texi (Translating Input): Fix typo.

2005-07-08  Richard M. Stallman  <rms@gnu.org>

	* README: Update edition number and size estimate.

	* elisp.texi (VERSION): Set to 2.9.

2005-07-07  Richard M. Stallman  <rms@gnu.org>

	* book-spine.texinfo: Update Emacs version.

	* display.texi (Inverse Video): Delete mode-line-inverse-video.

2005-07-06  Richard M. Stallman  <rms@gnu.org>

	* searching.texi (Regexp Search): Clarify what re-search-forward
	does when the search fails.

2005-07-05  Lute Kamstra  <lute@gnu.org>

	* Update FSF's address in GPL notices.

	* doclicense.texi (GNU Free Documentation License):
	* gpl.texi (GPL):
	* tips.texi (Coding Conventions, Library Headers):
	* vol1.texi:
	* vol2.texi: Update FSF's address.

2005-07-04  Richard M. Stallman  <rms@gnu.org>

	* hooks.texi (Standard Hooks): Add occur-hook.

2005-07-03  Luc Teirlinck  <teirllm@auburn.edu>

	* display.texi (The Echo Area): Correct menu.

2005-07-03  Richard M. Stallman  <rms@gnu.org>

	* elisp.texi (Top): Update subnode menu for Display.

	* display.texi (Displaying Messages): New node, with most
	of what was in The Echo Area.
	(Progress): Move under The Echo Area.
	(Logging Messages): New node with new text.
	(Echo Area Customization): New node, the rest of what was
	in The Echo Area.  Document message-truncate-lines with @defvar.
	(Display): Update menu.

	* windows.texi (Textual Scrolling): Doc 3 values for
	scroll-preserve-screen-position.

	* text.texi (Special Properties): Change hook functions
	should bind inhibit-modification-hooks around altering buffer text.

	* keymaps.texi (Key Binding Commands): Call binding BINDING
	rather than DEFINITION.

2005-06-29  Juanma Barranquero  <lekktu@gmail.com>

	* variables.texi (Defining Variables): `user-variable-p' returns t
	for aliases of user options, nil for alias loops.

2005-06-28  Richard M. Stallman  <rms@gnu.org>

	* keymaps.texi (Creating Keymaps): Put make-sparse-keymap before
	make-keymap.

2005-06-27  Luc Teirlinck  <teirllm@auburn.edu>

	* variables.texi (Setting Variables): Correct and clarify
	description of `add-to-ordered-list'.

2005-06-26  Richard M. Stallman  <rms@gnu.org>

	* display.texi (Faces): Minor cleanup.

2005-06-25  Luc Teirlinck  <teirllm@auburn.edu>

	* display.texi (Faces): `facep' returns t for strings that are
	face names.

2005-06-25  Richard M. Stallman  <rms@gnu.org>

	* objects.texi (Equality Predicates): Clarify meaning of equal.

	* windows.texi (Selecting Windows): save-selected-window
	and with-selected-window save and restore the current buffer.

2005-06-24  Richard M. Stallman  <rms@gnu.org>

	* numbers.texi (Float Basics): Explain how to test for NaN,
	and printing the sign of NaNs.

2005-06-24  Eli Zaretskii  <eliz@gnu.org>

	* makefile.w32-in (MAKEINFO): Use --force.

2005-06-23  Richard M. Stallman  <rms@gnu.org>

	* display.texi (Face Functions): Correct Texinfo usage.

2005-06-23  Luc Teirlinck  <teirllm@auburn.edu>

	* lists.texi (Rings): `ring-elements' now returns the elements of
	RING in order.

2005-06-23  Juanma Barranquero  <lekktu@gmail.com>

	* markers.texi (The Mark): Texinfo usage fix.

2005-06-23  Kim F. Storm  <storm@cua.dk>

	* searching.texi (Entire Match Data): Remove evaporate option for
	match-data.  Do not mention evaporate option for set-match-data.

2005-06-22  Glenn Morris  <gmorris@ast.cam.ac.uk>

	* display.texi (Face Functions): Mention face aliases.

2005-06-21  Richard M. Stallman  <rms@gnu.org>

	* anti.texi (Antinews): Texinfo usage fix.

2005-06-21  Karl Berry  <karl@gnu.org>

	* elisp.texi: Use @copying.

	* elisp.texi: Put @summarycontents and @contents before the Top
	node, instead of the end of the file, so that the contents appear
	in the right place in the dvi/pdf output.

2005-06-21  Juri Linkov  <juri@jurta.org>

	* display.texi (Defining Faces): Add `customized-face'.

2005-06-20  Kim F. Storm  <storm@cua.dk>

	* variables.texi (Setting Variables): Any type of element can be
	given order in add-to-ordered-list.  Compare elements with eq.

	* lists.texi (Rearrangement): Sort predicate may just return non-nil.

2005-06-20  Karl Berry  <karl@gnu.org>

	* syntax.texi (Syntax Flags): Make last column very slightly wider
	to avoid "generic comment" breaking on two lines and causing an
	underfull box.

2005-06-19  Luc Teirlinck  <teirllm@auburn.edu>

	* lists.texi (Rings): Various minor clarifications and corrections.

2005-06-18  Richard M. Stallman  <rms@gnu.org>

	* functions.texi (Obsolete Functions): Simplify.

	* variables.texi (Variable Aliases): Simplify.

	* anti.texi, backups.texi, compile.texi, customization.texi:
	* debugging.texi, display.texi, edebug.texi, errors.texi, frames.texi:
	* functions.texi, help.texi, keymaps.texi, modes.texi, nonascii.texi:
	* os.texi, processes.texi, searching.texi, strings.texi, text.texi:
	* variables.texi: Fix formatting ugliness.

	* elisp.texi: Add links to Rings and Byte Packing.
	Update version and copyright years.

	* minibuf.texi: Fix formatting ugliness.
	(Completion Commands): Move keymap vars to the end
	and vars completing-read binds to the top.

2005-06-17  Luc Teirlinck  <teirllm@auburn.edu>

	* processes.texi: Fix typos.
	(Bindat Spec): Correct Texinfo error.
	(Byte Packing): Fix ungrammatical sentence.

2005-06-17  Thien-Thi Nguyen  <ttn@gnu.org>

	* lists.texi (Rings): New node.
	(Lists): Add it to menu.

	* processes.texi (Byte Packing): New node.
	(Processes): Add it to menu.

2005-06-17  Richard M. Stallman  <rms@gnu.org>

	* syntax.texi (Parsing Expressions): Fix texinfo usage.

	* help.texi (Documentation Basics): Explain the xref to
	Documentation Tips.

	* debugging.texi (Debugger Commands): Minor fix.

2005-06-16  Luc Teirlinck  <teirllm@auburn.edu>

	* edebug.texi (Instrumenting): Eliminate duplicate link.
	(Specification List): Replace references to "below", referring to
	a later node, with one @ref to that node.

	* os.texi (Timers): Timers should save and restore the match data
	if they change it.

	* debugging.texi (Debugger Commands): Mention that the Lisp
	debugger can not step through primitive functions.

2005-06-16  Juanma Barranquero  <lekktu@gmail.com>

	* functions.texi (Obsolete Functions): Update argument names of
	`make-obsolete' and `define-obsolete-function-alias'.

	* variables.texi (Variable Aliases): Update argument names of
	`defvaralias', `make-obsolete-variable' and
	`define-obsolete-variable-alias'.

2005-06-15  Kim F. Storm  <storm@cua.dk>

	* searching.texi (Entire Match Data): Rephrase warnings about
	evaporate arg to match-data and set-match-data.

2005-06-14  Luc Teirlinck  <teirllm@auburn.edu>

	* elisp.texi (Top): Update detailed menu.

	* edebug.texi (Edebug): Update menu.
	(Instrumenting): Update xrefs.
	(Edebug Execution Modes): Correct xref.
	(Jumping): Clarify description of `h' command.
	Eliminate redundant @ref.
	(Breaks): New node.
	(Breakpoints): Is now a subsubsection.
	(Global Break Condition): Mention `C-x X X'.
	(Edebug Views): Clarify `v' and `p'.  Mention `C-x X w'.
	(Trace Buffer): Clarify STRING arg of `edebug-tracing'.
	(Edebug Display Update): Correct pxref.
	(Edebug and Macros): New node.
	(Instrumenting Macro Calls): Is now a subsubsection.
	Neither arg of `def-edebug-spec' is evaluated.
	(Instrumenting Macro Calls): Mention `edebug-eval-macro-args'.
	(Specification Examples): Fix typo.

2005-06-14  Lute Kamstra  <lute@gnu.org>

	* debugging.texi (Function Debugging): Primitives can break on
	entry too.

2005-06-14  Kim F. Storm  <storm@cua.dk>

	* variables.texi (Setting Variables): Add add-to-ordered-list.

2005-06-13  Stefan Monnier  <monnier@iro.umontreal.ca>

	* syntax.texi (Parsing Expressions): Document aux functions and vars of
	syntax-ppss: syntax-ppss-flush-cache and syntax-begin-function.

2005-06-13  Lute Kamstra  <lute@gnu.org>

	* text.texi (Special Properties): Fix cross reference.

2005-06-11  Luc Teirlinck  <teirllm@auburn.edu>

	* debugging.texi (Function Debugging): Delete mention of empty
	string argument to `cancel-debug-on-entry'.  Delete inaccurate
	description of the return value of that command.

2005-06-11  Alan Mackenzie  <acm@muc.de>

	* text.texi (Adaptive Fill): Amplify the description of
	fill-context-prefix.

2005-06-10  Luc Teirlinck  <teirllm@auburn.edu>

	* syntax.texi (Parsing Expressions): Fix Texinfo error.

2005-06-10  Stefan Monnier  <monnier@iro.umontreal.ca>

	* syntax.texi (Parsing Expressions): Document syntax-ppss.

2005-06-10  Luc Teirlinck  <teirllm@auburn.edu>

	* debugging.texi (Error Debugging): Minor rewording.
	(Function Debugging): FUNCTION-NAME arg to `cancel-debug-on-entry'
	is optional.

2005-06-10  Lute Kamstra  <lute@gnu.org>

	* elisp.texi: Use EMACSVER to refer to the current version of Emacs.
	(Top): Give it a title.  Correct version number.  Give the
	detailed node listing a more prominent header.
	* intro.texi: Don't set VERSION here a second time.
	Mention Emacs's version too.
	* anti.texi (Antinews): Use EMACSVER to refer to the current
	version of Emacs.

2005-06-09  Kim F. Storm  <storm@cua.dk>

	* searching.texi (Entire Match Data): Explain new `reseat' argument to
	match-data and set-match-data.

2005-06-08  Richard M. Stallman  <rms@gnu.org>

	* searching.texi (Entire Match Data): Clarify when match-data
	returns markers and when integers.

	* display.texi (Defining Faces): Explain that face name should not
	end in `-face'.

	* modes.texi (Mode Line Data): Minor cleanup.
	(Customizing Keywords): Node split out of Search-based Fontification.
	Add example of using font-lock-add-keywords from a hook.
	Clarify when MODE should be non-nil, and when nil.

2005-06-06  Richard M. Stallman  <rms@gnu.org>

	* modes.texi (Mode Line Data): Explain what happens when the car
	of a list is a void symbol.
	(Search-based Fontification): Explain MODE arg to
	font-lock-add-keywords and warn about calls from major modes.

2005-06-08  Juri Linkov  <juri@jurta.org>

	* display.texi (Standard Faces): Add `shadow' face.

2005-05-29  Luc Teirlinck  <teirllm@auburn.edu>

	* modes.texi (Major Mode Conventions): A derived mode only needs
	to put the call to the parent mode inside `delay-mode-hooks'.

2005-05-29  Richard M. Stallman  <rms@gnu.org>

	* modes.texi (Mode Hooks): Explain that after-change-major-mode-hook is
	new, and what that implies.  Clarify.

	* files.texi (Locating Files): Clean up the text.

	* frames.texi (Window Frame Parameters): Document user-size.
	Shorten entry for top by referring to left.

2005-05-26  Richard M. Stallman  <rms@gnu.org>

	* modes.texi (Mode Hooks): Explain that after-change-major-mode-hook
	is new, and what the implications are.  Other clarifications.

2005-05-24  Richard M. Stallman  <rms@gnu.org>

	* frames.texi (Dialog Boxes): Minor fixes.

2005-05-25  Masatake YAMATO  <jet@gyve.org>

	* display.texi (Standard Faces): Write about `mode-line-highlight'.

2005-05-24  Luc Teirlinck  <teirllm@auburn.edu>

	* frames.texi (Dialog Boxes): HEADER argument to `x-popup-dialog'
	is optional.

2005-05-24  Nick Roberts  <nickrob@snap.net.nz>

	* frames.texi (Dialog Boxes): Describe new optional argument.

2005-05-23  Lute Kamstra  <lute@gnu.org>

	* modes.texi (Font Lock Basics, Syntactic Font Lock): Recommend
	syntax-begin-function over font-lock-beginning-of-syntax-function.

2005-05-21  Luc Teirlinck  <teirllm@auburn.edu>

	* minibuf.texi (Reading File Names): Update description of
	`read-directory-name'.

	* modes.texi (Derived Modes): Clarify :group keyword.

2005-05-21  Eli Zaretskii  <eliz@gnu.org>

	* files.texi (Locating Files): New subsection.
	Describe locate-file and executable-find.

2005-05-21  Kevin Ryde  <user42@zip.com.au>

	* frames.texi (Initial Parameters): Update cross reference to
	"Emacs Invocation".

2005-05-19  Luc Teirlinck  <teirllm@auburn.edu>

	* keymaps.texi (Active Keymaps): Add anchor.

	* modes.texi (Hooks): Delete confusing and unnecessary sentence.
	(Major Mode Conventions): Refer to `Auto Major Mode' in more
	appropriate place.
	(Derived Modes): Small clarifications.
	(Minor Mode Conventions, Keymaps and Minor Modes):
	Replace references to nodes with references to anchors.
	(Mode Line Data): Warn that `(:eval FORM)' should not load any files.
	Clarify description of lists whose first element is an integer.
	(Mode Line Variables): Add anchor.
	(%-Constructs): Clarify description of integer after %.
	(Emulating Mode Line): Describe nil value for FACE.

2005-05-18  Luc Teirlinck  <teirllm@auburn.edu>

	* modes.texi (Derived Modes): Correct references to non-existing
	variable standard-syntax-table.

2005-05-17  Lute Kamstra  <lute@gnu.org>

	* modes.texi (Defining Minor Modes): Mention the mode hook.

2005-05-15  Kim F. Storm  <storm@cua.dk>

	* processes.texi (Network): Remove open-network-stream-nowait.
	(Network Servers): Remove open-network-stream-server.

2005-05-15  Luc Teirlinck  <teirllm@auburn.edu>

	* elisp.texi (Top): Update detailed menu.

	* variables.texi: Reorder nodes.
	(Variables): Update menu.
	(File Local Variables): Do not refer to the `-*-' line as
	a "local variables list".  Add pxref.

2005-05-14  Luc Teirlinck  <teirllm@auburn.edu>

	* elisp.texi (Top): Update detailed menu for node changes.

	* modes.texi (Modes): Update Menu.
	(Hooks): Move to beginning of chapter.
	Most minor modes run mode hooks too.
	`add-hook' can handle void hooks or hooks whose value is a single
	function.
	(Major Modes): Update Menu.
	(Major Mode Basics): New node, split off from `Major Modes'.
	(Major Mode Conventions): Correct xref.  Explain how to handle
	auto-mode-alist if the major mode command has an autoload cookie.
	(Auto Major Mode): Major update.  Add magic-mode-alist.
	(Derived Modes): Major update.
	(Mode Line Format): Update Menu.
	(Mode Line Basics): New node, split off from `Mode Line Format'.

	* loading.texi (Autoload): Mention `autoload cookie' as synonym
	for `magic autoload comment'.  Add index entries and anchor.

2005-05-14  Richard M. Stallman  <rms@gnu.org>

	* tips.texi (Coding Conventions): Explain how important it is
	that just loading certain files not change Emacs behavior.

	* modes.texi (Defining Minor Modes): Define define-global-minor-mode.

2005-05-12  Lute Kamstra  <lute@gnu.org>

	* modes.texi (Generic Modes): Update.
	(Major Modes): Refer to node "Generic Modes".

	* elisp.texi (Top): Update to the current structure of the manual.
	* processes.texi (Processes): Add menu description.
	* customize.texi (Customization): Add menu descriptions.

2005-05-11  Thien-Thi Nguyen  <ttn@gnu.org>

	* processes.texi (Signals to Processes)
	(Low-Level Network): Fix typos.

2005-05-11  Lute Kamstra  <lute@gnu.org>

	* elisp.texi (Top): Add some nodes from the chapter "Major and
	Minor Modes" to the detailed node listing.

2005-05-10  Richard M. Stallman  <rms@gnu.org>

	* keymaps.texi (Extended Menu Items): Menu item filter functions
	can be called at any time.

2005-05-08  Luc Teirlinck  <teirllm@auburn.edu>

	* variables.texi (File Local Variables): `(hack-local-variables t)'
	now also checks whether a mode is specified in the local variables
	list.

2005-05-05  Kevin Ryde  <user42@zip.com.au>

	* display.texi (The Echo Area): Correct format function cross
	reference.

2005-05-05  Luc Teirlinck  <teirllm@auburn.edu>

	* variables.texi (Variable Aliases): Change description of
	`define-obsolete-variable-alias'.

	* functions.texi (Functions): Add "Obsolete Functions" to menu.
	(Defining Functions): Add xref.
	(Obsolete Functions): New node.
	(Function Safety): Standardize capitalization of section title.

	* frames.texi (Pop-Up Menus): Complete description of `x-popup-menu'.
	(Dialog Boxes): Complete description of `x-popup-dialog'.

2005-05-04  Richard M. Stallman  <rms@gnu.org>

	* commands.texi (Interactive Codes): Fix Texinfo usage.
	Document U more clearly.

2005-05-01  Luc Teirlinck  <teirllm@auburn.edu>

	* variables.texi (Variable Aliases): `make-obsolete-variable' is a
	function and not a macro.

	* frames.texi (Pop-Up Menus): Correct and clarify description of
	`x-popup-menu'.
	(Dialog Boxes): Clarify description of `x-popup-dialog'.

2005-05-01  Richard M. Stallman  <rms@gnu.org>

	* edebug.texi (Checking Whether to Stop): Fix previous change.

2005-05-01  Luc Teirlinck  <teirllm@auburn.edu>

	* display.texi: Fix typos and Texinfo usage.

	* edebug.texi (Checking Whether to Stop): executing-macro ->
	executing-kbd-macro.

2005-05-01  Richard M. Stallman  <rms@gnu.org>

	* display.texi (Invisible Text): Correct add-to-invisibility-spec.

2005-04-30  Richard M. Stallman  <rms@gnu.org>

	* files.texi (Magic File Names): Document `operations' property.

2005-04-29  Lute Kamstra  <lute@gnu.org>

	* modes.texi (Generic Modes): New node.
	(Major Modes): Add it to the menu.
	(Derived Modes): Add "derived mode" to concept index.

2005-04-28  Lute Kamstra  <lute@gnu.org>

	* modes.texi (Defining Minor Modes): Fix previous change.
	(Font Lock Mode): Simplify.
	(Font Lock Basics): Say that font-lock-defaults is buffer-local
	when set and that some parts are optional.  Add cross references.
	(Search-based Fontification): Say how to specify font-lock-keywords.
	Add cross references.  Add font-lock-multiline to index.
	Move font-lock-keywords-case-fold-search here from node "Other Font
	Lock Variables".  Document font-lock-add-keywords and
	font-lock-remove-keywords.
	(Other Font Lock Variables): Move font-lock-keywords-only,
	font-lock-syntax-table, font-lock-beginning-of-syntax-function,
	and font-lock-syntactic-face-function to node "Syntactic Font
	Lock".  Move font-lock-keywords-case-fold-search to node
	"Search-based Fontification".  Document font-lock-inhibit-thing-lock
	and font-lock-{,un}fontify-{buffer,region}-function.
	(Precalculated Fontification): Remove reference to deleted variable
	font-lock-core-only.
	(Faces for Font Lock): Add font-lock-comment-delimiter-face.
	(Syntactic Font Lock): Add intro.  Move font-lock-keywords-only,
	font-lock-syntax-table, font-lock-beginning-of-syntax-function,
	and font-lock-syntactic-face-function here from node "Other Font
	Lock Variables".  Move font-lock-syntactic-keywords to "Setting
	Syntax Properties".  Add cross references.
	(Setting Syntax Properties): New node.
	Move font-lock-syntactic-keywords here from "Syntactic Font Lock".
	* syntax.texi (Syntax Properties): Add cross reference.
	* hooks.texi (Standard Hooks): Add Font-Lock hooks.

2005-04-26  Richard M. Stallman  <rms@gnu.org>

	* display.texi (Defining Faces):
	Document `default' elements of defface spec.

	* modes.texi (Major Mode Conventions): Explain customizing ElDoc mode.

	* variables.texi (Variable Aliases): Clarify text.

2005-04-25  Chong Yidong  <cyd@stupidchicken.com>

	* windows.texi (Window Hooks): Remove reference to obsolete Lazy Lock.

2005-04-25  Luc Teirlinck  <teirllm@auburn.edu>

	* hooks.texi (Standard Hooks): Most minor modes have mode hooks too.

2005-04-24  Eli Zaretskii  <eliz@gnu.org>

	* syntax.texi (Syntax Table Internals): Elaborate documentation of
	syntax-after and syntax-class.

	* files.texi (Changing Files): Fix last change's cross-reference.
	(Unique File Names): Don't mention "numbers" in the documentation
	of make-temp-file and make-temp-name.

2005-04-23  Richard M. Stallman  <rms@gnu.org>

	* files.texi (Changing Files): Document MUSTBENEW arg in copy-file.

2005-04-22  Nick Roberts  <nickrob@snap.net.nz>

	* windows.texi (Cyclic Window Ordering): Clarify window-list.

2005-04-22  Nick Roberts  <nickrob@snap.net.nz>

	* variables.texi (Variable Aliases): Describe make-obsolete-variable
	and define-obsolete-variable-alias.

2005-04-22  Kim F. Storm  <storm@cua.dk>

	* symbols.texi (Symbol Plists): Remove safe-get, as get is now safe.
	(Other Plists): Remove safe-plist-get, as plist-get is now safe.

2005-04-21  Lute Kamstra  <lute@gnu.org>

	* lists.texi (Association Lists): Document rassq-delete-all.

2005-04-19  Richard M. Stallman  <rms@gnu.org>

	* modes.texi (Search-based Fontification): Explain that
	facespec is an expression to be evaluated.

2005-04-19  Kevin Ryde  <user42@zip.com.au>

	* streams.texi (Output Functions): Fix xref.
	* strings.texi (String Conversion): Fix xref.

2005-04-19  Kim F. Storm  <storm@cua.dk>

	* symbols.texi (Symbol Plists): Add safe-get.
	Mention that `get' may signal an error.

2005-04-18  Nick Roberts  <nickrob@snap.net.nz>

	* customize.texi (Variable Definitions): Replace tooltip-mode
	example with save-place.

2005-04-17  Richard M. Stallman  <rms@gnu.org>

	* buffers.texi (Indirect Buffers): Clarify.

	* positions.texi (Positions): Clarify converting marker to integer.

	* strings.texi (String Basics): Mention string-match; clarify.

2005-04-08  Lute Kamstra  <lute@gnu.org>

	* modes.texi (Search-based Fontification): Fix cross references.
	Use consistent terminology.  Document anchored highlighting.

2005-04-05  Lute Kamstra  <lute@gnu.org>

	* modes.texi (Defining Minor Modes): Document :group keyword
	argument and its default value.

2005-04-03  Lute Kamstra  <lute@gnu.org>

	* hooks.texi (Standard Hooks): Add some hooks.  Add cross
	references and/or descriptions.  Delete major mode hooks; mention
	them as a category instead.  Rename or delete obsolete hooks.

2005-04-02  Richard M. Stallman  <rms@gnu.org>

	* nonascii.texi (Coding System Basics): Another wording cleanup.

2005-04-01  Richard M. Stallman  <rms@gnu.org>

	* nonascii.texi (Coding System Basics): Clarify previous change.

2005-04-01  Kenichi Handa  <handa@m17n.org>

	* nonascii.texi (Coding System Basics): Describe about roundtrip
	identity of coding systems.

2005-03-29  Chong Yidong  <cyd@stupidchicken.com>

	* text.texi (Buffer Contents): Add filter-buffer-substring and
	buffer-substring-filters.

2005-03-26  Chong Yidong  <cyd@stupidchicken.com>

	* anti.texi (Antinews): Mention `G' interactive code.

	* tips.texi (Compilation Tips): Mention benchmark.el.

2005-03-27  Luc Teirlinck  <teirllm@auburn.edu>

	* modes.texi (Other Font Lock Variables): `font-lock-fontify-block'
	is now bound to M-o M-o.

	* keymaps.texi (Prefix Keys): `facemenu-keymap' is now on M-o.

2005-03-26  Glenn Morris  <gmorris@ast.cam.ac.uk>

	* calendar.texi: Delete file (and move contents to emacs-xtra.texi
	in the Emacs Manual).
	* Makefile.in (srcs): Remove calendar.texi.
	* makefile.w32-in (srcs): Remove calendar.texi.
	* display.texi (Display): Change name of next node.
	* os.texi (System In): Change name of previous node.
	* elisp.texi (Top): Remove Calendar references.
	* vol1.texi (Top): Remove Calendar references.
	* vol2.texi (Top): Remove Calendar references.

2005-03-25  Richard M. Stallman  <rms@gnu.org>

	* display.texi (Standard Faces, Fringe Bitmaps, Customizing Bitmaps):
	Cleanup previous change.

2005-03-25  Chong Yidong  <cyd@stupidchicken.com>

	* display.texi (Face Attributes): Faces earlier in an :inherit
	list take precedence.
	(Scroll Bars): Fix description of vertical-scroll-bars.
	Document frame-current-scroll-bars and window-current-scroll-bars.

	* markers.texi (The Mark): Document temporary Transient Mark mode.

	* minibuf.texi (Reading File Names):
	Document read-file-name-completion-ignore-case.

	* positions.texi (Screen Lines): Document nil for width argument
	to compute-motion.

2005-03-23  Kim F. Storm  <storm@cua.dk>

	* display.texi (Standard Faces): Other faces used in the fringe
	implicitly inherits from the fringe face.
	(Fringe Bitmaps): FACE in right-fringe and left-fringe display
	properties implicitly inherits from fringe face.
	(Customizing Bitmaps): Likewise for set-fringe-bitmap-face.

2005-03-20  Chong Yidong  <cyd@stupidchicken.com>

	* display.texi (Invisible Text): State default value of
	line-move-ignore-invisible.
	(Managing Overlays): Document remove-overlays.
	(Standard Faces): Document escape-glyph face.

	* minibuf.texi (Reading File Names): Document read-file-name-function.

	* modes.texi (Other Font Lock Variables):
	Document font-lock-lines-before.

	* positions.texi (Skipping Characters): skip-chars-forward allows
	character classes.

2005-03-18  Lute Kamstra  <lute@gnu.org>

	* edebug.texi (Instrumenting Macro Calls): Fix another typo.

2005-03-17  Richard M. Stallman  <rms@gnu.org>

	* text.texi (Undo): Document extensible undo entries.

	* searching.texi (String Search, Regexp Search): Cleanups.

	* nonascii.texi (Character Codes): Minor fix.

	* display.texi (Display Property): Explain the significance
	of having text properties that are eq.
	(Other Display Specs): Explain string as display spec.

	* commands.texi (Interactive Codes): Document G option.

2005-03-17  Chong Yidong  <cyd@stupidchicken.com>

	* text.texi (Filling): Add sentence-end-without-period and
	sentence-end-without-space.
	(Changing Properties): Minor fix.

	* anti.texi: Total rewrite.

2005-03-15  Lute Kamstra  <lute@gnu.org>

	* edebug.texi (Instrumenting Macro Calls): Fix typos.

2005-03-08  Kim F. Storm  <storm@cua.dk>

	* display.texi (Specified Space): Property :width is support on
	non-graphic terminals, :height is not.

2005-03-07  Richard M. Stallman  <rms@gnu.org>

	* display.texi (Overlay Arrow, Fringe Bitmaps, Customizing Bitmaps):
	Now subnodes of Fringes.
	(Overlay Arrow): Document overlay-arrow-variable-list.
	(Fringe Size/Pos): New node, broken out of Fringes.
	(Display): Explain clearing vs redisplay better.
	(Truncation): Clarify use of bitmaps.
	(The Echo Area): Clarify the uses of the echo area.
	Add max-mini-window-height.
	(Progress): Clarify.
	(Invisible Text): Explain that main loop moves point out.
	(Selective Display): Say "hidden", not "invisible".
	(Managing Overlays): Move up.  Describe relation to Undo here.
	(Overlay Properties): Clarify intro.
	(Finding Overlays): Explain return values when nothing found.
	(Width): truncate-string-to-width has added arg.
	(Displaying Faces): Clarify and update mode line face handling.
	(Face Functions): Minor cleanup.
	(Conditional Display): Merge into Other Display Specs.
	(Pixel Specification, Other Display Specs): Minor cleanups.
	(Images, Image Descriptors): Minor cleanups.
	(GIF Images): Patents have expired.
	(Showing Images): Explain default text for insert-image.
	(Manipulating Button Types): Merge into Manipulating Buttons.
	(Making Buttons): Explain return values.
	(Button Buffer Commands): Add xref.
	(Inverse Video): Update mode-line-inverse-video.
	(Display Table Format): Clarify.
	(Active Display Table): Give defaults for window-display-table.

	* calendar.texi (Calendar Customizing): calendar-holiday-marker
	and calendar-today-marker are strings, not chars.
	(Holiday Customizing): Minor fix.

	* internals.texi (Writing Emacs Primitives): Update `or' example.
	Update limit on # args of subr.

	* edebug.texi (Using Edebug): Arrow is in fringe.
	(Instrumenting): Arg to eval-defun works without loading edebug.
	(Edebug Execution Modes): Add xref.

	* customize.texi (Common Keywords): Clarify :require.
	Mention :version here.
	(Variable Definitions, Group Definitions): Not here.
	(Variable Definitions): Clarify symbol arg to :initialize and :set fns.

2005-03-07  Chong Yidong  <cyd@stupidchicken.com>
	* nonascii.texi (Text Representations): Clarify position-bytes.
	(Character Sets): Add list-charset-chars.
	(Scanning Charsets): Add charset-after.
	(Encoding and I/O): Minor fix.

2005-03-06  Richard M. Stallman  <rms@gnu.org>

	* windows.texi (Vertical Scrolling): Get rid of "Emacs 21".
	(Resizing Windows): Likewise.

	* text.texi (Change Hooks): Get rid of "Emacs 21".

	* strings.texi (Formatting Strings): Get rid of "Emacs 21".

	* streams.texi (Output Variables): Get rid of "Emacs 21".

	* searching.texi (Regexp Special, Char Classes): Get rid of "Emacs 21".

	* os.texi (Translating Input): Replace flow-control example
	with a less obsolete example that uses `keyboard-translate'.

	* objects.texi (Hash Table Type, Circular Objects):
	Get rid of "Emacs 21".

	* modes.texi (Mode Line Format): Get rid of "Emacs 21".
	(Mode Line Data, Properties in Mode, Header Lines): Likewise.

	* minibuf.texi (Minibuffer Misc): Get rid of "Emacs 21".

	* lists.texi (List Elements, Building Lists): Get rid of "Emacs 21".

	* keymaps.texi (Menu Separators, Tool Bar): Get rid of "Emacs 21".
	(Menu Bar): Fix when menu-bar-update-hook is called.

	* hash.texi (Hash Tables): Get rid of "Emacs 21".

	* frames.texi (Text Terminal Colors): Get rid of "Emacs 21",
	and make it read better.

	* files.texi (Writing to Files): Get rid of "Emacs 21".
	(Unique File Names): Likewise.

	* elisp.texi: Update Emacs version to 22.

	* display.texi (Forcing Redisplay): Get rid of "Emacs 21".
	(Overlay Properties, Face Attributes): Likewise.
	(Managing Overlays): Fix punctuation.
	(Attribute Functions): Clarify set-face-font; get rid of
	info about old Emacs versions.
	(Auto Faces, Font Lookup, Display Property, Images):
	Get rid of "Emacs 21".

	* calendar.texi (Calendar Customizing): Get rid of "Emacs 21".

2005-03-05  Richard M. Stallman  <rms@gnu.org>

	* debugging.texi (Error Debugging): Remove stack-trace-on-error.

2005-03-04  Lute Kamstra  <lute@gnu.org>

	* debugging.texi (Error Debugging): Document stack-trace-on-error.

2005-03-03  Lute Kamstra  <lute@gnu.org>

	* edebug.texi (Instrumenting Macro Calls): Fix typo.

2005-03-01  Lute Kamstra  <lute@gnu.org>

	* debugging.texi (Debugger Commands): Update `j'.

2005-02-28  Lute Kamstra  <lute@gnu.org>

	* debugging.texi (Debugging): Fix typo.
	(Error Debugging): Document eval-expression-debug-on-error.
	(Function Debugging): Update example.
	(Using Debugger): Mention starred stack frames.
	(Debugger Commands): Document `j' and `l'.
	(Invoking the Debugger): `d' and `j' exit recursive edit too.
	Update the messages that the debugger displays.
	(Internals of Debugger): Add cross reference.  Update example.
	(Excess Open): Minor improvement.
	(Excess Close): Minor improvement.

2005-02-26  Richard M. Stallman  <rms@gnu.org>

	* tips.texi (Coding Conventions): Clarify.
	Put all the major mode key reservations together.
	Mention the Mouse-1 => Mouse-2 conventions.

	* syntax.texi (Syntax Class Table): Clarify.
	(Syntax Table Functions): syntax-after moved from here.
	(Syntax Table Internals): syntax-after moved to here.
	(Parsing Expressions): Update info on number of values
	and what's meaningful in the STATE argument.
	(Categories): Fix typo.

	* sequences.texi (Arrays): Cleanup.
	(Char-Tables): Clarify.

	* processes.texi (Deleting Processes): Cleanups, add xref.
	(Subprocess Creation): Explain nil in exec-path.  Cleanup.
	(Process Information): set-process-coding-system, some args optional.
	(Input to Processes): Explain various types for PROCESS args.
	Rename them from PROCESS-NAME to PROCESS.
	(Signals to Processes): Likewise.
	(Decoding Output): Cleanup.
	(Query Before Exit): Clarify.

	* os.texi (Startup Summary): Correct the options; add missing ones.
	(Terminal Output, Batch Mode): Clarify.
	(Flow Control): Node deleted.

	* markers.texi (The Mark): Clarify.

	* macros.texi (Expansion): Cleanup.
	(Indenting Macros): indent-spec allows ints, not floats.

	* keymaps.texi (Keymaps): Clarify.
	(Format of Keymaps): Update lisp-mode-map example.
	(Active Keymaps, Key Lookup): Clarify.
	(Changing Key Bindings): Add xref to `kbd'.
	(Key Binding Commands, Simple Menu Items): Clarify.
	(Mouse Menus, Menu Bar): Clarify.
	(Menu Example): Replace print example with menu-bar-replace-menu.

	* help.texi (Documentation Basics): Add function-documentation prop.

	* elisp.texi (Top): Don't refer to Flow Control node.

	* commands.texi (Command Overview): Improve xrefs.
	(Adjusting Point): Adjusting point applies to intangible and invis.
	(Key Sequence Input): Doc extra read-key-sequence args.
	Likewise for read-key-sequence-vector.

	* backups.texi (Rename or Copy): Minor fix.
	(Numbered Backups): For version-control, say the default.
	(Auto-Saving): make-auto-save-file-name example is simplified.

	* advice.texi (Advising Functions): Don't imply one part of Emacs
	should advise another part.  Markup changes.
	(Defining Advice): Move transitional para.
	(Activation of Advice): Cleanup.
	Explain if COMPILE is nil or negative.

	* abbrevs.texi (Abbrev Expansion): Clarify, fix typo.

2005-02-24  Lute Kamstra  <lute@gnu.org>

	* modes.texi (Defining Minor Modes): Explain that INIT-VALUE,
	LIGHTER, and KEYMAP can be omitted when KEYWORD-ARGS are used.

2005-02-23  Lute Kamstra  <lute@gnu.org>

	* modes.texi (Defining Minor Modes): define-minor-mode can be used
	to define global minor modes as well.

	* display.texi (Managing Overlays): overlay-buffer returns nil for
	deleted overlays.

2005-02-22  Kim F. Storm  <storm@cua.dk>

	* minibuf.texi (Basic Completion): Allow symbols in addition to
	strings in try-completion and all-completions.

2005-02-14  Lute Kamstra  <lute@gnu.org>

	* elisp.texi (Top): Remove reference to deleted node.

	* lists.texi (Lists): Remove reference to deleted node.
	(Cons Cells): Fix typo.

	* loading.texi (Where Defined): Fix typo.

2005-02-14  Richard M. Stallman  <rms@gnu.org>

	* variables.texi (Creating Buffer-Local): change-major-mode-hook
	is useful for discarding some minor modes.

	* symbols.texi (Symbol Components): Reorder examples.

	* streams.texi (Input Functions): State standard-input default.
	(Output Variables): State standard-output default.

	* objects.texi (Printed Representation): Clarify read syntax vs print.
	(Floating Point Type): Explain meaning better.
	(Symbol Type): Explain uniqueness better.
	(Cons Cell Type): Explain empty list sooner.  CAR and CDR later.
	List examples sooner.
	(Box Diagrams): New subnode broken out.
	Some examples moved from old Lists as Boxes node.
	(Dotted Pair Notation): Clarify intro.
	(Array Type): Clarify.
	(Type Predicates): Add hash-table-p.

	* numbers.texi (Integer Basics): Clarify radix explanation.
	(Predicates on Numbers): Minor clarification.
	(Comparison of Numbers): Minor clarification.  Clarify eql.
	Typos in min, max.
	(Math Functions): Clarify overflow in expt.

	* minibuf.texi (Text from Minibuffer): Minor clarification.
	Mention arrow keys.

	* loading.texi (Autoload): defun's doc string overrides autoload's
	doc string.
	(Repeated Loading): Modernize "add to list" examples.
	(Where Defined): Finish updating table of load-history elts.

	* lists.texi (List-related Predicates): Minor wording improvement.
	(Lists as Boxes): Node deleted.
	(Building Lists): Explain trivial cases of number-sequence.

	* hash.texi (Hash Tables): Add desc to menu items.
	(Creating Hash): Explain "full" means "make larger".
	(Hash Access): Any object can be a key.
	State value of maphash.

	* functions.texi (What Is a Function): Wording cleanup.
	(Function Documentation): Minor cleanup.
	Explain purpose of calling convention at end of doc string.
	(Function Names): Wording cleanup.
	(Calling Functions): Wording cleanup.
	Explain better how funcall calls the function.
	(Function Cells): Delete example of saving and redefining function.

	* control.texi (Combining Conditions): Wording cleanup.
	(Iteration): dolist and dotimes bind VAR locally.
	(Cleanups): Xref to Atomic Changes.

	* compile.texi (Byte Compilation): Delete 19.29 info.
	(Compilation Functions): Macros' difficulties don't affect defsubst.
	(Docs and Compilation): Delete 19.29 info.

2005-02-10  Richard M. Stallman  <rms@gnu.org>

	* objects.texi (Symbol Type): Minor correction.

2005-02-06  Lute Kamstra  <lute@gnu.org>

	* modes.texi (Example Major Modes): Fix typos.

2005-02-06  Richard M. Stallman  <rms@gnu.org>

	* text.texi (Margins): fill-nobreak-predicate can be one function.

	* strings.texi (Modifying Strings): clear-string can make unibyte.
	(Formatting Strings): format gives error if values missing.

	* positions.texi (Character Motion): Mention default arg
	for forward-char.  backward-char refers to forward-char.
	(Word Motion): Mention default arg for forward-word.
	(Buffer End Motion): Mention default arg for beginning-of-buffer.
	Simplify end-of-buffer.
	(Text Lines): Mention default arg for forward-line.
	(List Motion): Mention default arg for beginning/end-of-defun.
	(Skipping Characters): Minor fixes in explaining character-set.

	* modes.texi (Major Mode Conventions): Mention "system abbrevs".
	Mode inheritance applies only when default-major-mode is nil.
	Clarifications.
	(Example Major Modes): Update Text mode and Lisp mode examples.
	(Minor Mode Conventions): Mention define-minor-mode at top.
	(Defining Minor Modes): In Hungry example, don't define C-M-DEL.
	(Mode Line Format): Update mode line face display info.
	(Properties in Mode): Mention effect of risky vars.
	(Imenu): Define imenu-add-to-menubar.
	(Font Lock Mode): Add descriptions to menu lines.
	(Faces for Font Lock): Add font-lock-doc-face.

2005-02-05  Lute Kamstra  <lute@gnu.org>

	* text.texi (Maintaining Undo): Remove obsolete function.

2005-02-05  Eli Zaretskii  <eliz@gnu.org>

	* frames.texi (Color Names): Add pointer to the X docs about RGB
	color specifications.  Improve indexing.
	(Text Terminal Colors): Replace the description of RGB values by
	an xref to "Color Names".

2005-02-03  Richard M. Stallman  <rms@gnu.org>

	* windows.texi (Basic Windows): Add cursor-in-non-selected-windows.
	Clarify.
	(Selecting Windows): Clarify save-selected-window.
	(Cyclic Window Ordering): Clarify walk-windows.
	(Window Point): Clarify.
	(Window Start): Add comment to example.
	(Resizing Windows): Add `interactive' specs in examples.
	Document fit-window-to-buffer.

	* text.texi (User-Level Deletion): just-one-space takes numeric arg.
	(Undo, Maintaining Undo): Clarify last change.
	(Sorting): In sort-numeric-fields, explain about octal and hex.
	Mention sort-numeric-base.
	(Format Properties): Add xref for hard newlines.

	* frames.texi (Window Frame Parameters): Explain pixel=char on tty.
	(Pop-Up Menus): Fix typo.
	(Color Names): Explain all types of color names.
	Explain color-values on B&W terminal.
	(Text Terminal Colors): Explain "rgb values" are lists.  Fix arg names.

	* files.texi (File Locks): Not supported on MS systems.
	(Testing Accessibility): Clarify.

	* edebug.texi (Printing in Edebug): Fix edebug-print-circle.
	(Coverage Testing): Fix typo.

	* commands.texi (Misc Events): Remove stray space.

	* buffers.texi (Buffer Names): Clarify generate-new-buffer-name.
	(Modification Time): Clarify when visited-file-modtime returns 0.
	(The Buffer List): Clarify bury-buffer.
	(Killing Buffers): Clarify.
	(Indirect Buffers): Add clone-indirect-buffer.

2005-02-02  Matt Hodges  <MPHodges@member.fsf.org>

	* edebug.texi (Printing in Edebug): Fix default value of
	edebug-print-circle.
	(Coverage Testing): Fix displayed frequency count data.

2005-02-02  Luc Teirlinck  <teirllm@auburn.edu>

	* text.texi (Maintaining Undo): Add `undo-outer-limit'.

2005-02-02  Kim F. Storm  <storm@cua.dk>

	* text.texi (Undo) <buffer-undo-list>: Describe `apply' elements.

2005-01-29  Eli Zaretskii  <eliz@gnu.org>

	* commands.texi (Misc Events): Describe the help-echo event.

	* text.texi (Special Properties) <help-echo>: Use `pos'
	consistently in description of the help-echo property.
	Use @code{nil} instead of @var{nil}.

	* display.texi (Overlay Properties): Fix the index entry for
	help-echo overlay property.

	* customize.texi (Type Keywords): Uncomment the xref to the
	help-echo property documentation.

2005-01-23  Kim F. Storm  <storm@cua.dk>

	* windows.texi (Window Start): Fix `pos-visible-in-window-p'
	return value.  Third element FULLY replaced by PARTIAL which
	specifies number of invisible pixels if row is only partially visible.
	(Textual Scrolling): Mention auto-window-vscroll.
	(Vertical Scrolling): New defvar auto-window-vscroll.

2005-01-16  Luc Teirlinck  <teirllm@auburn.edu>

	* keymaps.texi (Changing Key Bindings): `suppress-keymap' now uses
	command remapping.

2005-01-15  Richard M. Stallman  <rms@gnu.org>

	* display.texi (Defining Images): Mention DATA-P arg of create-image.

2005-01-14  Kim F. Storm  <storm@cua.dk>

	* commands.texi (Accessing Events): Add WHOLE arg to posn-at-x-y.

	* text.texi (Links and Mouse-1): Fix string and vector item.

2005-01-13  Richard M. Stallman  <rms@gnu.org>

	* keymaps.texi (Active Keymaps): Rewrite the text, and update the
	descriptions of overriding-local-map and overriding-terminal-local-map.

	* text.texi (Links and Mouse-1): Clarify text.

2005-01-13  Kim F. Storm  <storm@cua.dk>

	* modes.texi (Emulating Mode Line): Update format-mode-line entry.

2005-01-13  Francis Litterio  <franl@world.std.com>  (tiny change)

	* keymaps.texi (Active Keymaps): Fix overriding-local-map description.

2005-01-12  Kim F. Storm  <storm@cua.dk>

	* text.texi (Links and Mouse-1): Rename section from Enabling
	Mouse-1 to Following Links.  Change xrefs.
	Add examples for define-button-type and define-widget.

	* display.texi (Button Properties, Button Buffer Commands):
	Clarify mouse-1 and follow-link functionality.

2005-01-12  Richard M. Stallman  <rms@gnu.org>

	* text.texi (Enabling Mouse-1 to Follow Links): Redo prev. change.

	* display.texi (Beeping): Fix Texinfo usage.

	* modes.texi (Emulating Mode Line): Doc FACE arg in format-header-line.

2005-01-11  Kim F. Storm  <storm@cua.dk>

	* display.texi (Button Properties, Button Buffer Commands):
	Mention mouse-1 binding.  Add follow-link keyword.

	* text.texi (Text Properties): Add "Enable Mouse-1" to submenu.
	(Enabling Mouse-1 to Follow Links): New subsection.

2005-01-06  Richard M. Stallman  <rms@gnu.org>

	* text.texi (Special Properties): Minor change.

	* os.texi (Timers): Clarify previous change.

	* modes.texi (Emulating Mode Line): format-mode-line requires 1 arg.

2005-01-01  Luc Teirlinck  <teirllm@auburn.edu>

	* display.texi (Face Attributes): Correct xref to renamed node.

2005-01-01  Richard M. Stallman  <rms@gnu.org>

	* display.texi (Face Attributes): Describe hex color specs.

2004-12-31  Richard M. Stallman  <rms@gnu.org>

	* os.texi (Timers): Update previous change.

2004-12-30  Kim F. Storm  <storm@cua.dk>

	* display.texi (Line Height): Total line-height is now specified
	in line-height property of form (HEIGHT TOTAL).  Swap (FACE . RATIO)
	in cons cells.  (nil . RATIO) is relative to actual line height.
	Use line-height `t' instead of `0' to get minimum height.

2004-12-29  Richard M. Stallman  <rms@gnu.org>

	* os.texi (Timers): Discuss timers vs editing the buffer and undo.

2004-12-28  Richard M. Stallman  <rms@gnu.org>

	* commands.texi (Quitting): Clarify value of with-local-quit.

	* elisp.texi (Top): Fix previous change.

	* loading.texi (Loading): Fix previous change.

2004-12-27  Richard M. Stallman  <rms@gnu.org>

	* Makefile.in (MAKEINFO): Specify --force.

	* buffers.texi (Killing Buffers): Add buffer-save-without-query.

	* modes.texi (Emulating Mode Line): Document format's BUFFER arg.

	* display.texi (Line Height): Further clarify.

	* elisp.texi (Top): Update Loading submenu.

	* loading.texi (Where Defined): New node.
	(Unloading): load-history moved to Where Defined.

2004-12-21  Richard M. Stallman  <rms@gnu.org>

	* commands.texi (Event Input Misc): Add while-no-input.

2004-12-11  Richard M. Stallman  <rms@gnu.org>

	* display.texi (Line Height): Rewrite text for clarity.

2004-12-11  Kim F. Storm  <storm@cua.dk>

	* display.texi (Display): Add node "Line Height" to menu.
	(Line Height): New node.  Move full description of line-spacing
	and line-height text properties here from text.texi.
	(Scroll Bars): Add vertical-scroll-bar variable.

	* frames.texi (Window Frame Parameters): Remove line-height defvar.

	* locals.texi (Standard Buffer-Local Variables): Fix xref for
	line-spacing and vertical-scroll-bar.

	* text.texi (Special Properties): Just mention line-spacing and
	line-height here, add xref to new "Line Height" node.

2004-12-09  Thien-Thi Nguyen  <ttn@gnu.org>

	* frames.texi (Window Frame Parameters): New @defvar for `line-spacing'.

	* locals.texi (Standard Buffer-Local Variables):
	Add @xref for `line-spacing'.

2004-12-05  Richard M. Stallman  <rms@gnu.org>

	* Makefile.in (maintainer-clean): Remove the info files
	in $(infodir) where they are created.

2004-12-03  Richard M. Stallman  <rms@gnu.org>

	* windows.texi (Selecting Windows): get-lru-window and
	get-largest-window don't consider dedicated windows.

	* text.texi (Undo): Document undo-in-progress.

2004-11-26  Richard M. Stallman  <rms@gnu.org>

	* locals.texi (Standard Buffer-Local Variables): Undo prev change.
	Remove a few vars that are not always buffer-local.

2004-11-24  Luc Teirlinck  <teirllm@auburn.edu>

	* locals.texi (Standard Buffer-Local Variables): Comment out
	xref's to non-existent node `Yet to be written'.

2004-11-24  Richard M. Stallman  <rms@gnu.org>

	* processes.texi (Synchronous Processes): Grammar fix.

	* numbers.texi (Comparison of Numbers): Add eql.

	* locals.texi (Standard Buffer-Local Variables): Add many vars.

	* intro.texi (Printing Notation): Fix previous change.

	* display.texi (Customizing Bitmaps): Move indicate-buffer-boundaries
	and default-indicate-buffer-boundaries from here.
	(Usual Display): To here.
	(Scroll Bars): Add scroll-bar-mode and scroll-bar-width.
	(Usual Display): Move tab-width up.

	* customize.texi (Variable Definitions):
	Replace show-paren-mode example with tooltip-mode.
	(Simple Types, Composite Types, Defining New Types):
	Minor cleanups.

2004-11-21  Jesper Harder  <harder@ifa.au.dk>

	* processes.texi (Synchronous Processes, Output from Processes):
	Markup fix.

2004-11-20  Richard M. Stallman  <rms@gnu.org>

	* positions.texi (Skipping Characters): skip-chars-forward
	now handles char classes.

	* intro.texi (Printing Notation): Avoid confusion of `print'
	when explaining @print.

	* macros.texi (Argument Evaluation): Fix 1st `for' expansion example.

	* display.texi (Display Table Format): Minor fix.

	* streams.texi (Output Functions): Fix print example.

	* Makefile.in (elisp): New target.
	(dist): Depend on $(infodir)/elisp, not elisp.
	Copy the info files from $(infodir).

	* minibuf.texi (Text from Minibuffer): Document KEEP-ALL arg in
	read-from-minibuffer.

	* searching.texi (Regexp Search): Rename that to search-spaces-regexp.

2004-11-19  Richard M. Stallman  <rms@gnu.org>

	* searching.texi (Regexp Search): Add search-whitespace-regexp.

2004-11-19  CHENG Gao  <chenggao@gmail.com>  (tiny change)

	* tips.texi (Coding Conventions): Fix typo.

2004-11-16  Richard M. Stallman  <rms@gnu.org>

	* tips.texi (Coding Conventions): Separate defvar and require
	methods to avoid warnings.  Use require only when there are many
	functions and variables from that package.

	* minibuf.texi (Minibuffer Completion): When ignoring case,
	predicate must not be case-sensitive.

	* debugging.texi (Function Debugging, Explicit Debug): Clarified.
	(Test Coverage): Don't talk about "splotches".  Clarified.

2004-11-16  Thien-Thi Nguyen  <ttn@gnu.org>

	* frames.texi (Window Frame Parameters): Fix typo.

2004-11-15  Kim F. Storm  <storm@cua.dk>

	* symbols.texi (Other Plists): Note that plist-get may signal error.
	Add safe-plist-get.

2004-11-15  Thien-Thi Nguyen  <ttn@gnu.org>

	* modes.texi (Font Lock Basics): Fix typo.

2004-11-08  Richard M. Stallman  <rms@gnu.org>

	* syntax.texi (Syntax Table Functions): Add syntax-after.

2004-11-06  Lars Brinkhoff  <lars@nocrew.org>

	* os.texi (Processor Run Time): New section documenting
	get-internal-run-time.

2004-11-06  Eli Zaretskii  <eliz@gnu.org>

	* Makefile.in (install, maintainer-clean): Don't use "elisp-*" as
	it nukes elisp-cover.texi.
	(dist): Change elisp-[0-9] to elisp-[1-9], as there could be no
	elisp-0 etc.

2004-11-05  Luc Teirlinck  <teirllm@auburn.edu>

	* commands.texi (Keyboard Macros): Document `append' return value
	of `defining-kbd-macro'.

2004-11-01  Richard M. Stallman  <rms@gnu.org>

	* commands.texi (Interactive Call): Add called-interactively-p.

2004-10-29  Simon Josefsson  <jas@extundo.com>

	* minibuf.texi (Reading a Password): Revert.

2004-10-28  Richard M. Stallman  <rms@gnu.org>

	* frames.texi (Display Feature Testing): Explain about "vendor".

2004-10-27  Richard M. Stallman  <rms@gnu.org>

	* commands.texi (Interactive Codes): `N' uses numeric prefix,
	not raw.  Clarify `n'.
	(Interactive Call): Rewrite interactive-p, focusing on when
	and how to use it.
	(Misc Events): Clarify previous change.

	* advice.texi (Simple Advice): Clarify what job the example does.
	(Around-Advice): Clarify ad-do-it.
	(Activation of Advice): An option of ad-default-compilation-action
	is `never', not `nil'.

2004-10-26  Kim F. Storm  <storm@cua.dk>

	* commands.texi (Interactive Codes): Add U code letter.

2004-10-25  Simon Josefsson  <jas@extundo.com>

	* minibuf.texi (Reading a Password): Add.

2004-10-24  Jason Rumney  <jasonr@gnu.org>

	* commands.texi (Misc Events): Remove mouse-wheel.  Add wheel-up
	and wheel-down.

2004-10-24  Kai Grossjohann  <kai.grossjohann@gmx.net>

	* processes.texi (Synchronous Processes): Document process-file.

2004-10-22  Kenichi Handa  <handa@m17n.org>

	* text.texi (translate-region): Document that it accepts also a
	char-table.

2004-10-22  David Ponce  <david@dponce.com>

	* windows.texi (Resizing Windows): Document the `preserve-before'
	argument of the functions `enlarge-window' and `shrink-window'.

2004-10-19  Jason Rumney  <jasonr@gnu.org>

	* makefile.w32-in (elisp): Change order of arguments to makeinfo.

2004-10-09  Luc Teirlinck  <teirllm@auburn.edu>

	* text.texi (Filling): Add anchor for definition of
	`sentence-end-double-space'.

	* searching.texi (Regexp Example): Update description of how
	Emacs currently recognizes the end of a sentence.
	(Standard Regexps): Update definition of the variable
	`sentence-end'.  Add definition of the function `sentence-end'.

2004-10-08  Paul Pogonyshev  <pogonyshev@gmx.net>

	* display.texi (Progress): New node.

2004-10-05  Kim F. Storm  <storm@cua.dk>

	* display.texi (Fringe Bitmaps): Update fringe-bitmaps-at-pos.

2004-09-29  Kim F. Storm  <storm@cua.dk>

	* display.texi (Fringe Bitmaps): Use symbols rather than numbers
	to identify bitmaps.  Remove -fringe-bitmap suffix for standard
	fringe bitmap symbols, as they now have their own namespace.
	(Customizing Bitmaps) <define-fringe-bitmap>: Clarify bit ordering
	vs. pixels.  Signal error if no free bitmap slots.
	(Pixel Specification): Change IMAGE to @var{image}.

2004-09-28  Richard M. Stallman  <rms@gnu.org>

	* text.texi (Special Properties): Clarify line-spacing and line-height.

	* searching.texi (Regexp Search): Add looking-back.

2004-09-25  Luc Teirlinck  <teirllm@auburn.edu>

	* display.texi: Correct typos.
	(Image Descriptors): Correct xref's.

2004-09-25  Richard M. Stallman  <rms@gnu.org>

	* text.texi (Special Properties): Cleanups in `cursor'.
	Rewrites in `line-height' and `line-spacing'; exchange them.

	* display.texi (Fringes): Rewrite previous change.
	(Fringe Bitmaps): Merge text from Display Fringe Bitmaps.  Rewrite.
	(Display Fringe Bitmaps): Node deleted, text moved.
	(Customizing Bitmaps): Split off from Fringe Bitmaps.  Rewrite.
	(Scroll Bars): Clarify set-window-scroll-bars.
	(Pointer Shape): Rewrite.
	(Specified Space): Clarify :align-to, etc.
	(Pixel Specification): Use @var.  Clarify new text.
	(Other Display Specs): Clarify `slice'.
	(Image Descriptors): Cleanups.
	(Showing Images): Cleanups.

2004-09-24  Luc Teirlinck  <teirllm@auburn.edu>

	* hooks.texi (Standard Hooks): Add `after-change-major-mode-hook'.

	* modes.texi: Various minor changes in addition to:
	(Major Mode Conventions): Final call to `run-mode-hooks' should
	not be inside the `delay-mode-hooks' form.
	(Mode Hooks): New node.
	(Hooks): Delete obsolete example.
	Move definitions of `run-mode-hooks' and `delay-mode-hooks' to new
	node "Mode Hooks".

2004-09-22  Luc Teirlinck  <teirllm@auburn.edu>

	* display.texi: Correct various typos.
	(Display): Rename node "Pointer Shapes" to "Pointer
	Shape".  (There is already a node called "Pointer Shapes" in
	frames.texi.)
	(Images): Remove non-existent node "Image Slices" from menu.

2004-09-23  Kim F. Storm  <storm@cua.dk>

	* text.texi (Special Properties): Add `cursor', `pointer',
	`line-height', and `line-spacing' properties.

	* display.texi (Display): Add 'Fringe Bitmaps' and 'Pointer
	Shapes' to menu.
	(Standard Faces): Doc fix for fringe face.
	(Fringes): Add `overflow-newline-into-fringe' and
	'indicate-buffer-boundaries'.
	(Fringe Bitmaps, Pointer Shapes): New nodes.
	(Display Property): Add 'Pixel Specification' and 'Display Fringe
	Bitmaps' to menu.
	(Specified Space): Describe pixel width and height.
	(Pixel Specification): New node.
	(Other Display Specs): Add `slice' property.
	(Display Fringe Bitmaps): New node.
	(Images): Add 'Image Slices' to menu.
	(Image Descriptors): Add `:pointer' and `:map' properties.
	(Showing Images): Add slice arg to `insert-image'.
	Add 'insert-sliced-image'.

2004-09-20  Richard M. Stallman  <rms@gnu.org>

	* commands.texi (Key Sequence Input):
	Clarify downcasing in read-key-sequence.

2004-09-08  Juri Linkov  <juri@jurta.org>

	* minibuf.texi (Minibuffer History): Add `history-delete-duplicates'.

2004-09-07  Luc Teirlinck  <teirllm@auburn.edu>

	* locals.texi (Standard Buffer-Local Variables):
	Add `buffer-auto-save-file-format'.
	* internals.texi (Buffer Internals): Describe new
	auto_save_file_format field of the buffer structure.
	* files.texi (Format Conversion): `auto-save-file-format' has been
	renamed `buffer-auto-save-file-format'.

2004-08-27  Luc Teirlinck  <teirllm@auburn.edu>

	* abbrevs.texi (Abbrev Expansion): `abbrev-start-location' can be
	an integer or a marker.
	(Abbrev Expansion): Replace example for `pre-abbrev-expand-hook'.

2004-08-22  Richard M. Stallman  <rms@gnu.org>

	* modes.texi (Major Mode Conventions): Discuss rebinding of
	standard key bindings.

2004-08-18  Kim F. Storm  <storm@cua.dk>

	* processes.texi (Accepting Output): Add `just-this-one' arg to
	`accept-process-output'.
	(Output from Processes): New var `process-adaptive-read-buffering'.

2004-08-10  Luc Teirlinck  <teirllm@auburn.edu>

	* keymaps.texi: Various changes in addition to:
	(Keymap Terminology): `kbd' uses same syntax as Edit Macro mode.
	Give more varied examples for `kbd'.
	(Creating Keymaps): Char tables have slots for all characters
	without modifiers.
	(Active Keymaps): `overriding-local-map' and
	`overriding-terminal-local-map' also override text property and
	overlay keymaps.
	(Functions for Key Lookup): Mention OLP arg to `current-active-maps'.
	(Scanning Keymaps): `accessible-keymaps' uses `[]' instead of `""'
	to denote a prefix of no events.
	`map-keymap' includes parent's bindings _recursively_.
	Clarify and correct description of `where-is-internal'.
	Mention BUFFER-OR-NAME arg to `describe-bindings'.
	(Menu Example): For menus intended for use with the keyboard, the
	menu items should be bound to characters or real function keys.

2004-08-08  Luc Teirlinck  <teirllm@auburn.edu>

	* objects.texi (Character Type): Reposition `@anchor' to prevent
	double space inside sentence in Info.

	* hooks.texi (Standard Hooks): `disabled-command-hook' has been
	renamed to `disabled-command-function'.
	* commands.texi (Key Sequence Input): Remove unnecessary anchor.
	(Command Loop Info): Replace reference to it.
	(Disabling Commands): `disabled-command-hook' has been renamed to
	`disabled-command-function'.

2004-08-07  Luc Teirlinck  <teirllm@auburn.edu>

	* os.texi (Translating Input): Only non-prefix bindings in
	`key-translation-map' override actual key bindings.  Warn about
	possible indirect effect of actual key bindings on non-prefix
	bindings in `key-translation-map'.

2004-08-06  Luc Teirlinck  <teirllm@auburn.edu>

	* minibuf.texi (High-Level Completion): Add anchor for definition
	of `read-variable'.

	* commands.texi: Various changes in addition to:
	(Using Interactive): Clarify description of `interactive-form'.
	(Interactive Call): Mention default for KEYS argument to
	`call-interactively'.
	(Command Loop Info): Clarify description of `this-command-keys'.
	Mention KEEP-RECORD argument to `clear-this-command-keys'.
	Value of `last-event-frame' can be `macro'.
	(Repeat Events): `double-click-fuzz' is also used to distinguish
	clicks and drags.
	(Classifying Events): Clarify descriptions of `event-modifiers'
	`event-basic-type' and `event-convert-list'.
	(Accessing Events): `posn-timestamp' takes POSITION argument.
	(Quoted Character Input): Clarify description of
	`read-quoted-char' and fix example.
	(Quitting): Add `with-local-quit'.
	(Disabling Commands): Correct and clarify descriptions of
	`enable-command' and `disable-command'.
	Mention what happens if `disabled-command-hook' is nil.
	(Keyboard Macros): Mention LOOPFUNC arg to `execute-kbd-macro'.
	Describe `executing-kbd-macro' instead of obsolete `executing-macro'.

2004-07-24  Luc Teirlinck  <teirllm@auburn.edu>

	* frames.texi: Various changes in addition to:
	(Creating Frames): Expand and clarify description of `make-frame'.
	(Window Frame Parameters): Either none or both of the `icon-left'
	and `icon-top' parameters must be specified.  Put descriptions of
	`menu-bar-lines' and `toolbar-lines' closer together and change
	them accordingly.
	(Frame Titles): `multiple-frames' is not guaranteed to be accurate
	except while processing `frame-title-format' or `icon-title-format'.
	(Deleting Frames): Correct description of `delete-frame'.
	Non-nil return values of `frame-live-p' are like those of `framep'.
	(Frames and Windows): Mention return value of
	`set-frame-selected-window'.
	(Visibility of Frames): Mention `force' argument to
	`make-frame-invisible'.  `frame-visible-p' returns t for all
	frames on text-only terminals.
	(Frame Configurations): Restoring a frame configuration does not
	restore deleted frames.
	(Window System Selections): `x-set-selection' returns DATA.
	(Resources): Add example.
	(Display Feature Testing): Clarify descriptions of
	`display-pixel-height', `display-pixel-width', `x-server-version'
	and `x-server-vendor'.

	* windows.texi (Choosing Window): Add anchor.
	* minibuf.texi (Minibuffer Misc): Add anchor.

2004-07-23  John Paul Wallington  <jpw@gnu.org>

	* macros.texi (Defining Macros): Declaration keyword for setting
	Edebug spec is `debug' not `edebug'.

2004-07-19  Luc Teirlinck  <teirllm@auburn.edu>

	* windows.texi: Various small changes in addition to:
	(Window Point): Mention return value of `set-window-point'.
	(Window Start): `pos-visible-in-window-p' disregards horizontal
	scrolling.  Explain return value if PARTIALLY is non-nil.
	(Vertical Scrolling): Mention PIXELS-P argument to `window-vscroll'
	and `set-window-vscroll'.
	(Size of Window): The argument WINDOW to `window-inside-edges',
	`window-pixel-edges' and `window-inside-pixel-edges' is optional.
	(Resizing Windows): Explain return value of
	`shrink-window-if-larger-than-buffer'.
	`window-size-fixed' automatically becomes buffer local when set.
	(Window Configurations): Explain return value of
	`set-window-configuration'.

	* minibuf.texi (Minibuffer Misc): Add anchor for
	`minibuffer-scroll-window'.

	* positions.texi (Text Lines): Add anchor for `count-lines'.

2004-07-17  Richard M. Stallman  <rms@gnu.org>

	* display.texi (Overlay Properties): Adding `evaporate' prop
	deletes empty overlay immediately.

	* abbrevs.texi (Abbrev Expansion): Clarify pre-abbrev-expand-hook,
	fix example.

2004-07-16  Jim Blandy  <jimb@redhat.com>

	* searching.texi (Regexp Backslash): Document new \_< and \_>
	operators.

2004-07-16  Juanma Barranquero  <lektu@terra.es>

	* display.texi (Images): Fix Texinfo usage.

2004-07-14  Luc Teirlinck  <teirllm@auburn.edu>

	* buffers.texi (Modification Time): `visited-file-modtime' now
	returns a list of two integers, instead of a cons.

2004-07-13  Luc Teirlinck  <teirllm@auburn.edu>

	* windows.texi: Various changes in addition to:
	(Splitting Windows): Add `split-window-keep-point'.

2004-07-09  Richard M. Stallman  <rms@gnu.org>

	* frames.texi (Input Focus): Minor fix.

2004-07-07  Luc Teirlinck  <teirllm@auburn.edu>

	* frames.texi (Input Focus): Clarify descriptions of
	`select-frame-set-input-focus' and `select-frame'.

2004-07-06  Luc Teirlinck  <teirllm@auburn.edu>

	* os.texi: Various small changes in addition to:
	(Killing Emacs): Expand and clarify description of
	`kill-emacs-query-functions' and `kill-emacs-hook'.
	(System Environment): Expand and clarify description of `getenv'
	and `setenv'.
	(Timers): Clarify description of `run-at-time'.
	(Translating Input): Correct description of
	`extra-keyboard-modifiers'.
	(Flow Control): Correct description of `enable-flow-control'.

2004-07-06  Thien-Thi Nguyen  <ttn@gnu.org>

	* os.texi: Update copyright.
	(Session Management): Grammar fix.
	Clarify which Emacs does the restarting.
	Use @samp for *scratch* buffer.

2004-07-04  Alan Mackenzie  <acm@muc.de>

	* frames.texi (Input Focus): Add documentation for
	`select-frame-set-input-focus'.  Replace refs to non-existent
	`switch-frame' with `select-frame'.  Minor corrections and tidying
	up of text-only terminal stuff.

2004-07-02  Richard M. Stallman  <rms@gnu.org>

	* files.texi (Saving Buffers): Cleanup write-contents-function.
	(Magic File Names): Cleanup file-remote-p.

2004-07-02  Kai Großjohann  <kai@emptydomain.de>

	* files.texi (Magic File Names): `file-remote-p' returns an
	identifier of the remote system, not just t.

2004-07-02  David Kastrup  <dak@gnu.org>

	* searching.texi (Entire Match Data): Add explanation about new
	match-data behavior when @var{integers} is non-nil.

2004-06-24  Richard M. Stallman  <rms@gnu.org>

	* commands.texi (Misc Events): Describe usr1-signal, usr2-signal event.

	* customize.texi (Variable Definitions): Note about doc strings
	and :set.

	* keymaps.texi (Keymap Terminology): Document `kbd'.
	(Changing Key Bindings, Key Binding Commands): Use kbd in examples.

	* display.texi (Invisible Text): Setting buffer-invisibility-spec
	makes it buffer-local.

	* files.texi (Saving Buffers): Correct previous change.

	* commands.texi (Accessing Events):
	Clarify posn-col-row and posn-actual-col-row.

2004-06-24  David Ponce  <david.ponce@wanadoo.fr>

	* commands.texi (Accessing Events): New functions
	posn-at-point and posn-at-x-y.  Add example to posn-x-y.

2004-06-23  Luc Teirlinck  <teirllm@auburn.edu>

	* lists.texi, files.texi, processes.texi, macros.texi, hash.texi:
	* frames.texi, buffers.texi, backups.texi, variables.texi:
	* loading.texi, eval.texi, functions.texi, control.texi:
	* symbols.texi, minibuf.texi: Reposition @anchor's.

	* help.texi: Various small changes in addition to the following.
	(Describing Characters): Describe PREFIX argument to
	`key-description'.  Correct and clarify definition of
	`text-char-description'.  Describe NEED-VECTOR argument to
	`read-kbd-macro'.
	(Help Functions): Clarify definition of `apropos'.

2004-06-23  Lars Hansen  <larsh@math.ku.dk>

	* files.texi (Saving Buffers): Correct description of
	`write-contents-functions'.

2004-06-21  Juanma Barranquero  <lektu@terra.es>

	* display.texi (Images): Remove redundant @vindex directives.
	Rewrite `image-library-alist' doc in active voice.

2004-06-14  Juanma Barranquero  <lektu@terra.es>

	* display.texi (Images): Document new delayed library loading,
	variable `image-library-alist' and (existing but undocumented)
	function `image-type-available-p'.

2004-06-05  Richard M. Stallman  <rms@gnu.org>

	* minibuf.texi (Minibuffer Completion): For INITIAL arg,
	refer the user to the Initial Input node.
	(Text from Minibuffer): Likewise.
	(Initial Input): New node.  Document this feature
	and say it is mostly deprecated.

2004-05-30  Richard M. Stallman  <rms@gnu.org>

	* loading.texi (Named Features): Clarify return value
	and meaning of NOERROR.

	* variables.texi (File Local Variables): Minor cleanup.

2004-05-30  Michael Albinus  <michael.albinus@gmx.de>

	* files.texi (Magic File Names): Add `file-remote-p' as operation
	of file name handlers.

2004-05-29  Richard M. Stallman  <rms@gnu.org>

	* modes.texi (Minor Mode Conventions): (-) has no special meaning
	as arg to a minor mode command.

2004-05-22  Richard M. Stallman  <rms@gnu.org>

	* syntax.texi (Syntax Class Table): Word syntax not just for English.

	* streams.texi (Output Variables): Doc float-output-format.

	* searching.texi (Regexp Special): Nested repetition can be infloop.

	* eval.texi (Eval): Increasing max-lisp-eval-depth can cause
	real stack overflow.

	* compile.texi: Minor cleanups.

2004-05-22  Luc Teirlinck  <teirllm@dms.auburn.edu>

	* lists.texi (Cons Cells): Explain dotted lists, true lists,
	circular lists.
	(List Elements): Explain handling of circular and dotted lists.

2004-05-19  Thien-Thi Nguyen  <ttn@gnu.org>

	* modes.texi (Search-based Fontification): Fix typo.

2004-05-10  Juanma Barranquero  <lektu@terra.es>

	* modes.texi (Mode Line Variables): Fix description of
	global-mode-string, which is now after which-func-mode, not the
	buffer name.

2004-05-07  Lars Hansen  <larsh@math.ku.dk>

	* modes.texi (Desktop Save Mode): Add.
	(Modes): Add menu entry Desktop Save Mode.

	* hooks.texi: Add desktop-after-read-hook,
	desktop-no-desktop-file-hook and desktop-save-hook.

	* locals.texi: Add desktop-save-buffer.

2004-04-30  Jesper Harder  <harder@ifa.au.dk>

	* display.texi: emacs -> Emacs.

2004-04-27  Matthew Mundell  <matt@mundell.ukfsn.org>

	* files.texi (Changing Files): Document set-file-times.

2004-04-23  Juanma Barranquero  <lektu@terra.es>

	* makefile.w32-in: Add "-*- makefile -*-" mode tag.

2004-04-18  Jesper Harder  <harder@ifa.au.dk>

	* tips.texi (Coding Conventions): defopt -> defcustom.

2004-04-16  Luc Teirlinck  <teirllm@auburn.edu>

	* sequences.texi: Various clarifications.

2004-04-14  Luc Teirlinck  <teirllm@auburn.edu>

	* buffers.texi (Read Only Buffers): Mention optional ARG to
	`toggle-read-only'.

2004-04-14  Nick Roberts  <nick@nick.uklinux.net>

	* windows.texi (Selecting Windows): Note that get-lru-window
	returns a full-width window if possible.

2004-04-13  Luc Teirlinck  <teirllm@auburn.edu>

	* buffers.texi: Various changes in addition to:
	(Buffer File Name): Add `find-buffer-visiting'.
	(Buffer Modification): Mention optional ARG to `not-modified'.
	(Indirect Buffers): Mention optional CLONE argument to
	`make-indirect-buffer'.

	* files.texi: Various changes in addition to:
	(Visiting Functions): `find-file-hook' is now a normal hook.
	(File Name Expansion): Explain difference between the way that
	`expand-file-name' and `file-truename' treat `..'.
	(Contents of Directories): Mention optional ID-FORMAT argument to
	`directory-files-and-attributes'.
	(Format Conversion): Mention new optional CONFIRM argument to
	`format-write-file'.

2004-04-12  Miles Bader  <miles@gnu.org>

	* macros.texi (Expansion): Add description of `macroexpand-all'.

2004-04-05  Jesper Harder  <harder@ifa.au.dk>

	* variables.texi (Variable Aliases):
	Mention cyclic-variable-indirection.

	* errors.texi (Standard Errors): Ditto.

2004-04-04  Luc Teirlinck  <teirllm@auburn.edu>

	* backups.texi: Various small changes in addition to:
	(Making Backups): Mention return value of `backup-buffer'.
	(Auto-Saving): Mention optional FORCE argument to
	`delete-auto-save-file-if-necessary'.
	(Reverting): Mention optional PRESERVE-MODES argument to
	`revert-buffer'.  Correct description of `revert-buffer-function'.

2004-03-22  Juri Linkov  <juri@jurta.org>

	* sequences.texi (Sequence Functions): Replace xref to `Vectors'
	with `Vector Functions'.

	* text.texi (Sorting): Add missing quote.

2004-03-14  Luc Teirlinck  <teirllm@auburn.edu>

	* intro.texi (Lisp History): Replace xref to `cl' manual with
	inforef.

2004-03-12  Richard M. Stallman  <rms@gnu.org>

	* intro.texi (Version Info): Add arg to emacs-version.
	(Lisp History): Change xref to CL manual.

2004-03-09  Luc Teirlinck  <teirllm@auburn.edu>

	* minibuf.texi (Completion Commands): Add xref to Emacs manual
	for Partial Completion mode.

2004-03-07  Thien-Thi Nguyen  <ttn@gnu.org>

	* customize.texi: Fix typo.  Remove eol whitespace.

2004-03-04  Richard M. Stallman  <rms@gnu.org>

	* processes.texi: Fix typos.

	* lists.texi (Building Lists): Minor clarification.

	* hash.texi (Creating Hash): Correct the meaning of t for WEAK
	in make-hash-table.

2004-02-29  Juanma Barranquero  <lektu@terra.es>

	* makefile.w32-in (clean, maintainer-clean): Use $(DEL) instead of
	rm, and ignore exit code.

2004-02-27  Dan Nicolaescu  <dann@ics.uci.edu>

	* display.texi (Defining Faces): Add description for min-colors.
	Update example.

2004-02-23  Luc Teirlinck  <teirllm@auburn.edu>

	* abbrevs.texi: Various corrections and clarifications in addition
	to the following:
	(Abbrev Tables): Delete add-abbrev (as suggested by RMS).

2004-02-22  Matthew Mundell  <matt@mundell.ukfsn.org>  (tiny change)

	* calendar.texi (Holiday Customizing): Quote arg of holiday-sexp.

2004-02-21  Luc Teirlinck  <teirllm@auburn.edu>

	* text.texi: Various small changes in addition to the following:
	(User-Level Deletion): Mention optional BACKWARD-ONLY argument
	to delete-horizontal-space.
	(Kill Functions, Yanking, Low-Level Kill Ring): Clarify and correct
	description of yank-handler text property at various places.

	* frames.texi (Window System Selections): Add anchor.

	* syntax.texi (Syntax Table Functions): Clarify and correct
	descriptions of make-syntax-table and copy-syntax-table.
	(Motion and Syntax): Clarify SYNTAXES argument to
	skip-syntax-forward.
	(Parsing Expressions): Mention that the return value of
	parse-partial-sexp is currently a list of ten rather than nine
	elements.
	(Categories): Various corrections and clarifications.

2004-02-17  Luc Teirlinck  <teirllm@auburn.edu>

	* markers.texi (Marker Insertion Types): Minor change.

	* locals.texi (Standard Buffer-Local Variables):
	* commands.texi (Interactive Codes, Using Interactive):
	* functions.texi (Related Topics): Fix xrefs.

2004-02-16  Luc Teirlinck  <teirllm@auburn.edu>

	* lists.texi (Sets And Lists): Update description of delete-dups.

2004-02-16  Jesper Harder  <harder@ifa.au.dk>  (tiny change)

	* keymaps.texi (Tool Bar): tool-bar-item => tool-bar-button.

2004-02-16  Jan Djärv  <jan.h.d@swipnet.se>

	* frames.texi (Parameter Access): frame-parameters arg is optional.
	modify-frame-parameters handles nil for FRAME.
	(Window Frame Parameters): menu-bar-lines and tool-bar-lines
	are all-or-nothing for certain toolkits.
	Mention parameter wait-for-wm.
	(Frames and Windows): In frame-first-window and frame-selected-window
	the arg is optional.
	(Input Focus): In redirect-frame-focus the second arg is optional.
	(Window System Selections): Mention selection type CLIPBOARD.
	Mention data-type UTF8_STRING.
	Mention numbering of cut buffers.
	(Resources): Describe x-resource-name.

2004-02-16  Richard M. Stallman  <rms@gnu.org>

	* windows.texi (Buffers and Windows): Delete false table
	about all-frames.

	* syntax.texi (Parsing Expressions): Delete old caveat
	about parse-sexp-ignore-comments.

	* streams.texi (Output Variables): Add print-quoted.

	* lists.texi (Building Lists): Minor cleanup.

	* hash.texi (Creating Hash): Correct and clarify doc of WEAK values.

	* display.texi (Overlays): Explain overlays use markers.
	(Managing Overlays): Explain front-advance and rear-advance
	in more detail.

	* loading.texi (Unloading): Document unload-feature-special-hooks.
	Get rid of fns-NNN.el file.

2004-02-16  Matthew Mundell  <matt@mundell.ukfsn.org>  (tiny change)

	* help.texi (Describing Characters): Fix text-char-description
	example output.

	* edebug.texi (Using Edebug): Fix example.

	* debugging.texi (Internals of Debugger): Fix return value.

	* files.texi (Changing Files): Fix argname.

	* calendar.texi: Fix parens, and default values.

	* display.texi, frames.texi, internals.texi, modes.texi: Minor fixes.
	* nonascii.texi, objects.texi, os.texi: Minor fixes.
	* searching.texi, text.texi, tips.texi, windows.texi: Minor fixes.

	* positions.texi (Text Lines): Don't add -1 in current-line.

2004-02-16  Richard M. Stallman  <rms@gnu.org>

	* compile.texi (Compiler Errors): if-boundp feature applies to cond.

2004-02-16  Jesper Harder  <harder@ifa.au.dk>  (tiny change)

	* processes.texi (Low-Level Network): Fix a typo.

2004-02-12  Kim F. Storm  <storm@cua.dk>

	* display.texi (Fringes): Use consistent wording.
	Note that window-fringe's window arg is optional.
	(Scroll Bars): Use consistent wording.

2004-02-11  Luc Teirlinck  <teirllm@auburn.edu>

	* tips.texi (Comment Tips): Document the new conventions for
	commenting out code.

2004-02-07  Jan Djärv  <jan.h.d@swipnet.se>

	* positions.texi (Text Lines): Add missing end defun.

2004-02-07  Kim F. Storm  <storm@cua.dk>

	* positions.texi (Text Lines): Add line-number-at-pos.

2004-02-06  John Paul Wallington  <jpw@gnu.org>

	* display.texi (Button Properties, Button Buffer Commands):
	mouse-2 invokes button, not down-mouse-1.

2004-02-04  Jason Rumney  <jasonr@gnu.org>

	* makefile.w32-in: Sync with Makefile.in changes.

2004-02-03  Luc Teirlinck  <teirllm@auburn.edu>

	* minibuf.texi (Text from Minibuffer): Various corrections and
	clarifications.
	(Object from Minibuffer): Correct Lisp description of
	read-minibuffer.
	(Minibuffer History): Clarify description of cons values for
	HISTORY arguments.
	(Basic Completion): Various corrections and clarifications.
	Add completion-regexp-list.
	(Minibuffer Completion): Correct and clarify description of
	completing-read.
	(Completion Commands): Mention Partial Completion mode.
	Various other minor changes.
	(High-Level Completion): Various corrections and clarifications.
	(Reading File Names): Ditto.
	(Minibuffer Misc): Ditto.

2004-01-26  Luc Teirlinck  <teirllm@auburn.edu>

	* strings.texi (Text Comparison): assoc-string also matches
	elements of alists that are strings instead of conses.
	(Formatting Strings): Standardize Texinfo usage.  Update index
	entries.

2004-01-20  Luc Teirlinck  <teirllm@auburn.edu>

	* lists.texi (Sets And Lists): Add delete-dups.

2004-01-15  Luc Teirlinck  <teirllm@auburn.edu>

	* edebug.texi (Instrumenting Macro Calls): `declare' is not a
	special form.
	* macros.texi (Defining Macros): Update description of `declare',
	which now is a macro.
	(Wrong Time): Fix typos.

2004-01-14  Luc Teirlinck  <teirllm@auburn.edu>

	* compile.texi (Compilation Functions): Expand descriptions of
	`compile-defun', `byte-compile-file', `byte-recompile-directory'
	and `batch-byte-compile'.  In particular, mention and describe
	all optional arguments.
	(Disassembly): Correct and clarify the description of `disassemble'.

2004-01-11  Luc Teirlinck  <teirllm@auburn.edu>

	* searching.texi: Various small changes in addition to the
	following.
	(Regexp Example): Adapt to new value of `sentence-end'.
	(Regexp Functions): The PAREN argument to `regexp-opt' can be
	`words'.
	(Search and Replace): Add usage note for `perform-replace'.
	(Entire Match Data): Mention INTEGERS and REUSE arguments to
	`match-data'.
	(Standard Regexps): Update for new values of `paragraph-start'
	and `sentence-end'.

2004-01-07  Luc Teirlinck  <teirllm@auburn.edu>

	* files.texi (Saving Buffers): Clarify descriptions of
	`write-contents-functions' and `before-save-hook'.
	Make the defvar's for `before-save-hook' and `after-save-hook'
	into defopt's.

2004-01-07  Kim F. Storm  <storm@cua.dk>

	* commands.texi (Click Events): Describe new image and
	width/height elements of click events.
	(Accessing Events): Add posn-string, posn-image, and
	posn-object-width-height.  Change posn-object to return either
	image or string object.

2004-01-01  Simon Josefsson  <jas@extundo.com>

	* hooks.texi (Standard Hooks): Add before-save-hook.
	* files.texi (Saving Buffers): Likewise.

2004-01-03  Richard M. Stallman  <rms@gnu.org>

	* frames.texi (Frames and Windows): Delete frame-root-window.

2004-01-03  Luc Teirlinck  <teirllm@auburn.edu>

	* eval.texi, hash.texi, help.texi, symbols.texi: Add anchors.

	* functions.texi: Various small changes in addition to the
	following.
	(What Is a Function): `functionp' returns nil for macros.
	Clarify behavior of this and following functions for symbol arguments.
	(Function Documentation): Add `\' in front of (fn @var{arglist})
	and explain why.
	(Defining Functions): Mention DOCSTRING argument to `defalias'.
	Add anchor.
	(Mapping Functions): Add anchor.  Unquote nil in mapcar* example.

2004-01-01  Miles Bader  <miles@gnu.org>

	* display.texi (Buttons): New section.

2003-12-31  Andreas Schwab  <schwab@suse.de>

	* numbers.texi (Math Functions): sqrt reports a domain-error
	error.
	(Float Basics): Use `(/ 0.0 0.0)' instead of `(sqrt -1.0)'.

2003-12-30  Luc Teirlinck  <teirllm@auburn.edu>

	* tips.texi (Documentation Tips): Update item on hyperlinks in
	documentation strings.

	* errors.texi (Standard Errors): Various small corrections and
	additions.

	* control.texi: Various small changes in addition to the
	following.
	(Signaling Errors): Provide some more details on how `signal'
	constructs the error message.  Add anchor to the definition of
	`signal'.
	(Error Symbols): Describe special treatment of `quit'.
	(Cleanups): Rename BODY argument of `unwind-protect' to BODY-FORM
	to emphasize that it has to be a single form.

	* buffers.texi: Add anchor.

2003-12-29  Richard M. Stallman  <rms@gnu.org>

	* windows.texi (Choosing Window): Add same-window-p, special-display-p.
	(Window Configurations): Add window-configuration-frame.

	* variables.texi (Creating Buffer-Local): Add local-variable-if-set-p.

	* text.texi (Examining Properties): Add get-char-property-and-overlay.
	Change arg name in get-char-property.
	(Special Properties): Update handling of keymap property.

	* strings.texi (Modifying Strings): Add clear-string.
	(Text Comparison): Add assoc-string and remove
	assoc-ignore-case, assoc-ignore-representation.

	* os.texi (Time of Day): Add set-time-zone-rule.

	* numbers.texi (Math Functions): asin, acos, log, log10
	report domain-error errors.

	* nonascii.texi (Converting Representations):
	Add multibyte-char-to-unibyte and unibyte-char-to-multibyte.
	(Encoding and I/O): Add file-name-coding-system.

	* modes.texi (Search-based Fontification): Explain that
	face specs are symbols with face names as values.

	* minibuf.texi (Minibuffer Misc): Add set-minibuffer-window.

	* lists.texi (Building Lists): remq moved elsewhere.
	(Sets And Lists): remq moved here.
	(Association Lists): Refer to assoc-string.

	* internals.texi (Garbage Collection): Add memory-use-counts.

	* frames.texi (Frames and Windows): Add set-frame-selected-window
	and frame-root-window.

	* files.texi (Contents of Directories):
	Add directory-files-and-attributes.

	* display.texi (Refresh Screen): Add force-window-update.
	(Invisible Text): Explain about moving point out of invis text.
	(Overlay Properties): Add overlay-properties.
	(Managing Overlays): Add overlayp.
	(GIF Images): Invalid image number displays a hollow box.

	* buffers.texi (Buffer Modification): Add restore-buffer-modified-p.
	(Killing Buffers): Add buffer-live-p.

2003-12-25  Markus Rost  <rost@mathematik.uni-bielefeld.de>

	* display.texi (Fringes): Fix typo "set-buffer-window".

2003-12-24  Luc Teirlinck  <teirllm@auburn.edu>

	* display.texi, eval.texi, help.texi, internals.texi, loading.texi:
	* nonascii.texi, processes.texi, tips.texi, variables.texi:
	Add or change various xrefs and anchors.

	* commands.texi: Replace all occurrences of @acronym{CAR} with
	@sc{car}, for consistency with the rest of the Elisp manual.
	`car' and `cdr' are historically acronyms, but are no longer
	widely thought of as such.

	* internals.texi (Pure Storage): Mention that `purecopy' does not
	copy text properties.
	(Object Internals): Now 29 bits are used (in most implementations)
	to address Lisp objects.

	* variables.texi (Variables with Restricted Values): New node.

	* objects.texi (Lisp Data Types): Mention that certain variables
	can only take on a restricted set of values and add an xref to
	the new node "Variables with Restricted Values".

	* eval.texi (Function Indirection): Describe the errors that
	`indirect-function' can signal.
	(Eval): Clarify the descriptions of `eval-region' and `values'.
	Describe `eval-buffer' instead of `eval-current-buffer' and
	mention `eval-current-buffer' as an alias for `current-buffer'.
	Correct the description and mention all optional arguments.

	* nonascii.texi: Various small changes in addition to the
	following.
	(Converting Representations): Clarify behavior of
	`string-make-multibyte' and `string-to-multibyte' for unibyte all
	ASCII arguments.
	(Character Sets): Document the variable `charset-list' and adapt
	the definition of the function `charset-list' accordingly.
	(Translation of Characters): Clarify use of generic characters in
	`make-translation-table'.  Clarify and correct the description of
	the use of translation tables in encoding and decoding.
	(User-Chosen Coding Systems): Correct and clarify the description
	of `select-safe-coding-system'.
	(Default Coding Systems): Clarify description of
	`file-coding-system-alist'.

2003-11-30  Luc Teirlinck  <teirllm@auburn.edu>

	* strings.texi (Text Comparison): Correctly describe when two
	strings are `equal'.  Combine and clarify descriptions of
	`assoc-ignore-case' and `assoc-ignore-representation'.

	* objects.texi (Non-ASCII in Strings): Clarify description of
	when a string is unibyte or multibyte.
	(Bool-Vector Type): Update examples.
	(Equality Predicates): Correctly describe when two strings are
	`equal'.

2003-11-29  Luc Teirlinck  <teirllm@auburn.edu>

	* lists.texi (Building Lists): `append' no longer accepts integer
	arguments.  Update the description of `number-sequence' to reflect
	recent changes.
	(Sets And Lists): Describe `member-ignore-case' after `member'.

2003-11-27  Kim F. Storm  <storm@cua.dk>

	* commands.texi (Click Events): Click object may be an images.
	Describe (dx . dy) element of click positions.
	(Accessing Events): Remove duplicate posn-timestamp.
	New functions posn-object and posn-object-x-y.

2003-11-23  Kim F. Storm  <storm@cua.dk>

	* commands.texi (Click Events): Describe enhancements to event
	position lists, including new text-pos and (col . row) items.
	Mention left-fringe and right-fringe area events.
	(Accessing Events): New functions posn-area and
	posn-actual-col-row.  Mention posn-timestamp.  Mention that
	posn-point in non-text area still returns buffer position.
	Clarify posn-col-row.

2003-11-21  Lars Hansen  <larsh@math.ku.dk>

	* files.texi (File Attributes): Describe new parameter ID-FORMAT.
	* anti.texi (File Attributes): Describe removed parameter
	ID-FORMAT.

2003-11-20  Luc Teirlinck  <teirllm@auburn.edu>

	* positions.texi (Positions): Mention that, if a marker is used as
	a position, its buffer is ignored.

	* markers.texi (Overview of Markers): Mention it here too.

2003-11-12  Luc Teirlinck  <teirllm@auburn.edu>

	* numbers.texi (Numeric Conversions): Not just `floor', but also
	`truncate', `ceiling' and `round' accept optional argument DIVISOR.

2003-11-10  Luc Teirlinck  <teirllm@auburn.edu>

	* markers.texi (Creating Markers): Specify insertion type of
	created markers.  Add xref to `Marker Insertion Types'.
	Second argument to `copy-marker' is optional.
	(Marker Insertion Types): Mention that most markers are created
	with insertion type nil.
	(The Mark): Correctly describe when `mark' signals an error.
	(The Region): Correctly describe when `region-beginning' and
	`region-end' signal an error.

2003-11-08  Luc Teirlinck  <teirllm@auburn.edu>

	* hash.texi (Creating Hash): Clarify description of `eql'.
	`makehash' is obsolete.
	(Hash Access): Add Common Lisp notes for `remhash' and `clrhash'.

	* positions.texi (Point): Change description of `buffer-end', so
	that it is also correct for floating point arguments.
	(List Motion): Correct argument lists of `beginning-of-defun' and
	`end-of-defun'.
	(Excursions): Add xref to `Marker Insertion Types'.
	(Narrowing): Argument to `narrow-to-page' is optional.

2003-11-06  Luc Teirlinck  <teirllm@auburn.edu>

	* streams.texi (Output Streams): Clarify behavior of point for
	marker output streams.

2003-11-04  Luc Teirlinck  <teirllm@auburn.edu>

	* variables.texi (Defining Variables): Second argument to
	`defconst' is not optional.
	(Setting Variables): Mention optional argument APPEND to
	`add-to-list'.
	(Creating Buffer-Local): Expand description of
	`make-variable-buffer-local'.
	(Frame-Local Variables): Expand description of
	`make-variable-frame-local'.
	(Variable Aliases): Correct description of optional argument
	DOCSTRING to `defvaralias'.  Mention return value of
	`defvaralias'.
	(File Local Variables): Add xref to `File variables' in Emacs
	Manual.  Correct description of `hack-local-variables'.  Mention
	`safe-local-variable' property.  Mention optional second argument
	to `risky-local-variable-p'.

2003-11-03  Luc Teirlinck  <teirllm@auburn.edu>

	* symbols.texi (Symbol Plists): Mention return value of `setplist'.

2003-11-02  Jesper Harder  <harder@ifa.au.dk>  (tiny change)

	* lispref/anti.texi, lispref/backups.texi, lispref/commands.texi
	lispref/customize.texi, lispref/display.texi, lispref/files.texi,
	lispref/internals.texi, lispref/keymaps.texi, lispref/loading.texi,
	lispref/modes.texi, lispref/nonascii.texi, lispref/numbers.texi,
	lispref/objects.texi, lispref/os.texi, lispref/positions.texi,
	lispref/processes.texi, lispref/searching.texi,
	lispref/sequences.texi, lispref/streams.texi, lispref/strings.texi,
	lispref/syntax.texi, lispref/text.texi: Replace @sc{foo} with
	@acronym{FOO}.

2003-10-27  Luc Teirlinck  <teirllm@auburn.edu>

	* strings.texi (Creating Strings): Argument START to `substring'
	can not be `nil'.  Expand description of
	`substring-no-properties'.  Correct description of `split-string',
	especially with respect to empty matches.  Prevent very bad line
	break in definition of `split-string-default-separators'.
	(Text Comparison): `string=' and `string<' also accept symbols as
	arguments.
	(String Conversion): More completely describe argument BASE in
	`string-to-number'.
	(Formatting Strings): `%s' and `%S' in `format' do require
	corresponding object.  Clarify behavior of numeric prefix after
	`%' in `format'.
	(Case Conversion): The argument to `upcase-initials' can be a
	character.

2003-10-27  Kenichi Handa  <handa@m17n.org>

	* display.texi (Fontsets): Fix texinfo usage.

2003-10-25  Kenichi Handa  <handa@m17n.org>

	* display.texi (Fontsets): Add description of the function
	set-fontset-font.

2003-10-23  Luc Teirlinck  <teirllm@auburn.edu>

	* display.texi (Temporary Displays): Add xref to `Documentation
	Tips'.

	* functions.texi (Function Safety): Use inforef instead of pxref
	for SES.

2003-10-23  Andreas Schwab  <schwab@suse.de>

	* Makefile.in (TEX, texinputdir): Don't define.
	(TEXI2DVI): Define.
	(srcs): Remove $(srcdir)/index.perm and $(srcdir)/index.unperm,
	add $(srcdir)/index.texi.
	($(infodir)/elisp): Remove index.texi dependency.
	(elisp.dvi): Likewise.  Use $(TEXI2DVI).
	(index.texi): Remove target.
	(dist): Don't link $(srcdir)/permute-index.
	(clean): Don't remove index.texi.

	* permute-index, index.perm: Remove.
	* index.texi: Rename from index.unperm.

2003-10-22  Luc Teirlinck  <teirllm@auburn.edu>

	* tips.texi (Documentation Tips): Document new behavior for face
	and variable hyperlinks in Help mode.

2003-10-21  Luc Teirlinck  <teirllm@auburn.edu>

	* objects.texi (Integer Type): Update for extra bit of integer range.
	(Character Type): Ditto.

2003-10-16  Eli Zaretskii  <eliz@gnu.org>

	* numbers.texi (Integer Basics): Add index entries for reading
	numbers in hex, octal, and binary.

2003-10-16  Lute Kamstra  <lute@gnu.org>

	* modes.texi (Mode Line Format): Mention force-mode-line-update's
	argument.

2003-10-13  Luc Teirlinck  <teirllm@auburn.edu>

	* windows.texi (Choosing Window): Fix typo.
	* edebug.texi (Edebug Execution Modes): Fix typo.

2003-10-13  Richard M. Stallman  <rms@gnu.org>

	* windows.texi (Basic Windows): A window has fringe settings,
	display margins and scroll-bar settings.
	(Splitting Windows): Doc split-window return value.
	Clean up one-window-p.
	(Selecting Windows): Fix typo.
	(Cyclic Window Ordering): Explain frame as ALL-FRAMES in next-window.
	(Buffers and Windows): In set-window-buffer, explain effect
	on fringe settings and scroll bar settings.
	(Displaying Buffers): In pop-to-buffer, explain nil as buffer arg.
	(Choosing Window): Use defopt for pop-up-frame-function.
	For special-display-buffer-names, explain same-window and same-frame.
	Clarify window-dedicated-p return value.
	(Textual Scrolling): scroll-up and scroll-down can get an error.
	(Horizontal Scrolling): Clarify auto-hscroll-mode.
	Clarify set-window-hscroll.
	(Size of Window): Don't mention tool bar in window-height.
	(Coordinates and Windows): Explain what coordinates-in-window-p
	returns for fringes and display margins.
	(Window Configurations): Explain saving fringes, etc.

	* tips.texi (Library Headers): Clean up Documentation.

	* syntax.texi (Parsing Expressions): Clean up forward-comment
	and parse-sexp-lookup-properties.

	* sequences.texi (Sequence Functions): sequencep accepts bool-vectors.

	* os.texi (System Environment): Clean up text for load-average errors.

	* modes.texi (Hooks): Don't explain local hook details at front.
	Clarify run-hooks and run-hook-with-args a little.
	Clean up add-hook and remove-hook.

	* edebug.texi (Edebug Execution Modes): Clarify t.
	Document edebug-sit-for-seconds.
	(Coverage Testing): Document C-x X = and =.
	(Instrumenting Macro Calls): Fix typo.
	(Specification List): Don't index the specification keywords.

2003-10-10  Kim F. Storm  <storm@cua.dk>

	* processes.texi (Network): Introduce make-network-process.

2003-10-09  Luc Teirlinck  <teirllm@auburn.edu>

	* tips.texi (Library Headers): Fix typo.

2003-10-07  Juri Linkov  <juri@jurta.org>

	* modes.texi (Imenu): Mention imenu-create-index-function's
	default value.  Explain submenus better.

2003-10-07  Lute Kamstra  <lute@gnu.org>

	* modes.texi (Faces for Font Lock): Fix typo.
	(Hooks): Explain how buffer-local hook variables can refer to
	global hook variables.
	Various minor clarifications.

2003-10-06  Lute Kamstra  <lute@gnu.org>

	* tips.texi (Coding Conventions): Mention naming conventions for
	hooks.

2003-10-05  Luc Teirlinck  <teirllm@auburn.edu>

	* loading.texi (Library Search): Correct default value of
	load-suffixes.
	(Named Features): Fix typo.

2003-10-05  Richard M. Stallman  <rms@gnu.org>

	* loading.texi (Named Features): In `provide',
	say how to test for subfeatures.
	(Unloading): In unload-feature, use new var name
	unload-feature-special-hooks.

2003-10-03  Lute Kamstra  <lute@gnu.org>

	* modes.texi (Major Mode Conventions): Mention third way to set up
	Imenu.
	(Imenu): A number of small fixes.
	Delete documentation of internal variable imenu--index-alist.
	Document the return value format of imenu-create-index-function
	functions.

2003-09-30  Richard M. Stallman  <rms@gnu.org>

	* processes.texi (Network): Say what stopped datagram connections do.

	* lists.texi (Association Lists): Clarify `assq-delete-all'.

	* display.texi (Overlay Properties): Clarify `evaporate' property.

2003-09-29  Lute Kamstra  <lute@gnu.org>

	* modes.texi (Mode Line Data): Explain when symbols in mode-line
	constructs should be marked as risky.
	Change cons cell into proper list.
	(Mode Line Variables): Change cons cell into proper list.

2003-09-26  Lute Kamstra  <lute@gnu.org>

	* modes.texi (Mode Line Data): Document the :propertize construct.
	(Mode Line Variables): Reorder the descriptions of the variables
	to match their order in the default mode-line-format.
	Describe the new variables mode-line-position and mode-line-modes.
	Update the default values of mode-line-frame-identification,
	minor-mode-alist, and default-mode-line-format.
	(Properties in Mode): Mention the :propertize construct.

2003-09-26  Richard M. Stallman  <rms@gnu.org>

	* buffers.texi, commands.texi, debugging.texi, eval.texi:
	* loading.texi, minibuf.texi, text.texi, variables.texi:
	Avoid @strong{Note:}.

2003-09-26  Richard M. Stallman  <rms@gnu.org>

	* keymaps.texi (Remapping Commands): Fix typo.

2003-09-23  Luc Teirlinck  <teirllm@mail.auburn.edu>

	* processes.texi (Low-Level Network): Fix typo.

2003-09-23  Kim F. Storm  <storm@cua.dk>

	* processes.texi (Network, Network Servers): Fix typos.
	(Low-Level Network): Add timeout value for :server keyword.
	Add new option keywords to make-network-process.
	Add set-network-process-options.
	Explain how to test availability of network options.

2003-09-19  Richard M. Stallman  <rms@gnu.org>

	* text.texi (Motion by Indent): Arg to
	backward-to-indentation and forward-to-indentation is optional.

	* strings.texi (Creating Strings): Add substring-no-properties.

	* processes.texi
	(Process Information): Add list-processes arg QUERY-ONLY.
	Delete process-contact from here.
	Add new status values for process-status.
	Add process-get, process-put, process-plist, set-process-plist.
	(Synchronous Processes): Add call-process-shell-command.
	(Signals to Processes): signal-process allows process objects.
	(Network): Complete rewrite.
	(Network Servers, Datagrams, Low-Level Network): New nodes.

	* positions.texi (Word Motion): forward-word, backward-word
	arg is optional.  Reword.

	* abbrevs.texi (Defining Abbrevs): Index no-self-insert.

	* variables.texi (Creating Buffer-Local):
	Delete duplicate definition of buffer-local-value.
	(File Local Variables): Explain about discarding text props.

2003-09-11  Richard M. Stallman  <rms@gnu.org>

	* minibuf.texi (Intro to Minibuffers): Explain that the minibuffer
	changes variables that record input events.
	(Minibuffer Misc): Add minibuffer-selected-window.

	* lists.texi (Building Lists): Add copy-tree.

	* display.texi (Fontsets): Add char-displayable-p.
	(Scroll Bars): New node.

2003-09-08  Lute Kamstra  <lute@gnu.org>

	* modes.texi (%-Constructs): Document new `%i' and `%I'
	constructs.

2003-09-03  Peter Runestig  <peter@runestig.com>

	* makefile.w32-in: New file.

2003-08-29  Richard M. Stallman  <rms@gnu.org>

	* display.texi (Overlay Properties): Clarify how priorities
	affect use of the properties.

2003-08-19  Luc Teirlinck  <teirllm@mail.auburn.edu>

	* customize.texi (Type Keywords): Correct the description of
	`:help-echo' in the case where `motion-doc' is a function.

2003-08-14  John Paul Wallington  <jpw@gnu.org>

	* modes.texi (Emulating Mode Line): Subsection, not section.

2003-08-13  Richard M. Stallman  <rms@gnu.org>

	* elisp.texi (Top): Update subnode lists in menu.

	* text.texi (Insertion): Add insert-buffer-substring-no-properties.
	(Kill Functions): kill-region has new arg yank-handler.
	(Yanking): New node.
	(Yank Commands): Add yank-undo-function.
	(Low-Level Kill Ring):
	kill-new and kill-append have new arg yank-handler.
	(Changing Properties): Add remove-list-of-text-properties.
	(Atomic Changes): New node.

	* symbols.texi (Other Plists): Add lax-plist-get, lax-plist-put.

	* streams.texi (Output Variables): Add eval-expression-print-length
	and eval-expression-print-level.

	* os.texi (Time Conversion): For encode-time, explain limits on year.

	* objects.texi (Character Type): Define anchor "modifier bits".

	* modes.texi (Emulating Mode Line): New node.
	(Search-based Fontification): Font Lock uses font-lock-face property.
	(Other Font Lock Variables): Likewise.

	* keymaps.texi (Format of Keymaps): Keymaps contain char tables,
	not vectors.
	(Active Keymaps): Add emulation-mode-map-alists.
	(Functions for Key Lookup): key-binding has new arg no-remap.
	(Remapping Commands): New node.
	(Scanning Keymaps): where-is-internal has new arg no-remap.
	(Tool Bar): Add tool-bar-local-item-from-menu.
	Clarify when to use tool-bar-add-item-from-menu.

	* commands.texi (Interactive Call): commandp has new arg.
	(Command Loop Info): Add this-original-command.

2003-08-06  John Paul Wallington  <jpw@gnu.org>

	* compile.texi (Compiler Errors): Say `@end defmac' after `@defmac'.

	* display.texi (Warning Basics): Fix typo.
	(Fringes): Add closing curly bracket and fix typo.

	* elisp.texi (Top): Fix typo.

2003-08-05  Richard M. Stallman  <rms@gnu.org>

	* elisp.texi: Update lists of subnodes.

	* windows.texi (Buffers and Windows): set-window-buffer has new arg.

	* variables.texi (Local Variables): Use lc for example variable names.

	* tips.texi (Library Headers): Explain where to put -*-.

	* strings.texi (Creating Strings): Fix xref for vconcat.

	* sequences.texi (Vector Functions):
	vconcat no longer allows integer args.

	* minibuf.texi (Reading File Names): read-file-name has new
	arg PREDICATE.  New function read-directory-name.

	* macros.texi (Defining Macros): Give definition of `declare'.
	(Indenting Macros): New node.

	* frames.texi (Parameter Access): Add modify-all-frames-parameters.
	(Window Frame Parameters): Make separate table of parameters
	that are coupled with specific face attributes.
	(Deleting Frames): delete-frame-hooks renamed to
	delete-frame-functions.

	* files.texi (Magic File Names): Add file-remote-p.
	Clarify file-local-copy.

	* edebug.texi (Instrumenting Macro Calls): Don't define `declare'
	here; instead xref Defining Macros.

	* display.texi (Warnings): New node, and subnodes.
	(Fringes): New node.

	* debugging.texi (Test Coverage): New node.

	* compile.texi (Compiler Errors): Explain with-no-warnings
	and other ways to suppress warnings.

	* commands.texi (Interactive Call): Minor clarification.

	* buffers.texi (Buffer File Name): set-visited-file-name
	renames the buffer too.

	* abbrevs.texi (Abbrev Tables): Add copy-abbrev-table.

2003-07-24  Markus Rost  <rost@math.ohio-state.edu>

	* abbrevs.texi (Abbrev Expansion): Use \s syntax in example.

2003-07-22  Markus Rost  <rost@math.ohio-state.edu>

	* internals.texi (Garbage Collection): Fix previous change.

2003-07-22  Richard M. Stallman  <rms@gnu.org>

	* files.texi (Truenames): Add LIMIT arg to file-chase-links.

	* display.texi (Width): Use \s syntax in example.
	(Font Selection): Add face-font-rescale-alist.

	* modes.texi (Imenu): Add xref to Emacs Manual node on Imenu.
	Remove spurious indent in example.

	* lists.texi (Building Lists): Add number-sequence.

	* internals.texi (Garbage Collection): Add gcs-done, gc-elapsed.

	* functions.texi (Function Documentation): Explain how to
	show calling convention explicitly in the doc string.

	* windows.texi (Selecting Windows): save-selected-window saves
	selected window of each frame.
	(Window Configurations): Minor change.

	* syntax.texi (Syntax Table Functions): Use \s syntax in examples.

	* streams.texi (Output Variables): Add print-continuous-numbering
	and print-number-table.

	* processes.texi (Decoding Output): New node.

	* os.texi (Time Conversion): decode-time arg is optional.

	* objects.texi (Character Type): Don't use space as example for \.
	Make list of char names and \-sequences correspond.
	Explain that \s is not used in strings.  `\ ' needs space after.

	* nonascii.texi (Converting Representations): Add string-to-multibyte.
	(Translation of Characters): Add translation-table-for-input.
	(Default Coding Systems): Add auto-coding-functions.
	(Explicit Encoding): Add decode-coding-inserted-region.
	(Locales): Add locale-info.

	* minibuf.texi (Basic Completion): Describe test-completion.
	Collections can be lists of strings.
	Clean up lazy-completion-table.
	(Programmed Completion): Mention test-completion.
	Clarify why lambda expressions are not accepted.
	(Minibuffer Misc): Describe minibufferp.

2003-07-14  Richard M. Stallman  <rms@gnu.org>

	* buffers.texi (Killing Buffers): kill-buffer-hook is perm local.

	* windows.texi (Selecting Windows): New arg to select-window.
	(Selecting Windows): Add with-selected-window.
	(Size of Window): Add window-inside-edges, etc.

	* internals.texi (Garbage Collection): Add post-gc-hook.

	* processes.texi (Subprocess Creation): Add exec-suffixes.

	* keymaps.texi (Functions for Key Lookup): Add current-active-maps.
	(Scanning Keymaps): Add map-keymaps.
	(Defining Menus): Add keymap-prompt.

	* numbers.texi (Integer Basics): Add most-positive-fixnum,
	most-negative-fixnum.

	* compile.texi (Byte Compilation): Explain no-byte-compile.
	(Compiler Errors): New node.

	* os.texi (User Identification): user-uid, user-real-uid
	can return float.

	* modes.texi (Major Mode Conventions): Explain about run-mode-hooks
	and about derived modes.
	(Minor Modes): Add minor-mode-list.
	(Defining Minor Modes): Keyword args for define-minor-mode.
	(Search-based Fontification): Explain managing other properties.
	(Other Font Lock Variables): Add font-lock-extra-managed-props.
	(Faces for Font Lock): Add font-lock-preprocessor-face.
	(Hooks): Add run-mode-hooks and delay-mode-hooks.

	* variables.texi (Creating Buffer-Local): Add buffer-local-value.
	(Variable Aliases): Clarify defvaralias.

	* loading.texi (Library Search): Add load-suffixes.

	* minibuf.texi (Basic Completion): Add lazy-completion-table.
	(Programmed Completion): Add dynamic-completion-table.

	* files.texi (Changing Files): copy-file allows dir as NEWNAME.
	(Magic File Names): Specify precedence order of handlers.

	* commands.texi (Command Overview): Emacs server runs pre-command-hook
	and post-command-hook.
	(Waiting): New calling convention for sit-for.

	* text.texi (Special Properties): local-map and keymap properties
	apply based on their stickiness.

2003-07-07  Richard M. Stallman  <rms@gnu.org>

	* modes.texi (Minor Mode Conventions): Specify only some kinds
	of list values as args to minor modes.

	* files.texi (File Name Expansion): Warn about iterative use
	of substitute-in-file-name.

	* advice.texi (Activation of Advice): Clean up previous change.

2003-07-06  Markus Rost  <rost@math.ohio-state.edu>

	* advice.texi (Activation of Advice): Note that ad-start-advice is
	turned on by default.

2003-06-30  Richard M. Stallman  <rms@gnu.org>

	* text.texi (Buffer Contents): Document current-word.
	(Change Hooks): Not called for *Messages*.

	* functions.texi (Defining Functions): Explain about redefining
	primitives.
	(Function Safety): Renamed.  Minor changes.
	Comment out the detailed criteria for what is safe.

2003-06-22  Andreas Schwab  <schwab@suse.de>

	* objects.texi (Symbol Type): Fix description of examples.

2003-06-16  Andreas Schwab  <schwab@suse.de>

	* hash.texi (Creating Hash): Fix description of :weakness.

2003-06-13  Kai Großjohann  <kai.grossjohann@gmx.net>

	* files.texi (Changing Files): copy-file copies file modes, too.

2003-05-28  Richard M. Stallman  <rms@gnu.org>

	* strings.texi (Creating Strings): Clarify split-string.

2003-05-22  Stephen J. Turnbull  <stephen@xemacs.org>

	* strings.texi (Creating Strings): Update split-string specification
	and examples.

2003-05-19  Richard M. Stallman  <rms@gnu.org>

	* elisp.texi: Correct invariant section names.

2003-04-20  Richard M. Stallman  <rms@gnu.org>

	* os.texi (Timers): Explain about timers and quitting.

2003-04-19  Richard M. Stallman  <rms@gnu.org>

	* internals.texi (Writing Emacs Primitives): Strings are
	no longer special for GCPROs.  Mention GCPRO5, GCPRO6.
	Explain GCPRO convention for varargs function args.

2003-04-16  Richard M. Stallman  <rms@gnu.org>

	* minibuf.texi (Minibuffer Misc): Document fn minibuffer-message.

2003-04-08  Richard M. Stallman  <rms@gnu.org>

	* files.texi (Kinds of Files): Correct return value of file-symlink-p.

2003-02-13  Kim F. Storm  <storm@cua.dk>

	* objects.texi (Character Type): New \s escape for space.

2003-01-31  Joe Buehler  <jhpb@draco.hekimian.com>

	* os.texi (System Environment): Add cygwin system-type.

2003-01-25  Richard M. Stallman  <rms@gnu.org>

	* keymaps.texi: Document that a symbol can act as a keymap.

2003-01-13  Richard M. Stallman  <rms@gnu.org>

	* text.texi (Changing Properties): Say string indices are origin-0.

	* positions.texi (Screen Lines) <compute-motion>:
	Correct order of elts in return value.

	* keymaps.texi (Changing Key Bindings) <define-key>: Mention
	how to define a default binding.

2002-12-07  Markus Rost  <rost@math.ohio-state.edu>

	* loading.texi (Unloading): Fix recent change for load-history.

	* customize.texi (Simple Types): Clarify description of custom
	type 'number.  Describe new custom type 'float.

2002-12-04  Markus Rost  <rost@math.ohio-state.edu>

	* variables.texi (File Local Variables): Fix typo.

2002-10-23  Kai Großjohann  <kai.grossjohann@uni-duisburg.de>

	From Michael Albinus <Michael.Albinus@alcatel.de>.

	* README: Target for Info file is `make info'.

	* files.texi (File Name Components): Fix typos in
	`file-name-sans-extension'.
	(Magic File Names): Complete list of operations for magic file
	name handlers.

2002-09-16  Jonathan Yavner  <jyavner@engineer.com>

	* variables.texi (File Local Variables): New function
	risky-local-variable-p.

2002-09-15  Jonathan Yavner  <jyavner@engineer.com>

	* functions.texi (Function safety): New node about unsafep.

2002-08-05  Per Abrahamsen  <abraham@dina.kvl.dk>

	* customize.texi (Splicing into Lists): Fix example.
	Reported by Fabrice Bauzac <fabrice.bauzac@wanadoo.fr>.

2002-06-17  Juanma Barranquero  <lektu@terra.es>

	* frames.texi (Display Feature Testing): Fix typo.

2002-06-12  Andreas Schwab  <schwab@suse.de>

	* frames.texi (Initial Parameters, Resources): Fix references to
	the Emacs manual.

2002-05-13  Kim F. Storm  <storm@cua.dk>

	* variables.texi (Intro to Buffer-Local): Updated warning and
	example relating to changing buffer inside let.

2002-03-10  Jan Djärv  <jan.h.d@swipnet.se>

	* os.texi (Session Management): New node about X Session management.

2002-01-18  Eli Zaretskii  <eliz@is.elta.co.il>

	* elisp.texi (VERSION): Set to 2.9.  Update the version of Emacs
	to which the manual corresponds, and the copyright years.

	* Makefile.in (VERSION): Set to 2.9.

2001-11-29  Eli Zaretskii  <eliz@is.elta.co.il>

	* elisp.texi: Change the category in @dircategory to "Emacs", to
	make it consistent with info/dir.

2001-11-25  Miles Bader  <miles@gnu.org>

	* text.texi (Fields): Describe new `limit' arg in
	field-beginning/field-end.

2001-11-17  Eli Zaretskii  <eliz@is.elta.co.il>

	* permute-index: Don't depend on csh-specific features.
	Replace the interpreter name with /bin/sh.

	* two-volume-cross-refs.txt: New file.
	* two.el: New file.
	* spellfile: New file.

2001-11-16  Eli Zaretskii  <eliz@is.elta.co.il>

	* permute-index: New file.

	* vol1.texi, vol2.texi: Renamed from elisp-vol1.texi and
	elisp-vol2.texi, respectively, to avoid file-name clashes in DOS
	8+3 restricted namespace.

	* Makefile.in (infodir): Define relative to $(srcdir).
	($(infodir)/elisp): Don't chdir into $(srcdir), but add it to the
	include directories list via -I switch to makeinfo.
	(index.texi): Use cp if both hard and symbolic links fail.

2001-11-10  Eli Zaretskii  <eliz@is.elta.co.il>

	* Makefile.in (distclean): Add.

	The following changes make ELisp manual part of the Emacs
	distribution:

	* Makefile.in: Add Copyright notice.
	(prefix): Remove.
	(infodir): Change value to "../info".
	(VPATH): New variable.
	(MAKE): Don't define.
	(texmacrodir): Don't define.
	(texinputdir): Append the existing value of TEXINPUTS.
	($(infodir)/elisp): Instead of just "elisp".  Reformat the
	command to be compatible with man/Makefile.in, and to put the
	output into ../info.
	(info): Add target.
	(installall): Target removed.

2001-10-31  Pavel Janík  <Pavel@Janik.cz>

	* tips.texi (Coding Conventions): Fix typo.

2001-10-23  Gerd Moellmann  <gerd@gnu.org>

	* Makefile.in (srcs): Add gpl.texi and doclicense.texi.

2001-10-22  Eli Zaretskii  <eliz@is.elta.co.il>

	* files.texi (File Name Components): Update the description of
	file-name-sans-extension and file-name-extension, as they now
	ignore leading dots.

2001-10-20  Gerd Moellmann  <gerd@gnu.org>

	* (Version 21.1 released.)

2001-10-19  Miles Bader  <miles@gnu.org>

	* positions.texi (Text Lines): Describe behavior of
	`beginning-of-line'/`end-of-line' in the presence of field properties.

2001-10-17  Gerd Moellmann  <gerd@gnu.org>

	* Makefile.in (VERSION): Set to 2.8.
	(manual): Use `manual-21'.

	* elisp.texi (VERSION): Add and use it where the version
	number was used.  Set it to 2.8.

	* intro.texi: Likewise.

2001-10-13  Eli Zaretskii  <eliz@is.elta.co.il>

	* files.texi (File Name Completion): Document the significance of
	a trailing slash in elements of completion-ignored-extensions.

2001-10-06  Miles Bader  <miles@gnu.org>

	* variables.texi (Variable Aliases): It's `@defmac', not `@defmacro'.

2001-10-04  Gerd Moellmann  <gerd@gnu.org>

	* variables.texi (Variable Aliases): New node.

2001-10-04  Gerd Moellmann  <gerd@gnu.org>

	* Branch for 21.1.

2001-10-02  Miles Bader  <miles@gnu.org>

	* minibuf.texi (Minibuffer Misc): Add entries for
	`minibuffer-contents', `minibuffer-contents-no-properties', and
	`delete-minibuffer-contents'.
	Correct description for `minibuffer-prompt-end'.

	* text.texi (Property Search): Correct descriptions of
	`next-char-property-change' and `previous-char-property-change'.
	Add entries for `next-single-char-property-change' and
	`previous-single-char-property-change'.
	Make operand names a bit more consistent.

2001-09-30  Eli Zaretskii  <eliz@is.elta.co.il>

	* frames.texi (Finding All Frames): Document that next-frame and
	previous-frame are local to current terminal.

2001-09-26  Eli Zaretskii  <eliz@is.elta.co.il>

	* keymaps.texi (Creating Keymaps): Fix the description of the
	result of make-keymap.

2001-09-23  Eli Zaretskii  <eliz@is.elta.co.il>

	* display.texi (Font Lookup, Attribute Functions)
	(Image Descriptors): Add cross-references to the definition of
	selected frame.

	* buffers.texi (The Buffer List): Add cross-references to the
	definition of selected frame.

	* frames.texi (Input Focus): Clarify which frame is _the_ selected
	frame at any given time.
	(Multiple Displays, Size and Position): Add a cross-reference to
	the definition of the selected frame.

2001-09-08  Eli Zaretskii  <eliz@is.elta.co.il>

	* strings.texi (String Conversion) <string-to-number>: Document
	that a float is returned for integers that are too large.

	* frames.texi (Mouse Position): Document mouse-position-function.
	(Display Feature Testing): Document display-images-p.
	(Window Frame Parameters): Document the cursor-type variable.

	* numbers.texi (Integer Basics): Document CL style read syntax for
	integers in bases other than 10.

	* positions.texi (List Motion):
	Document open-paren-in-column-0-is-defun-start.

	* lists.texi (Sets And Lists): Document member-ignore-case.

	* internals.texi (Garbage Collection): Document the used and free
	strings report.
	(Memory Usage): Document strings-consed.

	* os.texi (Time of Day): Document float-time.
	(Recording Input): Document that clear-this-command-keys clears
	the vector to be returned by recent-keys.

	* keymaps.texi (Scanning Keymaps) <where-is-internal>: The
	argument keymap can be a list.

	* nonascii.texi (User-Chosen Coding Systems)
	<select-safe-coding-system>: Document the new argument
	accept-default-p and the variable
	select-safe-coding-system-accept-default-p.  Tell what happens if
	buffer-file-coding-system is undecided.
	(Default Coding Systems): Document auto-coding-regexp-alist.

	* display.texi (The Echo Area) <message>: Document
	message-truncate-lines.
	(Glyphs): Document that the glyph table is unused on windowed
	displays.

	* help.texi (Describing Characters) <single-key-description>:
	Document the new argument no-angles.
	(Accessing Documentation) <documentation-property>: Document that
	a non-string property is evaluated.
	<documentation>: Document that the function-documentation property
	is looked for.

	* windows.texi (Selecting Windows): Document some-window.

	* text.texi (MD5 Checksum): New node, documents the md5 primitive.

	* hooks.texi (Standard Hooks): Add kbd-macro-termination-hook and
	apropos-mode-hook.

	* commands.texi (Using Interactive): Document interactive-form.
	(Keyboard Macros): Document kbd-macro-termination-hook.
	(Command Loop Info): Document that clear-this-command-keys clears
	the vector to be returned by recent-keys.

2001-09-04  Werner LEMBERG  <wl@gnu.org>

	* Makefile.in (srcdir, texinputdir): New variables.
	(srcs, index.texi, install): Use $(srcdir).
	(.PHONY): Remove elisp.dvi.
	(elisp): Use -I switch for makeinfo.
	(elisp.dvi): Use $(srcdir) and $(texinputdir).
	(installall, dist): Use $(srcdir).
	Fix path to texinfo.tex.
	(maintainer-clean): Add elisp.dvi and elisp.oaux.

2001-08-30  Gerd Moellmann  <gerd@gnu.org>

	* display.texi (Conditional Display): Adjust to API change.

	* configure: New file.

2001-07-30  Gerd Moellmann  <gerd@gnu.org>

	* commands.texi (Repeat Events): Add description of
	double-click-fuzz.

2001-05-08  Stefan Monnier  <monnier@cs.yale.edu>

	* syntax.texi (Syntax Class Table): Add the missing designator for
	comment and string fences.
	(Syntax Properties): Add a xref to syntax table internals.
	(Syntax Table Internals): Document string-to-syntax.

2001-05-07  Gerd Moellmann  <gerd@gnu.org>

	* Makefile.in (install): Use install-info command line options
	like in Emacs' Makefile.in.

2000-12-09  Miles Bader  <miles@gnu.org>

	* windows.texi (Window Start): Update documentation for
	`pos-visible-in-window-p'.

2000-11-12  Stefan Monnier  <monnier@cs.yale.edu>

	* lists.texi (Building Lists): Add footnote to explain how to add
	to the end of a list.

2000-10-25  Gerd Moellmann  <gerd@gnu.org>

	* files.texi (Visiting Functions): Typos.

2000-10-25  Kenichi Handa  <handa@etl.go.jp>

	* files.texi (Visiting Functions): Return value of
	find-file-noselect may be a list of buffers if wildcards are used.

2000-10-24  Miles Bader  <miles@lsi.nec.co.jp>

	* display.texi (Defining Faces): Document `graphic' display type
	in face specs.

2000-10-18  Kai Großjohann  <Kai.Grossjohann@CS.Uni-Dortmund.DE>

	* hooks.texi (Standard Hooks): Replace obsolete
	`after-make-frame-hook' with `after-make-frame-functions'.

	* frames.texi (Creating Frames): Ditto.

	* variables.texi (Future Local Variables): Ditto.

2000-10-16  Gerd Moellmann  <gerd@gnu.org>

	* display.texi (Other Image Types): Add description of :foreground
	and :background properties of mono PBM images.

2000-08-17  Werner LEMBERG  <wl@gnu.org>

	* .cvsignore: New file.

2000-01-05  Gerd Moellmann  <gerd@gnu.org>

	* tindex.pl: New script.

1999-12-03  Dave Love  <fx@gnu.org>

	* Makefile.in (MAKEINFO): New parameter.

1999-09-17  Richard Stallman  <rms@gnu.org>

	* Makefile.in (srcs): Add hash.texi.
	(VERSION): Update to 20.6.

1999-09-13  Richard Stallman  <rms@gnu.org>

	* Makefile.in (index.texi): If cannot make a symlink, make a hard link.

1998-08-29  Karl Heuer  <kwzh@gnu.org>

	* configure.in: New file.
	* Makefile.in: Renamed from Makefile.
	(prefix, infodir): Use value obtained from configure.
	(emacslibdir): Obsolete variable deleted.
	(dist): Distribute configure.in, configure, Makefile.in.

1998-06-12  Richard Stallman  <rms@psilocin.ai.mit.edu>

	* Makefile (INSTALL_INFO): New variable.
	(install): Run install-info.

1998-05-09  Richard Stallman  <rms@psilocin.ai.mit.edu>

	* Makefile (elisp.dvi): Add missing backslash.

1998-05-02  Richard Stallman  <rms@psilocin.gnu.org>

	* Makefile (elisp.dvi): Don't depend on texindex or on elisp.tps.
	Run texindex without `./'.  Always run texindex on elisp.tp.
	(elisp.tps): Target deleted.

1998-04-05  Richard Stallman  <rms@psilocin.gnu.org>

	* Makefile (srcs): Add nonascii.texi and customize.texi.
	(dist): Start by deleting `temp'.

1998-02-17  Richard Stallman  <rms@psilocin.gnu.org>

	* Makefile (makeinfo, texindex): Targets deleted.
	(makeinfo.o, texindex.o): Targets deleted.
	(clean, dist): Don't do anything with them or with getopt*.

1998-01-30  Richard Stallman  <rms@psilocin.gnu.org>

	* Makefile (SHELL): Defined.

1998-01-27  Richard Stallman  <rms@psilocin.gnu.org>

	* Makefile (elisp.tps): New target.
	(elisp.dvi): Depend on elisp.tps.

1996-04-03  Karl Heuer  <kwzh@gnu.ai.mit.edu>

	* README: Update phone number.

	* Makefile (elisp): Make this be the default target.
	Depend on makeinfo.c instead of makeinfo.
	(install): Don't depend on elisp.dvi, since we don't install that.
	Use mkinstalldirs.
	(dist): Add mkinstalldirs.

1995-06-19  Richard Stallman  <rms@mole.gnu.ai.mit.edu>

	* Makefile (VERSION): Update version number.
	(maintainer-clean): Rename from realclean.

1995-06-07  Karl Heuer  <kwzh@nutrimat.gnu.ai.mit.edu>

	* Makefile (realclean): New target.
	(elisp): Remove any old elisp-* files first.

1993-11-23  Noah Friedman  (friedman@nutrimat.gnu.ai.mit.edu)

	* Makefile (VERSION): New variable.
	(dist): Make packaged directory name `elisp-manual-19-$(VERSION)'.
	Compressed file suffix should be `.gz', not `.z'.

1993-11-22  Richard Stallman  (rms@mole.gnu.ai.mit.edu)

	* Makefile (elisp): Depend on makeinfo.

1993-11-19  Noah Friedman  (friedman@gnu.ai.mit.edu)

	* Makefile (srcs): Add anti.texi.

1993-05-28  Richard Stallman  (rms@mole.gnu.ai.mit.edu)

	* Makefile (infodir, prefix): New vars.
	(install): Use infodir.
	(emacsinfodir): Deleted.

1993-05-27  Richard Stallman  (rms@mole.gnu.ai.mit.edu)

	* Makefile (srcs): Add calendar.texi.

	* Makefile (dist): Copy texindex.c and makeinfo.c.
	Limit elisp-* files to those with one or two digits.

1993-05-16  Jim Blandy  (jimb@wookumz.gnu.ai.mit.edu)

	* Makefile (dist): Changed to use Gzip instead of compress.

1993-04-23  Eric S. Raymond  (eric@mole.gnu.ai.mit.edu)

	* loading.texi (Unloading): define-function changed back to
	defalias.  It may not stay this way, but at least it's
	consistent with the known-good version of the code patch.

1993-03-26  Eric S. Raymond  (eric@geech.gnu.ai.mit.edu)

	* modes.texi (Hooks): Document new optional arg of add-hook.

1993-03-17  Eric S. Raymond  (eric@mole.gnu.ai.mit.edu)

	* variables.texi: Document nil initial value of buffer-local variables.

	* tips.texi: Add new section on standard library headers.

1993-02-27  Jim Blandy  (jimb@wookumz.gnu.ai.mit.edu)

	* Makefile (srcs): Add frame.texi to the list of sources.

1993-02-23  Jim Blandy  (jimb@wookumz.gnu.ai.mit.edu)

	* Makefile (dist): Don't bother excluding autosave files; they'll
	never make it into the temp directory anyway, and the hash marks
	in the name are problematic for make and the Bourne shell.
	(srcs):

1993-02-12  Jim Blandy  (jimb@wookumz.gnu.ai.mit.edu)

	* Makefile (dist): Don't include backup files or autosave files in
	the distribution tar file.

1991-11-26  Richard Stallman  (rms@mole.gnu.ai.mit.edu)

	* Makefile (srcs): Add index.perm.
	(elisp.dvi): Remove erroneous shell comment.
	Expect output of permute-index in permuted.fns.
	Save old elisp.aux in elisp.oaux.
	(clean): Add index.texi to be deleted.

1990-08-11  Richard Stallman  (rms@sugar-bombs.ai.mit.edu)

	* Makefile (elisp.dvi, index.texi): Use shell if instead of ifdef.

1990-06-26  David Lawrence  (tale@geech)

	* files.texi: Noted that completion-ignored-extensions is ignored
	when making *Completions*.

1990-06-08  Jay Fenlason  (hack@ai.mit.edu)

	* Makefile  make dist now depends on elisp.dvi, since it tries
	to include it in the dist file.

1990-03-28  Jim Kingdon  (kingdon@mole.ai.mit.edu)

	* functions.texinfo (Mapping Functions): Add missing quote.

1989-06-19  Richard Stallman  (rms@sugar-bombs.ai.mit.edu)

	* texinfo.tex (frenchspacing): Use decimal codes for char to be set.
	(defunargs): Turn off \hyphenchar of \sl font temporarily.

1989-05-10  Robert J. Chassell  (bob@rice-chex.ai.mit.edu)

	* @result{}, @expansion{}, @print{}, @quiv{}, @point{},
	and @error{} are the terms now being used.  The files in the
	directory have been changed to reflect this.

	* All instances of @indentedresultt{} have been changed to
	`     @result{}', using 5 spaces at the begining of the line.

1989-04-24  Robert J. Chassell  (bob@rice-chex.ai.mit.edu)

	* @result{}, @expandsto{}, @prints{}, @quiv{}, @error{}, and the
	experimental @indentedresult{}, @indentedexpandsto{} are part of
	the texinfo.tex in this directory.  These TeX macros are not
	stable yet.

1989-04-17  Robert J. Chassell  (bob@rice-chex.ai.mit.edu)

	* texinfo.tex: Temporarily added
		\let\result=\dblarrow
		\def\error{{\it ERROR} \longdblarrow}
	We need to do this better soon.

1989-04-11  Robert J. Chassell  (bob@rice-chex.ai.mit.edu)

	* Applied Karl Berry's patches to *.texinfo files, but not to
	texinfo.tex; those diffs are in `berry-texinfo-tex-diffs'.  (Karl's
	new title page format is also not applied, since it requires
	texinfo.tex changes.)

	* Cleaned up `Makefile' and defined the `emacslibdir' directory
	for the Project GNU development environment.

;; Local Variables:
;; coding: utf-8
;; End:

  Copyright (C) 1998, 1999, 2000, 2001, 2002, 2003, 2004, 2005, 2006,
    2007, 2008, 2009, 2010, 2011  Free Software Foundation, Inc.

  This file is part of GNU Emacs.

  GNU Emacs is free software: you can redistribute it and/or modify
  it under the terms of the GNU General Public License as published by
  the Free Software Foundation, either version 3 of the License, or
  (at your option) any later version.

  GNU Emacs is distributed in the hope that it will be useful,
  but WITHOUT ANY WARRANTY; without even the implied warranty of
  MERCHANTABILITY or FITNESS FOR A PARTICULAR PURPOSE.  See the
  GNU General Public License for more details.

  You should have received a copy of the GNU General Public License
  along with GNU Emacs.  If not, see <http://www.gnu.org/licenses/>.<|MERGE_RESOLUTION|>--- conflicted
+++ resolved
@@ -1,4 +1,21 @@
-<<<<<<< HEAD
+2011-01-25  Chong Yidong  <cyd@stupidchicken.com>
+            Richard Kim  <emacs18@gmail.com>
+
+	* loading.texi (Library Search): Document list-load-path-shadows
+	(Bug#7757).
+
+2011-01-25  Chong Yidong  <cyd@stupidchicken.com>
+
+	* searching.texi (Regexp Special): Remove outdated discussion of
+	character sets (Bug#7780).
+
+	* frames.texi (Pop-Up Menus): Document where menu title comes
+	from (Bug#7684).
+
+2011-01-25  Glenn Morris  <rgm@gnu.org>
+
+	* display.texi (Making Buttons): Mention limitation of text buttons.
+
 2011-01-23  Werner Lemberg  <wl@gnu.org>
 
 	* Makefile.in (MAKEINFO): Now controlled by `configure'.
@@ -6,29 +23,6 @@
 	(ENVADD): New variable to control texi2dvi and texi2pdf.
 
 2011-01-15  Chong Yidong  <cyd@stupidchicken.com>
-=======
-2011-01-23  Chong Yidong  <cyd@stupidchicken.com>
-            Richard Kim  <emacs18@gmail.com>
-
-	* loading.texi (Library Search): Document list-load-path-shadows
-	(Bug#7757).
-
-2011-01-23  Chong Yidong  <cyd@stupidchicken.com>
-
-	* searching.texi (Regexp Special): Remove outdated discussion of
-	character sets (Bug#7780).
-
-2011-01-22  Chong Yidong  <cyd@stupidchicken.com>
-
-	* frames.texi (Pop-Up Menus): Document where menu title comes
-	from (Bug#7684).
-
-2011-01-22  Glenn Morris  <rgm@gnu.org>
-
-	* display.texi (Making Buttons): Mention limitation of text buttons.
-
-2011-01-08  Chong Yidong  <cyd@stupidchicken.com>
->>>>>>> 0d19d4fe
 
 	* files.texi (Directory Names): Move directory-abbrev-alist doc to
 	Emacs manual.
