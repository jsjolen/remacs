@c -*-texinfo-*-
@c This is part of the GNU Emacs Lisp Reference Manual.
@c Copyright (C) 1990--1995, 1998--1999, 2001--2020 Free Software
@c Foundation, Inc.
@c See the file elisp.texi for copying conditions.
@node Files
@chapter Files

  This chapter describes the Emacs Lisp functions and variables to
find, create, view, save, and otherwise work with files and
directories.  A few other file-related functions are described in
@ref{Buffers}, and those related to backups and auto-saving are
described in @ref{Backups and Auto-Saving}.

  Many of the file functions take one or more arguments that are file
names.  A file name is a string.  Most of these functions expand file
name arguments using the function @code{expand-file-name}, so that
@file{~} is handled correctly, as are relative file names (including
@file{../} and the empty string).  @xref{File Name Expansion}.

  In addition, certain @dfn{magic} file names are handled specially.
For example, when a remote file name is specified, Emacs accesses the
file over the network via an appropriate protocol.  @xref{Remote
Files,, Remote Files, emacs, The GNU Emacs Manual}.  This handling is
done at a very low level, so you may assume that all the functions
described in this chapter accept magic file names as file name
arguments, except where noted.  @xref{Magic File Names}, for details.

  When file I/O functions signal Lisp errors, they usually use the
condition @code{file-error} (@pxref{Handling Errors}).  The error
message is in most cases obtained from the operating system, according
to locale @code{system-messages-locale}, and decoded using coding system
@code{locale-coding-system} (@pxref{Locales}).

@menu
* Visiting Files::           Reading files into Emacs buffers for editing.
* Saving Buffers::           Writing changed buffers back into files.
* Reading from Files::       Reading files into buffers without visiting.
* Writing to Files::         Writing new files from parts of buffers.
* File Locks::               Locking and unlocking files, to prevent
                               simultaneous editing by two people.
* Information about Files::  Testing existence, accessibility, size of files.
* Changing Files::           Renaming files, changing permissions, etc.
* Files and Storage::        Surviving power and media failures
* File Names::               Decomposing and expanding file names.
* Contents of Directories::  Getting a list of the files in a directory.
* Create/Delete Dirs::       Creating and Deleting Directories.
* Magic File Names::         Special handling for certain file names.
* Format Conversion::        Conversion to and from various file formats.
@end menu

@node Visiting Files
@section Visiting Files
@cindex finding files
@cindex visiting files

  Visiting a file means reading a file into a buffer.  Once this is
done, we say that the buffer is @dfn{visiting} that file, and call the
file @dfn{the visited file} of the buffer.

  A file and a buffer are two different things.  A file is information
recorded permanently in the computer (unless you delete it).  A
buffer, on the other hand, is information inside of Emacs that will
vanish at the end of the editing session (or when you kill the
buffer).  When a buffer is visiting a file, it contains information
copied from the file.  The copy in the buffer is what you modify with
editing commands.  Changes to the buffer do not change the file; to
make the changes permanent, you must @dfn{save} the buffer, which
means copying the altered buffer contents back into the file.

  Despite the distinction between files and buffers, people often
refer to a file when they mean a buffer and vice-versa.  Indeed, we
say, ``I am editing a file'', rather than, ``I am editing a buffer
that I will soon save as a file of the same name''.  Humans do not
usually need to make the distinction explicit.  When dealing with a
computer program, however, it is good to keep the distinction in mind.

@menu
* Visiting Functions::         The usual interface functions for visiting.
* Subroutines of Visiting::    Lower-level subroutines that they use.
@end menu

@node Visiting Functions
@subsection Functions for Visiting Files
@cindex visiting files, functions for
@cindex how to visit files

  This section describes the functions normally used to visit files.
For historical reasons, these functions have names starting with
@samp{find-} rather than @samp{visit-}.  @xref{Buffer File Name}, for
functions and variables that access the visited file name of a buffer or
that find an existing buffer by its visited file name.

  In a Lisp program, if you want to look at the contents of a file but
not alter it, the fastest way is to use @code{insert-file-contents} in a
temporary buffer.  Visiting the file is not necessary and takes longer.
@xref{Reading from Files}.

@deffn Command find-file filename &optional wildcards
This command selects a buffer visiting the file @var{filename},
using an existing buffer if there is one, and otherwise creating a
new buffer and reading the file into it.  It also returns that buffer.

Aside from some technical details, the body of the @code{find-file}
function is basically equivalent to:

@smallexample
(switch-to-buffer (find-file-noselect filename nil nil wildcards))
@end smallexample

@noindent
(See @code{switch-to-buffer} in @ref{Switching Buffers}.)

If @var{wildcards} is non-@code{nil}, which is always true in an
interactive call, then @code{find-file} expands wildcard characters in
@var{filename} and visits all the matching files.

When @code{find-file} is called interactively, it prompts for
@var{filename} in the minibuffer.
@end deffn

@deffn Command find-file-literally filename
This command visits @var{filename}, like @code{find-file} does, but it
does not perform any format conversions (@pxref{Format Conversion}),
character code conversions (@pxref{Coding Systems}), or end-of-line
conversions (@pxref{Coding System Basics, End of line conversion}).
The buffer visiting the file is made unibyte, and its major mode is
Fundamental mode, regardless of the file name.  File local variable
specifications  in the file (@pxref{File Local Variables}) are
ignored, and automatic decompression and adding a newline at the end
of the file due to @code{require-final-newline} (@pxref{Saving
Buffers, require-final-newline}) are also disabled.

Note that if Emacs already has a buffer visiting the same file
non-literally, it will not visit the same file literally, but instead
just switch to the existing buffer.  If you want to be sure of
accessing a file's contents literally, you should create a temporary
buffer and then read the file contents into it using
@code{insert-file-contents-literally} (@pxref{Reading from Files}).
@end deffn

@defun find-file-noselect filename &optional nowarn rawfile wildcards
This function is the guts of all the file-visiting functions.  It
returns a buffer visiting the file @var{filename}.  You may make the
buffer current or display it in a window if you wish, but this
function does not do so.

The function returns an existing buffer if there is one; otherwise it
creates a new buffer and reads the file into it.  When
@code{find-file-noselect} uses an existing buffer, it first verifies
that the file has not changed since it was last visited or saved in
that buffer.  If the file has changed, this function asks the user
whether to reread the changed file.  If the user says @samp{yes}, any
edits previously made in the buffer are lost.

Reading the file involves decoding the file's contents (@pxref{Coding
Systems}), including end-of-line conversion, and format conversion
(@pxref{Format Conversion}).  If @var{wildcards} is non-@code{nil},
then @code{find-file-noselect} expands wildcard characters in
@var{filename} and visits all the matching files.

This function displays warning or advisory messages in various peculiar
cases, unless the optional argument @var{nowarn} is non-@code{nil}.  For
example, if it needs to create a buffer, and there is no file named
@var{filename}, it displays the message @samp{(New file)} in the echo
area, and leaves the buffer empty.

The @code{find-file-noselect} function normally calls
@code{after-find-file} after reading the file (@pxref{Subroutines of
Visiting}).  That function sets the buffer major mode, parses local
variables, warns the user if there exists an auto-save file more recent
than the file just visited, and finishes by running the functions in
@code{find-file-hook}.

If the optional argument @var{rawfile} is non-@code{nil}, then
@code{after-find-file} is not called, and the
@code{find-file-not-found-functions} are not run in case of failure.
What's more, a non-@code{nil} @var{rawfile} value suppresses coding
system conversion and format conversion.

The @code{find-file-noselect} function usually returns the buffer that
is visiting the file @var{filename}.  But, if wildcards are actually
used and expanded, it returns a list of buffers that are visiting the
various files.

@example
@group
(find-file-noselect "/etc/fstab")
     @result{} #<buffer fstab>
@end group
@end example
@end defun

@deffn Command find-file-other-window filename &optional wildcards
This command selects a buffer visiting the file @var{filename}, but
does so in a window other than the selected window.  It may use
another existing window or split a window; see @ref{Switching
Buffers}.

When this command is called interactively, it prompts for
@var{filename}.
@end deffn

@deffn Command find-file-read-only filename &optional wildcards
This command selects a buffer visiting the file @var{filename}, like
@code{find-file}, but it marks the buffer as read-only.  @xref{Read Only
Buffers}, for related functions and variables.

When this command is called interactively, it prompts for
@var{filename}.
@end deffn

@defopt find-file-wildcards
If this variable is non-@code{nil}, then the various @code{find-file}
commands check for wildcard characters and visit all the files that
match them (when invoked interactively or when their @var{wildcards}
argument is non-@code{nil}).  If this option is @code{nil}, then
the @code{find-file} commands ignore their @var{wildcards} argument
and never treat wildcard characters specially.
@end defopt

@defopt find-file-hook
The value of this variable is a list of functions to be called after a
file is visited.  The file's local-variables specification (if any) will
have been processed before the hooks are run.  The buffer visiting the
file is current when the hook functions are run.

This variable is a normal hook.  @xref{Hooks}.
@end defopt

@defvar find-file-not-found-functions
The value of this variable is a list of functions to be called when
@code{find-file} or @code{find-file-noselect} is passed a nonexistent
file name.  @code{find-file-noselect} calls these functions as soon as
it detects a nonexistent file.  It calls them in the order of the list,
until one of them returns non-@code{nil}.  @code{buffer-file-name} is
already set up.

This is not a normal hook because the values of the functions are
used, and in many cases only some of the functions are called.
@end defvar

@defvar find-file-literally
This buffer-local variable, if set to a non-@code{nil} value, makes
@code{save-buffer} behave as if the buffer were visiting its file
literally, i.e., without conversions of any kind.  The command
@code{find-file-literally} sets this variable's local value, but other
equivalent functions and commands can do that as well, e.g., to avoid
automatic addition of a newline at the end of the file.  This variable
is permanent local, so it is unaffected by changes of major modes.
@end defvar

@node Subroutines of Visiting
@subsection Subroutines of Visiting

  The @code{find-file-noselect} function uses two important subroutines
which are sometimes useful in user Lisp code: @code{create-file-buffer}
and @code{after-find-file}.  This section explains how to use them.

@c FIXME This does not describe the default behavior, because
@c uniquify is enabled by default and advises this function.
@c This is confusing.  uniquify should be folded into the function proper.
@defun create-file-buffer filename
This function creates a suitably named buffer for visiting
@var{filename}, and returns it.  It uses @var{filename} (sans directory)
as the name if that name is free; otherwise, it appends a string such as
@samp{<2>} to get an unused name.  See also @ref{Creating Buffers}.
Note that the @file{uniquify} library affects the result of this
function.  @xref{Uniquify,,, emacs, The GNU Emacs Manual}.

@strong{Please note:} @code{create-file-buffer} does @emph{not}
associate the new buffer with a file and does not select the buffer.
It also does not use the default major mode.

@example
@group
(create-file-buffer "foo")
     @result{} #<buffer foo>
@end group
@group
(create-file-buffer "foo")
     @result{} #<buffer foo<2>>
@end group
@group
(create-file-buffer "foo")
     @result{} #<buffer foo<3>>
@end group
@end example

This function is used by @code{find-file-noselect}.
It uses @code{generate-new-buffer} (@pxref{Creating Buffers}).
@end defun

@defun after-find-file &optional error warn noauto after-find-file-from-revert-buffer nomodes
This function sets the buffer major mode, and parses local variables
(@pxref{Auto Major Mode}).  It is called by @code{find-file-noselect}
and by the default revert function (@pxref{Reverting}).

@cindex new file message
@cindex file open error
If reading the file got an error because the file does not exist, but
its directory does exist, the caller should pass a non-@code{nil} value
for @var{error}.  In that case, @code{after-find-file} issues a warning:
@samp{(New file)}.  For more serious errors, the caller should usually not
call @code{after-find-file}.

If @var{warn} is non-@code{nil}, then this function issues a warning
if an auto-save file exists and is more recent than the visited file.

If @var{noauto} is non-@code{nil}, that says not to enable or disable
Auto-Save mode.  The mode remains enabled if it was enabled before.

If @var{after-find-file-from-revert-buffer} is non-@code{nil}, that
means this call was from @code{revert-buffer}.  This has no direct
effect, but some mode functions and hook functions check the value
of this variable.

If @var{nomodes} is non-@code{nil}, that means don't alter the buffer's
major mode, don't process local variables specifications in the file,
and don't run @code{find-file-hook}.  This feature is used by
@code{revert-buffer} in some cases.

The last thing @code{after-find-file} does is call all the functions
in the list @code{find-file-hook}.
@end defun

@node Saving Buffers
@section Saving Buffers
@cindex saving buffers

  When you edit a file in Emacs, you are actually working on a buffer
that is visiting that file---that is, the contents of the file are
copied into the buffer and the copy is what you edit.  Changes to the
buffer do not change the file until you @dfn{save} the buffer, which
means copying the contents of the buffer into the file.  Buffers which
are not visiting a file can still be ``saved'', in a sense, using
functions in the buffer-local @code{write-contents-functions} hook.

@deffn Command save-buffer &optional backup-option
This function saves the contents of the current buffer in its visited
file if the buffer has been modified since it was last visited or saved.
Otherwise it does nothing.

@code{save-buffer} is responsible for making backup files.  Normally,
@var{backup-option} is @code{nil}, and @code{save-buffer} makes a backup
file only if this is the first save since visiting the file.  Other
values for @var{backup-option} request the making of backup files in
other circumstances:

@itemize @bullet
@item
With an argument of 4 or 64, reflecting 1 or 3 @kbd{C-u}'s, the
@code{save-buffer} function marks this version of the file to be
backed up when the buffer is next saved.

@item
With an argument of 16 or 64, reflecting 2 or 3 @kbd{C-u}'s, the
@code{save-buffer} function unconditionally backs up the previous
version of the file before saving it.

@item
With an argument of 0, unconditionally do @emph{not} make any backup file.
@end itemize
@end deffn

@deffn Command save-some-buffers &optional save-silently-p pred
@anchor{Definition of save-some-buffers}
This command saves some modified file-visiting buffers.  Normally it
asks the user about each buffer.  But if @var{save-silently-p} is
non-@code{nil}, it saves all the file-visiting buffers without
querying the user.

@vindex save-some-buffers-default-predicate
The optional @var{pred} argument provides a predicate that controls
which buffers to ask about (or to save silently if
@var{save-silently-p} is non-@code{nil}).  If @var{pred} is
@code{nil}, that means to use the value of
@code{save-some-buffers-default-predicate} instead of @var{pred}.  If
the result is @code{nil}, it means ask only about file-visiting
buffers.  If it is @code{t}, that means also offer to save certain
other non-file buffers---those that have a non-@code{nil} buffer-local
value of @code{buffer-offer-save} (@pxref{Killing Buffers}).  A user
who says @samp{yes} to saving a non-file buffer is asked to specify
the file name to use.  The @code{save-buffers-kill-emacs} function
passes the value @code{t} for @var{pred}.

If the predicate is neither @code{t} nor @code{nil}, then it should be
a function of no arguments.  It will be called in each buffer to decide
whether to offer to save that buffer.  If it returns a non-@code{nil}
value in a certain buffer, that means do offer to save that buffer.
@end deffn

@deffn Command write-file filename &optional confirm
@anchor{Definition of write-file}
This function writes the current buffer into file @var{filename}, makes
the buffer visit that file, and marks it not modified.  Then it renames
the buffer based on @var{filename}, appending a string like @samp{<2>}
if necessary to make a unique buffer name.  It does most of this work by
calling @code{set-visited-file-name} (@pxref{Buffer File Name}) and
@code{save-buffer}.

If @var{confirm} is non-@code{nil}, that means to ask for confirmation
before overwriting an existing file.  Interactively, confirmation is
required, unless the user supplies a prefix argument.

If @var{filename} is a directory name (@pxref{Directory Names}),
@code{write-file} uses the name of the visited file, in directory
@var{filename}.  If the buffer is not visiting a file, it uses the
buffer name instead.
@end deffn

  Saving a buffer runs several hooks.  It also performs format
conversion (@pxref{Format Conversion}).  Note that these hooks,
described below, are only run by @code{save-buffer}, they are not run
by other primitives and functions that write buffer text to files, and
in particular auto-saving (@pxref{Auto-Saving}) doesn't run these
hooks.

@defvar write-file-functions
The value of this variable is a list of functions to be called before
writing out a buffer to its visited file.  If one of them returns
non-@code{nil}, the file is considered already written and the rest of
the functions are not called, nor is the usual code for writing the file
executed.

If a function in @code{write-file-functions} returns non-@code{nil}, it
is responsible for making a backup file (if that is appropriate).
To do so, execute the following code:

@example
(or buffer-backed-up (backup-buffer))
@end example

You might wish to save the file modes value returned by
@code{backup-buffer} and use that (if non-@code{nil}) to set the mode
bits of the file that you write.  This is what @code{save-buffer}
normally does.  @xref{Making Backups,, Making Backup Files}.

The hook functions in @code{write-file-functions} are also responsible
for encoding the data (if desired): they must choose a suitable coding
system and end-of-line conversion (@pxref{Lisp and Coding Systems}),
perform the encoding (@pxref{Explicit Encoding}), and set
@code{last-coding-system-used} to the coding system that was used
(@pxref{Encoding and I/O}).

If you set this hook locally in a buffer, it is assumed to be
associated with the file or the way the contents of the buffer were
obtained.  Thus the variable is marked as a permanent local, so that
changing the major mode does not alter a buffer-local value.  On the
other hand, calling @code{set-visited-file-name} will reset it.
If this is not what you want, you might like to use
@code{write-contents-functions} instead.

Even though this is not a normal hook, you can use @code{add-hook} and
@code{remove-hook} to manipulate the list.  @xref{Hooks}.
@end defvar

@c Emacs 19 feature
@defvar write-contents-functions
This works just like @code{write-file-functions}, but it is intended
for hooks that pertain to the buffer's contents, not to the particular
visited file or its location, and can be used to create arbitrary save
processes for buffers that aren't visiting files at all.  Such hooks
are usually set up by major modes, as buffer-local bindings for this
variable.  This variable automatically becomes buffer-local whenever
it is set; switching to a new major mode always resets this variable,
but calling @code{set-visited-file-name} does not.

If any of the functions in this hook returns non-@code{nil}, the file
is considered already written and the rest are not called and neither
are the functions in @code{write-file-functions}.

When using this hook to save buffers that are not visiting files (for
instance, special-mode buffers), keep in mind that, if the function
fails to save correctly and returns a @code{nil} value,
@code{save-buffer} will go on to prompt the user for a file to save
the buffer in.  If this is undesirable, consider having the function
fail by raising an error.
@end defvar

@defopt before-save-hook
This normal hook runs before a buffer is saved in its visited file,
regardless of whether that is done normally or by one of the hooks
described above.  For instance, the @file{copyright.el} program uses
this hook to make sure the file you are saving has the current year in
its copyright notice.
@end defopt

@c Emacs 19 feature
@defopt after-save-hook
This normal hook runs after a buffer has been saved in its visited file.
@end defopt

@defopt file-precious-flag
If this variable is non-@code{nil}, then @code{save-buffer} protects
against I/O errors while saving by writing the new file to a temporary
name instead of the name it is supposed to have, and then renaming it to
the intended name after it is clear there are no errors.  This procedure
prevents problems such as a lack of disk space from resulting in an
invalid file.

As a side effect, backups are necessarily made by copying.  @xref{Rename
or Copy}.  Yet, at the same time, saving a precious file always breaks
all hard links between the file you save and other file names.

Some modes give this variable a non-@code{nil} buffer-local value
in particular buffers.
@end defopt

@defopt require-final-newline
This variable determines whether files may be written out that do
@emph{not} end with a newline.  If the value of the variable is
@code{t}, then @code{save-buffer} silently adds a newline at the end
of the buffer whenever it does not already end in one.  If the value
is @code{visit}, Emacs adds a missing newline just after it visits the
file.  If the value is @code{visit-save}, Emacs adds a missing newline
both on visiting and on saving.  For any other non-@code{nil} value,
@code{save-buffer} asks the user whether to add a newline each time
the case arises.

If the value of the variable is @code{nil}, then @code{save-buffer}
doesn't add newlines at all.  @code{nil} is the default value, but a few
major modes set it to @code{t} in particular buffers.
@end defopt

  See also the function @code{set-visited-file-name} (@pxref{Buffer File
Name}).

@node Reading from Files
@section Reading from Files
@cindex reading from files

  To copy the contents of a file into a buffer, use the function
@code{insert-file-contents}.  (Don't use the command
@code{insert-file} in a Lisp program, as that sets the mark.)

@defun insert-file-contents filename &optional visit beg end replace
This function inserts the contents of file @var{filename} into the
current buffer after point.  It returns a list of the absolute file name
and the length of the data inserted.  An error is signaled if
@var{filename} is not the name of a file that can be read.

This function checks the file contents against the defined file
formats, and converts the file contents if appropriate and also calls
the functions in the list @code{after-insert-file-functions}.
@xref{Format Conversion}.  Normally, one of the functions in the
@code{after-insert-file-functions} list determines the coding system
(@pxref{Coding Systems}) used for decoding the file's contents,
including end-of-line conversion.  However, if the file contains null
bytes, it is by default visited without any code conversions.
@xref{Lisp and Coding Systems, inhibit-nul-byte-detection}.

If @var{visit} is non-@code{nil}, this function additionally marks the
buffer as unmodified and sets up various fields in the buffer so that it
is visiting the file @var{filename}: these include the buffer's visited
file name and its last save file modtime.  This feature is used by
@code{find-file-noselect} and you probably should not use it yourself.

If @var{beg} and @var{end} are non-@code{nil}, they should be numbers
that are byte offsets specifying the portion of the file to insert.
In this case, @var{visit} must be @code{nil}.  For example,

@example
(insert-file-contents filename nil 0 500)
@end example

@noindent
inserts the first 500 characters of a file.

If the argument @var{replace} is non-@code{nil}, it means to replace the
contents of the buffer (actually, just the accessible portion) with the
contents of the file.  This is better than simply deleting the buffer
contents and inserting the whole file, because (1) it preserves some
marker positions and (2) it puts less data in the undo list.

It is possible to read a special file (such as a FIFO or an I/O device)
with @code{insert-file-contents}, as long as @var{replace} and
@var{visit} are @code{nil}.
@end defun

@defun insert-file-contents-literally filename &optional visit beg end replace
This function works like @code{insert-file-contents} except that it
does not run @code{after-insert-file-functions}, and does not do
format decoding, character code conversion, automatic uncompression,
and so on.
@end defun

If you want to pass a file name to another process so that another
program can read the file, use the function @code{file-local-copy}; see
@ref{Magic File Names}.

@node Writing to Files
@section Writing to Files
@cindex writing to files

  You can write the contents of a buffer, or part of a buffer, directly
to a file on disk using the @code{append-to-file} and
@code{write-region} functions.  Don't use these functions to write to
files that are being visited; that could cause confusion in the
mechanisms for visiting.

@deffn Command append-to-file start end filename
This function appends the contents of the region delimited by
@var{start} and @var{end} in the current buffer to the end of file
@var{filename}.  If that file does not exist, it is created.  This
function returns @code{nil}.

An error is signaled if you cannot write or create @var{filename}.

When called from Lisp, this function is completely equivalent to:

@example
(write-region start end filename t)
@end example
@end deffn

@deffn Command write-region start end filename &optional append visit lockname mustbenew
This function writes the region delimited by @var{start} and @var{end}
in the current buffer into the file specified by @var{filename}.

If @var{start} is @code{nil}, then the command writes the entire buffer
contents (@emph{not} just the accessible portion) to the file and
ignores @var{end}.

@c Emacs 19 feature
If @var{start} is a string, then @code{write-region} writes or appends
that string, rather than text from the buffer.  @var{end} is ignored in
this case.

If @var{append} is non-@code{nil}, then the specified text is appended
to the existing file contents (if any).  If @var{append} is a
number, @code{write-region} seeks to that byte offset from the start
of the file and writes the data from there.

If @var{mustbenew} is non-@code{nil}, then @code{write-region} asks
for confirmation if @var{filename} names an existing file.  If
@var{mustbenew} is the symbol @code{excl}, then @code{write-region}
does not ask for confirmation, but instead it signals an error
@code{file-already-exists} if the file already exists.  Although
@code{write-region} normally follows a symbolic link and creates the
pointed-to file if the symbolic link is dangling, it does not follow
symbolic links if @var{mustbenew} is @code{excl}.

The test for an existing file, when @var{mustbenew} is @code{excl}, uses
a special system feature.  At least for files on a local disk, there is
no chance that some other program could create a file of the same name
before Emacs does, without Emacs's noticing.

If @var{visit} is @code{t}, then Emacs establishes an association
between the buffer and the file: the buffer is then visiting that file.
It also sets the last file modification time for the current buffer to
@var{filename}'s modtime, and marks the buffer as not modified.  This
feature is used by @code{save-buffer}, but you probably should not use
it yourself.

@c Emacs 19 feature
If @var{visit} is a string, it specifies the file name to visit.  This
way, you can write the data to one file (@var{filename}) while recording
the buffer as visiting another file (@var{visit}).  The argument
@var{visit} is used in the echo area message and also for file locking;
@var{visit} is stored in @code{buffer-file-name}.  This feature is used
to implement @code{file-precious-flag}; don't use it yourself unless you
really know what you're doing.

The optional argument @var{lockname}, if non-@code{nil}, specifies the
file name to use for purposes of locking and unlocking, overriding
@var{filename} and @var{visit} for that purpose.

The function @code{write-region} converts the data which it writes to
the appropriate file formats specified by @code{buffer-file-format}
and also calls the functions in the list
@code{write-region-annotate-functions}.
@xref{Format Conversion}.

Normally, @code{write-region} displays the message @samp{Wrote
@var{filename}} in the echo area.  This message is inhibited if
@var{visit} is neither @code{t} nor @code{nil} nor a string, or if
Emacs is operating in batch mode (@pxref{Batch Mode}).  This
feature is useful for programs that use files for internal purposes,
files that the user does not need to know about.
@end deffn

@defvar write-region-inhibit-fsync
If this variable's value is @code{nil}, @code{write-region} uses the
@code{fsync} system call after writing a file.  Although this slows
Emacs down, it lessens the risk of data loss after power failure.  If
the value is @code{t}, Emacs does not use @code{fsync}.  The default
value is @code{nil} when Emacs is interactive, and @code{t} when Emacs
runs in batch mode.  @xref{Files and Storage}.
@end defvar

@defmac with-temp-file file body@dots{}
@anchor{Definition of with-temp-file}
The @code{with-temp-file} macro evaluates the @var{body} forms with a
temporary buffer as the current buffer; then, at the end, it writes the
buffer contents into file @var{file}.  It kills the temporary buffer
when finished, restoring the buffer that was current before the
@code{with-temp-file} form.  Then it returns the value of the last form
in @var{body}.

The current buffer is restored even in case of an abnormal exit via
@code{throw} or error (@pxref{Nonlocal Exits}).

See also @code{with-temp-buffer} in @ref{Definition of
with-temp-buffer,, The Current Buffer}.
@end defmac

@node File Locks
@section File Locks
@cindex file locks
@cindex lock file
@cindex .#, lock file names

  When two users edit the same file at the same time, they are likely
to interfere with each other.  Emacs tries to prevent this situation
from arising by recording a @dfn{file lock} when a file is being
modified.
Emacs can then detect the first attempt to modify a buffer visiting a
file that is locked by another Emacs job, and ask the user what to do.
The file lock is really a file, a symbolic link with a special name,
stored in the same directory as the file you are editing.  The name is
constructed by prepending @file{.#} to the filename of the buffer.
The target of the symbolic link will be of the form
@code{@var{user}@@@var{host}.@var{pid}:@var{boot}}, where @var{user}
is replaced with the current username (from @code{user-login-name}),
@var{host} with the name of the host where Emacs is running (from
@code{system-name}), @var{pid} with Emacs's process id, and @var{boot}
with the time since the last reboot.  @code{:@var{boot}} is omitted if
the boot time is unavailable.  (On file systems that do not support
symbolic links, a regular file is used instead, with contents of the
form @code{@var{user}@@@var{host}.@var{pid}:@var{boot}}.)

  When you access files using NFS, there may be a small probability that
you and another user will both lock the same file simultaneously.
If this happens, it is possible for the two users to make changes
simultaneously, but Emacs will still warn the user who saves second.
Also, the detection of modification of a buffer visiting a file changed
on disk catches some cases of simultaneous editing; see
@ref{Modification Time}.

@defun file-locked-p filename
This function returns @code{nil} if the file @var{filename} is not
locked.  It returns @code{t} if it is locked by this Emacs process, and
it returns the name of the user who has locked it if it is locked by
some other job.

@example
@group
(file-locked-p "foo")
     @result{} nil
@end group
@end example
@end defun

@defun lock-buffer &optional filename
This function locks the file @var{filename}, if the current buffer is
modified.  The argument @var{filename} defaults to the current buffer's
visited file.  Nothing is done if the current buffer is not visiting a
file, or is not modified, or if the option @code{create-lockfiles} is
@code{nil}.
@end defun

@defun unlock-buffer
This function unlocks the file being visited in the current buffer,
if the buffer is modified.  If the buffer is not modified, then
the file should not be locked, so this function does nothing.  It also
does nothing if the current buffer is not visiting a file, or is not locked.
@end defun

@defopt create-lockfiles
If this variable is @code{nil}, Emacs does not lock files.
@end defopt

@defun ask-user-about-lock file other-user
This function is called when the user tries to modify @var{file}, but it
is locked by another user named @var{other-user}.  The default
definition of this function asks the user to say what to do.  The value
this function returns determines what Emacs does next:

@itemize @bullet
@item
A value of @code{t} says to grab the lock on the file.  Then
this user may edit the file and @var{other-user} loses the lock.

@item
A value of @code{nil} says to ignore the lock and let this
user edit the file anyway.

@item
@kindex file-locked
This function may instead signal a @code{file-locked} error, in which
case the change that the user was about to make does not take place.

The error message for this error looks like this:

@example
@error{} File is locked: @var{file} @var{other-user}
@end example

@noindent
where @code{file} is the name of the file and @var{other-user} is the
name of the user who has locked the file.
@end itemize

If you wish, you can replace the @code{ask-user-about-lock} function
with your own version that makes the decision in another way.
@end defun

@node Information about Files
@section Information about Files
@cindex file, information about

  This section describes the functions for retrieving various types of
information about files (or directories or symbolic links), such as
whether a file is readable or writable, and its size.  These functions
all take arguments which are file names.  Except where noted, these
arguments need to specify existing files, or an error is signaled.

@cindex file names, trailing whitespace
@cindex trailing blanks in file names
  Be careful with file names that end in spaces.  On some filesystems
(notably, MS-Windows), trailing whitespace characters in file names
are silently and automatically ignored.

@menu
* Testing Accessibility::   Is a given file readable?  Writable?
* Kinds of Files::          Is it a directory?  A symbolic link?
* Truenames::               Eliminating symbolic links from a file name.
* File Attributes::         File sizes, modification times, etc.
* Extended Attributes::     Extended file attributes for access control.
* Locating Files::          How to find a file in standard places.
@end menu

@node Testing Accessibility
@subsection Testing Accessibility
@cindex accessibility of a file
@cindex file accessibility

  These functions test for permission to access a file for reading,
writing, or execution.  Unless explicitly stated otherwise, they
follow symbolic links.  @xref{Kinds of Files}.

  On some operating systems, more complex sets of access permissions
can be specified, via mechanisms such as Access Control Lists (ACLs).
@xref{Extended Attributes}, for how to query and set those
permissions.

@defun file-exists-p filename
This function returns @code{t} if a file named @var{filename} appears
to exist.  This does not mean you can necessarily read the file, only
that you can probably find out its attributes.  (On GNU and other POSIX-like
systems, this is true if the file exists and you have execute
permission on the containing directories, regardless of the
permissions of the file itself.)

If the file does not exist, or if there was trouble determining
whether the file exists, this function returns @code{nil}.

Directories are files, so @code{file-exists-p} can return @code{t} when
given a directory.  However, because @code{file-exists-p} follows
symbolic links, it returns @code{t} for a symbolic link
name only if the target file exists.
@end defun

@defun file-readable-p filename
This function returns @code{t} if a file named @var{filename} exists
and you can read it.  It returns @code{nil} otherwise.
@end defun

@defun file-executable-p filename
This function returns @code{t} if a file named @var{filename} exists
and you can execute it.  It returns @code{nil} otherwise.  On GNU and
other POSIX-like systems, if the file is a directory, execute
permission means you can check the existence and attributes of files
inside the directory, and open those files if their modes permit.
@end defun

@defun file-writable-p filename
This function returns @code{t} if the file @var{filename} can be written
or created by you, and @code{nil} otherwise.  A file is writable if the
file exists and you can write it.  It is creatable if it does not exist,
but its parent directory does exist and you can write in that
directory.

In the example below, @file{foo} is not writable because the parent
directory does not exist, even though the user could create such a
directory.

@example
@group
(file-writable-p "~/no-such-dir/foo")
     @result{} nil
@end group
@end example
@end defun

@defun file-accessible-directory-p dirname
This function returns @code{t} if you have permission to open existing
files in the directory whose name as a file is @var{dirname};
otherwise (e.g., if there is no such directory), it returns @code{nil}.
The value of @var{dirname} may be either a directory name (such as
@file{/foo/}) or the file name of a file which is a directory
(such as @file{/foo}, without the final slash).

For example, from the following we deduce that any attempt to read a
file in @file{/foo/} will give an error:

@example
(file-accessible-directory-p "/foo")
     @result{} nil
@end example
@end defun

@defun access-file filename string
If you can read @var{filename} this function returns @code{nil};
otherwise it signals an error
using @var{string} as the error message text.
@end defun

@defun file-ownership-preserved-p filename &optional group
This function returns @code{t} if deleting the file @var{filename} and
then creating it anew would keep the file's owner unchanged.  It also
returns @code{t} for nonexistent files.

If the optional argument @var{group} is non-@code{nil}, this function
also checks that the file's group would be unchanged.

This function does not follow symbolic links.
@end defun

@defun file-modes filename
@cindex mode bits
@cindex file permissions
@cindex permissions, file
@cindex file modes
This function returns the @dfn{mode bits} of @var{filename}---an
integer summarizing its read, write, and execution permissions.
This function follows symbolic links.  If the file does not exist, the
return value is @code{nil}.

@xref{File permissions,,, coreutils, The @sc{gnu} @code{Coreutils}
Manual}, for a description of mode bits.  For example, if the
low-order bit is 1, the file is executable by all users; if the
second-lowest-order bit is 1, the file is writable by all users; etc.
The highest possible value is 4095 (7777 octal), meaning that everyone
has read, write, and execute permission, the @acronym{SUID} bit is set
for both others and group, and the sticky bit is set.

@xref{Changing Files}, for the @code{set-file-modes} function, which
can be used to set these permissions.

@example
@group
(file-modes "~/junk/diffs")
     @result{} 492               ; @r{Decimal integer.}
@end group
@group
(format "%o" 492)
     @result{} "754"             ; @r{Convert to octal.}
@end group

@group
(set-file-modes "~/junk/diffs" #o666)
     @result{} nil
@end group

@group
$ ls -l diffs
-rw-rw-rw- 1 lewis lewis 3063 Oct 30 16:00 diffs
@end group
@end example
@end defun

@node Kinds of Files
@subsection Distinguishing Kinds of Files
@cindex file classification
@cindex classification of file types
@cindex symbolic links

  This section describes how to distinguish various kinds of files, such
as directories, symbolic links, and ordinary files.

  Symbolic links are ordinarily followed wherever they appear.  For
example, to interpret the file name @file{a/b/c}, any of @file{a},
@file{a/b}, and @file{a/b/c} can be symbolic links that are followed,
possibly recursively if the link targets are themselves symbolic
links.  However, a few functions do not follow symbolic links at the
end of a file name (@file{a/b/c} in this example).  Such a function
is said to @dfn{not follow symbolic links}.

@defun file-symlink-p filename
@cindex symbolic links
If the file @var{filename} is a symbolic link, this function does not
follow it and instead returns its link target
as a string.  (The link target string is not necessarily the full
absolute file name of the target; determining the full file name that
the link points to is nontrivial, see below.)

If the file @var{filename} is not a symbolic link, or does not exist,
or if there is trouble determining whether it is a symbolic link,
@code{file-symlink-p} returns @code{nil}.

Here are a few examples of using this function:

@example
@group
(file-symlink-p "not-a-symlink")
     @result{} nil
@end group
@group
(file-symlink-p "sym-link")
     @result{} "not-a-symlink"
@end group
@group
(file-symlink-p "sym-link2")
     @result{} "sym-link"
@end group
@group
(file-symlink-p "/bin")
     @result{} "/pub/bin"
@end group
@end example

Note that in the third example, the function returned @file{sym-link},
but did not proceed to resolve it, although that file is itself a
symbolic link.  That is because this function does not follow symbolic
links---the process of following the symbolic links does not apply to
the last component of the file name.

The string that this function returns is what is recorded in the
symbolic link; it may or may not include any leading directories.
This function does @emph{not} expand the link target to produce a
fully-qualified file name, and in particular does not use the leading
directories, if any, of the @var{filename} argument if the link target
is not an absolute file name.  Here's an example:

@example
@group
(file-symlink-p "/foo/bar/baz")
     @result{} "some-file"
@end group
@end example

@noindent
Here, although @file{/foo/bar/baz} was given as a fully-qualified file
name, the result is not, and in fact does not have any leading
directories at all.  And since @file{some-file} might itself be a
symbolic link, you cannot simply prepend leading directories to it,
nor even naively use @code{expand-file-name} (@pxref{File Name
Expansion}) to produce its absolute file name.

For this reason, this function is seldom useful if you need to
determine more than just the fact that a file is or isn't a symbolic
link.  If you actually need the file name of the link target, use
@code{file-chase-links} or @code{file-truename}, described in
@ref{Truenames}.
@end defun

@defun file-directory-p filename
This function returns @code{t} if @var{filename} is the name of an
existing directory.  It returns @code{nil} if @var{filename} does
not name a directory, or if there is trouble determining whether
it is a directory.
This function follows symbolic links.

@example
@group
(file-directory-p "~rms")
     @result{} t
@end group
@group
(file-directory-p "~rms/lewis/files.texi")
     @result{} nil
@end group
@group
(file-directory-p "~rms/lewis/no-such-file")
     @result{} nil
@end group
@group
(file-directory-p "$HOME")
     @result{} nil
@end group
@group
(file-directory-p
 (substitute-in-file-name "$HOME"))
     @result{} t
@end group
@end example
@end defun

@defun file-regular-p filename
This function returns @code{t} if the file @var{filename} exists and is
a regular file (not a directory, named pipe, terminal, or
other I/O device).
It returns @code{nil} if @var{filename} does not exist or is not a regular
file, or if there is trouble determining whether it is a regular file.
This function follows symbolic links.
@end defun

@node Truenames
@subsection Truenames
@cindex truename (of file)

  The @dfn{truename} of a file is the name that you get by following
symbolic links at all levels until none remain, then simplifying away
@samp{.}@: and @samp{..}@: appearing as name components.  This results
in a sort of canonical name for the file.  A file does not always have a
unique truename; the number of distinct truenames a file has is equal to
the number of hard links to the file.  However, truenames are useful
because they eliminate symbolic links as a cause of name variation.

@defun file-truename filename
This function returns the truename of the file @var{filename}.  If the
argument is not an absolute file name, this function first expands it
against @code{default-directory}.

This function does not expand environment variables.  Only
@code{substitute-in-file-name} does that.  @xref{Definition of
substitute-in-file-name}.

If you may need to follow symbolic links preceding @samp{..}@:
appearing as a name component, call @code{file-truename} without prior
direct or indirect calls to @code{expand-file-name}.  Otherwise, the
file name component immediately preceding @samp{..} will be
simplified away before @code{file-truename} is called.  To
eliminate the need for a call to @code{expand-file-name},
@code{file-truename} handles @samp{~} in the same way that
@code{expand-file-name} does.

If the target of a symbolic links has remote file name syntax,
@code{file-truename} returns it quoted.  @xref{File Name Expansion,,
Functions that Expand Filenames}.
@end defun

@defun file-chase-links filename &optional limit
This function follows symbolic links, starting with @var{filename},
until it finds a file name which is not the name of a symbolic link.
Then it returns that file name.  This function does @emph{not} follow
symbolic links at the level of parent directories.

If you specify a number for @var{limit}, then after chasing through
that many links, the function just returns what it has even if that is
still a symbolic link.
@end defun

  To illustrate the difference between @code{file-chase-links} and
@code{file-truename}, suppose that @file{/usr/foo} is a symbolic link to
the directory @file{/home/foo}, and @file{/home/foo/hello} is an
ordinary file (or at least, not a symbolic link) or nonexistent.  Then
we would have:

@example
(file-chase-links "/usr/foo/hello")
     ;; @r{This does not follow the links in the parent directories.}
     @result{} "/usr/foo/hello"
(file-truename "/usr/foo/hello")
     ;; @r{Assuming that @file{/home} is not a symbolic link.}
     @result{} "/home/foo/hello"
@end example

@defun file-equal-p file1 file2
This function returns @code{t} if the files @var{file1} and
@var{file2} name the same file.  This is similar to comparing their
truenames, except that remote file names are also handled in an
appropriate manner.  If @var{file1} or @var{file2} does not exist, the
return value is unspecified.
@end defun

@defun file-name-case-insensitive-p filename
Sometimes file names or their parts need to be compared as strings, in
which case it's important to know whether the underlying filesystem is
case-insensitive.  This function returns @code{t} if file
@var{filename} is on a case-insensitive filesystem.  It always returns
@code{t} on and MS-Windows.  On Cygwin and macOS,
filesystems may or may not be case-insensitive, and the function tries
to determine case-sensitivity by a runtime test.  If the test is
inconclusive, the function returns @code{t} on Cygwin and @code{nil}
on macOS.

Currently this function always returns @code{nil} on platforms other
than MS-Windows, Cygwin, and macOS.  It does not detect
case-insensitivity of mounted filesystems, such as Samba shares or
NFS-mounted Windows volumes.  On remote hosts, it assumes @code{t} for
the @samp{smb} method.  For all other connection methods, runtime
tests are performed.
@end defun

@defun file-in-directory-p file dir
This function returns @code{t} if @var{file} is a file in directory
@var{dir}, or in a subdirectory of @var{dir}.  It also returns
@code{t} if @var{file} and @var{dir} are the same directory.  It
compares the truenames of the two directories.  If @var{dir} does not
name an existing directory, the return value is @code{nil}.
@end defun

@defun vc-responsible-backend file
This function determines the responsible VC backend of the given
@var{file}.  For example, if @file{emacs.c} is a file tracked by Git,
@w{@code{(vc-responsible-backend "emacs.c")}} returns @samp{Git}.
Note that if @var{file} is a symbolic link,
@code{vc-responsible-backend} will not resolve it---the backend of the
symbolic link file itself is reported.  To get the backend VC of the
file to which @var{file} refers, wrap @var{file} with a symbolic link
resolving function such as @code{file-chase-links}:

@smallexample
(vc-responsible-backend (file-chase-links "emacs.c"))
@end smallexample
@end defun

@node File Attributes
@subsection File Attributes
@cindex file attributes

  This section describes the functions for getting detailed
information about a file, including the owner and group numbers, the
number of names, the inode number, the size, and the times of access
and modification.

@defun file-newer-than-file-p filename1 filename2
@cindex file age
@cindex file modification time
This function returns @code{t} if the file @var{filename1} is
newer than file @var{filename2}.  If @var{filename1} does not
exist, it returns @code{nil}.  If @var{filename1} does exist, but
@var{filename2} does not, it returns @code{t}.

In the following example, assume that the file @file{aug-19} was written
on the 19th, @file{aug-20} was written on the 20th, and the file
@file{no-file} doesn't exist at all.

@example
@group
(file-newer-than-file-p "aug-19" "aug-20")
     @result{} nil
@end group
@group
(file-newer-than-file-p "aug-20" "aug-19")
     @result{} t
@end group
@group
(file-newer-than-file-p "aug-19" "no-file")
     @result{} t
@end group
@group
(file-newer-than-file-p "no-file" "aug-19")
     @result{} nil
@end group
@end example
@end defun

@defun file-attributes filename &optional id-format
@anchor{Definition of file-attributes}
This function returns a list of attributes of file @var{filename}.  If
the specified file does not exist, it returns @code{nil}.
This function does not follow symbolic links.
The optional parameter @var{id-format} specifies the preferred format
of attributes @acronym{UID} and @acronym{GID} (see below)---the
valid values are @code{'string} and @code{'integer}.  The latter is
the default, but we plan to change that, so you should specify a
non-@code{nil} value for @var{id-format} if you use the returned
@acronym{UID} or @acronym{GID}.

On GNU platforms when operating on a local file, this function is
atomic: if the filesystem is simultaneously being changed by some
other process, this function returns the file's attributes either
before or after the change.  Otherwise this function is not atomic,
and might return @code{nil} if it detects the race condition, or might
return a hodgepodge of the previous and current file attributes.

Accessor functions are provided to access the elements in this list.
The accessors are mentioned along with the descriptions of the
elements below.

The elements of the list, in order, are:

@enumerate 0
@item
@code{t} for a directory, a string for a symbolic link (the name
linked to), or @code{nil} for a text file
(@code{file-attribute-type}).

@c Wordy so as to prevent an overfull hbox.  --rjc 15mar92
@item
The number of names the file has (@code{file-attribute-link-number}).
Alternate names, also known as hard links, can be created by using the
@code{add-name-to-file} function (@pxref{Changing Files}).

@item
The file's @acronym{UID}, normally as a string
(@code{file-attribute-user-id}).  However, if it does not correspond
to a named user, the value is an integer.

@item
The file's @acronym{GID}, likewise (@code{file-attribute-group-id}).

@item
The time of last access as a Lisp timestamp
(@code{file-attribute-access-time}).  The timestamp is in the
style of @code{current-time} (@pxref{Time of Day}) and is truncated
to that of the filesystem's timestamp resolution; for example, on some
FAT-based filesystems, only the date of last access is recorded, so
this time will always hold the midnight of the day of the last access.

@cindex modification time of file
@item
The time of last modification as a Lisp timestamp
(@code{file-attribute-modification-time}).  This is the last time when
the file's contents were modified.

@item
The time of last status change as a Lisp timestamp
(@code{file-attribute-status-change-time}).  This is the time of the
last change to the file's access mode bits, its owner and group, and
other information recorded in the filesystem for the file, beyond the
file's contents.

@item
The size of the file in bytes (@code{file-attribute-size}).

@item
The file's modes, as a string of ten letters or dashes, as in
@samp{ls -l} (@code{file-attribute-modes}).

@item
An unspecified value, present for backward compatibility.

@item
The file's inode number (@code{file-attribute-inode-number}),
a nonnegative integer.

@item
The filesystem number of the device that the file is on
@code{file-attribute-device-number}), an integer.
This element and the file's inode number
together give enough information to distinguish any two files on the
system---no two files can have the same values for both of these
numbers.
@end enumerate

For example, here are the file attributes for @file{files.texi}:

@example
@group
(file-attributes "files.texi" 'string)
     @result{}  (nil 1 "lh" "users"
          (20614 64019 50040 152000)
          (20000 23 0 0)
          (20614 64555 902289 872000)
          122295 "-rw-rw-rw-"
          t 6473924464520138
          1014478468)
@end group
@end example

@noindent
and here is how the result is interpreted:

@table @code
@item nil
is neither a directory nor a symbolic link.

@item 1
has only one name (the name @file{files.texi} in the current default
directory).

@item "lh"
is owned by the user with name @samp{lh}.

@item "users"
is in the group with name @samp{users}.

@item (20614 64019 50040 152000)
was last accessed on October 23, 2012, at 20:12:03.050040152 UTC.

@item (20000 23 0 0)
was last modified on July 15, 2001, at 08:53:43 UTC.

@item (20614 64555 902289 872000)
last had its status changed on October 23, 2012, at 20:20:59.902289872 UTC.

@item 122295
is 122295 bytes long.  (It may not contain 122295 characters, though,
if some of the bytes belong to multibyte sequences, and also if the
end-of-line format is CR-LF.)

@item "-rw-rw-rw-"
has a mode of read and write access for the owner, group, and world.

@item t
is merely a placeholder; it carries no information.

@item 6473924464520138
has an inode number of 6473924464520138.

@item 1014478468
is on the file-system device whose number is 1014478468.
@end table
@end defun

@defun file-nlinks filename
This function returns the number of names (i.e., hard links) that
file @var{filename} has.  If the file does not exist, this function
returns @code{nil}.  Note that symbolic links have no effect on this
function, because they are not considered to be names of the files
they link to.  This function does not follow symbolic links.

@example
@group
$ ls -l foo*
-rw-rw-rw- 2 rms rms 4 Aug 19 01:27 foo
-rw-rw-rw- 2 rms rms 4 Aug 19 01:27 foo1
@end group

@group
(file-nlinks "foo")
     @result{} 2
@end group
@group
(file-nlinks "doesnt-exist")
     @result{} nil
@end group
@end example
@end defun

@node Extended Attributes
@subsection Extended File Attributes
@cindex extended file attributes

On some operating systems, each file can be associated with arbitrary
@dfn{extended file attributes}.  At present, Emacs supports querying
and setting two specific sets of extended file attributes: Access
Control Lists (ACLs) and SELinux contexts.  These extended file
attributes are used, on some systems, to impose more sophisticated
file access controls than the basic Unix-style permissions
discussed in the previous sections.

@cindex access control list
@cindex ACL entries
@cindex SELinux context
  A detailed explanation of ACLs and SELinux is beyond the scope of
this manual.  For our purposes, each file can be associated with an
@dfn{ACL}, which specifies its properties under an ACL-based file
control system, and/or an @dfn{SELinux context}, which specifies its
properties under the SELinux system.

@defun file-acl filename
This function returns the ACL for the file @var{filename}.  The exact
Lisp representation of the ACL is unspecified (and may change in
future Emacs versions), but it is the same as what @code{set-file-acl}
takes for its @var{acl} argument (@pxref{Changing Files}).

The underlying ACL implementation is platform-specific; on GNU/Linux
and BSD, Emacs uses the POSIX ACL interface, while on MS-Windows Emacs
emulates the POSIX ACL interface with native file security APIs.

If ACLs are not supported or the file does not exist,
then the return value is @code{nil}.
@end defun

@defun file-selinux-context filename
This function returns the SELinux context of the file @var{filename},
as a list of the form @code{(@var{user} @var{role} @var{type}
@var{range})}.  The list elements are the context's user, role, type,
and range respectively, as Lisp strings; see the SELinux documentation
for details about what these actually mean.  The return value has the
same form as what @code{set-file-selinux-context} takes for its
@var{context} argument (@pxref{Changing Files}).

If SELinux is not supported or the file does not exist,
then the return value is @code{(nil nil nil nil)}.
@end defun

@defun file-extended-attributes filename
This function returns an alist of the Emacs-recognized extended
attributes of file @var{filename}.  Currently, it serves as a
convenient way to retrieve both the ACL and SELinux context; you can
then call the function @code{set-file-extended-attributes}, with the
returned alist as its second argument, to apply the same file access
attributes to another file (@pxref{Changing Files}).

One of the elements is @code{(acl . @var{acl})}, where @var{acl} has
the same form returned by @code{file-acl}.

Another element is @code{(selinux-context . @var{context})}, where
@var{context} is the SELinux context, in the same form returned by
@code{file-selinux-context}.
@end defun

@node Locating Files
@subsection Locating Files in Standard Places
@cindex locate file in path
@cindex find file in path

  This section explains how to search for a file in a list of
directories (a @dfn{path}), or for an executable file in the standard
list of executable file directories.

  To search for a user-specific configuration file, @xref{Standard
File Names}, for the @code{locate-user-emacs-file} function.

@defun locate-file filename path &optional suffixes predicate
This function searches for a file whose name is @var{filename} in a
list of directories given by @var{path}, trying the suffixes in
@var{suffixes}.  If it finds such a file, it returns the file's
absolute file name (@pxref{Relative File Names}); otherwise it returns
@code{nil}.

The optional argument @var{suffixes} gives the list of file-name
suffixes to append to @var{filename} when searching.
@code{locate-file} tries each possible directory with each of these
suffixes.  If @var{suffixes} is @code{nil}, or @code{("")}, then there
are no suffixes, and @var{filename} is used only as-is.  Typical
values of @var{suffixes} are @code{exec-suffixes} (@pxref{Subprocess
Creation}), @code{load-suffixes}, @code{load-file-rep-suffixes} and
the return value of the function @code{get-load-suffixes} (@pxref{Load
Suffixes}).

Typical values for @var{path} are @code{exec-path} (@pxref{Subprocess
Creation}) when looking for executable programs, or @code{load-path}
(@pxref{Library Search}) when looking for Lisp files.  If
@var{filename} is absolute, @var{path} has no effect, but the suffixes
in @var{suffixes} are still tried.

The optional argument @var{predicate}, if non-@code{nil}, specifies a
predicate function for testing whether a candidate file is suitable.
The predicate is passed the candidate file name as its single
argument.  If @var{predicate} is @code{nil} or omitted,
@code{locate-file} uses @code{file-readable-p} as the predicate.
@xref{Kinds of Files}, for other useful predicates, e.g.,
@code{file-executable-p} and @code{file-directory-p}.

This function will normally skip directories, so if you want it to
find directories, make sure the @var{predicate} function returns
@code{dir-ok} for them.  For example:

@example
(locate-file "html" '("/var/www" "/srv") nil
             (lambda (f) (if (file-directory-p f) 'dir-ok)))
@end example


For compatibility, @var{predicate} can also be one of the symbols
@code{executable}, @code{readable}, @code{writable}, @code{exists}, or
a list of one or more of these symbols.
@end defun

@defun executable-find program &optional remote
This function searches for the executable file of the named
@var{program} and returns the absolute file name of the executable,
including its file-name extensions, if any.  It returns @code{nil} if
the file is not found.  The function searches in all the directories
in @code{exec-path}, and tries all the file-name extensions in
@code{exec-suffixes} (@pxref{Subprocess Creation}).

If @var{remote} is non-@code{nil}, and @code{default-directory} is a
remote directory, @var{program} is searched on the respective remote host.
@end defun

@node Changing Files
@section Changing File Names and Attributes
@c @cindex renaming files  Duplicates rename-file
@cindex copying files
@cindex deleting files
@cindex linking files
@cindex setting modes of files

  The functions in this section rename, copy, delete, link, and set
the modes (permissions) of files.  Typically, they signal a
@code{file-error} error if they fail to perform their function,
reporting the system-dependent error message that describes the reason
for the failure.  If they fail because a file is missing, they signal
a @code{file-missing} error instead.

  For performance, the operating system may cache or alias changes
made by these functions instead of writing them immediately to
secondary storage.  @xref{Files and Storage}.

  In the functions that have an argument @var{newname}, if this
argument is a directory name it is treated as if the nondirectory part
of the source name were appended.  Typically, a directory name is one
that ends in @samp{/} (@pxref{Directory Names}).  For example, if the
old name is @file{a/b/c}, the @var{newname} @file{d/e/f/} is treated
as if it were @file{d/e/f/c}.  This special treatment does not apply
if @var{newname} is not a directory name but names a file that is a
directory; for example, the @var{newname} @file{d/e/f} is left as-is
even if @file{d/e/f} happens to be a directory.

  In the functions that have an argument @var{newname}, if a file by the
name of @var{newname} already exists, the actions taken depend on the
value of the argument @var{ok-if-already-exists}:

@itemize @bullet
@item
Signal a @code{file-already-exists} error if
@var{ok-if-already-exists} is @code{nil}.

@item
Request confirmation if @var{ok-if-already-exists} is a number.

@item
Replace the old file without confirmation if @var{ok-if-already-exists}
is any other value.
@end itemize

@deffn Command add-name-to-file oldname newname &optional ok-if-already-exists
@cindex file with multiple names
@cindex file hard link
This function gives the file named @var{oldname} the additional name
@var{newname}.  This means that @var{newname} becomes a new hard
link to @var{oldname}.

If @var{newname} is a symbolic link, its directory entry is replaced,
not the directory entry it points to.  If @var{oldname} is a symbolic
link, this function might or might not follow the link; it does not
follow the link on GNU platforms.  If @var{oldname} is a directory,
this function typically fails, although for the superuser on a few
old-fashioned non-GNU platforms it can succeed and create a filesystem
that is not tree-structured.

In the first part of the following example, we list two files,
@file{foo} and @file{foo3}.

@example
@group
$ ls -li fo*
81908 -rw-rw-rw- 1 rms rms 29 Aug 18 20:32 foo
84302 -rw-rw-rw- 1 rms rms 24 Aug 18 20:31 foo3
@end group
@end example

Now we create a hard link, by calling @code{add-name-to-file}, then list
the files again.  This shows two names for one file, @file{foo} and
@file{foo2}.

@example
@group
(add-name-to-file "foo" "foo2")
     @result{} nil
@end group

@group
$ ls -li fo*
81908 -rw-rw-rw- 2 rms rms 29 Aug 18 20:32 foo
81908 -rw-rw-rw- 2 rms rms 29 Aug 18 20:32 foo2
84302 -rw-rw-rw- 1 rms rms 24 Aug 18 20:31 foo3
@end group
@end example

Finally, we evaluate the following:

@example
(add-name-to-file "foo" "foo3" t)
@end example

@noindent
and list the files again.  Now there are three names
for one file: @file{foo}, @file{foo2}, and @file{foo3}.  The old
contents of @file{foo3} are lost.

@example
@group
(add-name-to-file "foo1" "foo3")
     @result{} nil
@end group

@group
$ ls -li fo*
81908 -rw-rw-rw- 3 rms rms 29 Aug 18 20:32 foo
81908 -rw-rw-rw- 3 rms rms 29 Aug 18 20:32 foo2
81908 -rw-rw-rw- 3 rms rms 29 Aug 18 20:32 foo3
@end group
@end example

This function is meaningless on operating systems where multiple names
for one file are not allowed.  Some systems implement multiple names
by copying the file instead.

See also @code{file-nlinks} in @ref{File Attributes}.
@end deffn

@deffn Command rename-file filename newname &optional ok-if-already-exists
This command renames the file @var{filename} as @var{newname}.

If @var{filename} has additional names aside from @var{filename}, it
continues to have those names.  In fact, adding the name @var{newname}
with @code{add-name-to-file} and then deleting @var{filename} has the
same effect as renaming, aside from momentary intermediate states and
treatment of errors, directories and symbolic links.

This command does not follow symbolic links.  If @var{filename} is a
symbolic link, this command renames the symbolic link, not the file it
points to.  If @var{newname} is a symbolic link, its directory entry
is replaced, not the directory entry it points to.

This command does nothing if @var{filename} and @var{newname} are the
same directory entry, i.e., if they refer to the same parent directory
and give the same name within that directory.  Otherwise, if
@var{filename} and @var{newname} name the same file, this command does
nothing on POSIX-conforming systems, and removes @var{filename} on
some non-POSIX systems.

If @var{newname} exists, then it must be an empty directory if
@var{oldname} is a directory and a non-directory otherwise.
@end deffn

@deffn Command copy-file oldname newname &optional ok-if-already-exists time preserve-uid-gid preserve-extended-attributes
This command copies the file @var{oldname} to @var{newname}.  An
error is signaled if @var{oldname} is not a regular file.  If @var{newname}
names a directory, it copies @var{oldname} into that directory,
preserving its final name component.
@c FIXME: See Bug#27986 for how the previous sentence might change.

This function follows symbolic links, except that it does not follow a
dangling symbolic link to create @var{newname}.

If @var{time} is non-@code{nil}, then this function gives the new file
the same last-modified time that the old one has.  (This works on only
some operating systems.)  If setting the time gets an error,
@code{copy-file} signals a @code{file-date-error} error.  In an
interactive call, a prefix argument specifies a non-@code{nil} value
for @var{time}.

If argument @var{preserve-uid-gid} is @code{nil}, we let the operating
system decide the user and group ownership of the new file (this is
usually set to the user running Emacs).  If @var{preserve-uid-gid} is
non-@code{nil}, we attempt to copy the user and group ownership of the
file.  This works only on some operating systems, and only if you have
the correct permissions to do so.

If the optional argument @var{preserve-permissions} is non-@code{nil},
this function copies the file modes (or ``permissions'') of
@var{oldname} to @var{newname}, as well as the Access Control List and
SELinux context (if any).  @xref{Information about Files}.

Otherwise, the file modes of @var{newname} are left unchanged if it is
an existing file, and set to those of @var{oldname}, masked by the
default file permissions (see @code{set-default-file-modes} below), if
@var{newname} is to be newly created.  The Access Control List or
SELinux context are not copied over in either case.
@end deffn

@deffn Command make-symbolic-link target linkname &optional ok-if-already-exists
@pindex ln
@kindex file-already-exists
This command makes a symbolic link to @var{target}, named
@var{linkname}.  This is like the shell command @samp{ln -s
@var{target} @var{linkname}}.  The @var{target} argument
is treated only as a string; it need not name an existing file.
If @var{ok-if-already-exists} is an integer, indicating interactive
use, then leading @samp{~} is expanded and leading @samp{/:} is
stripped in the @var{target} string.

If @var{target} is a relative file name, the resulting symbolic link
is interpreted relative to the directory containing the symbolic link.
@xref{Relative File Names}.

If both @var{target} and @var{linkname} have remote file name syntax,
and if both remote identifications are equal, the symbolic link points
to the local file name part of @var{target}.

This function is not available on systems that don't support symbolic
links.
@end deffn

@cindex trash
@vindex delete-by-moving-to-trash
@deffn Command delete-file filename &optional trash
@pindex rm
This command deletes the file @var{filename}.  If the file has
multiple names, it continues to exist under the other names.  If
@var{filename} is a symbolic link, @code{delete-file} deletes only the
symbolic link and not its target.

A suitable kind of @code{file-error} error is signaled if the file
does not exist, or is not deletable.  (On GNU and other POSIX-like
systems, a file is deletable if its directory is writable.)

If the optional argument @var{trash} is non-@code{nil} and the
variable @code{delete-by-moving-to-trash} is non-@code{nil}, this
command moves the file into the system Trash instead of deleting it.
@xref{Misc File Ops,,Miscellaneous File Operations, emacs, The GNU
Emacs Manual}.  When called interactively, @var{trash} is @code{t} if
no prefix argument is given, and @code{nil} otherwise.

See also @code{delete-directory} in @ref{Create/Delete Dirs}.
@end deffn

@cindex file permissions, setting
@cindex permissions, file
@cindex file modes, setting
@deffn Command set-file-modes filename mode
This function sets the @dfn{file mode} (or @dfn{permissions}) of
@var{filename} to @var{mode}.  This function follows symbolic links.

If called non-interactively, @var{mode} must be an integer.  Only the
lowest 12 bits of the integer are used; on most systems, only the
lowest 9 bits are meaningful.  You can use the Lisp construct for
octal numbers to enter @var{mode}.  For example,

@example
(set-file-modes #o644)
@end example

@noindent
specifies that the file should be readable and writable for its owner,
readable for group members, and readable for all other users.
@xref{File permissions,,, coreutils, The @sc{gnu} @code{Coreutils}
Manual}, for a description of mode bit specifications.

Interactively, @var{mode} is read from the minibuffer using
@code{read-file-modes} (see below), which lets the user type in either
an integer or a string representing the permissions symbolically.

@xref{File Attributes}, for the function @code{file-modes}, which
returns the permissions of a file.
@end deffn

@defun set-default-file-modes mode
@cindex umask
This function sets the default permissions for new files created by
Emacs and its subprocesses.  Every file created with Emacs initially
has these permissions, or a subset of them (@code{write-region} will
not grant execute permissions even if the default file permissions
allow execution).  On GNU and other POSIX-like systems, the default
permissions are given by the bitwise complement of the @samp{umask}
value, i.e.@: each bit that is set in the argument @var{mode} will be
@emph{reset} in the default permissions with which Emacs creates
files.

The argument @var{mode} should be an integer which specifies the
permissions, similar to @code{set-file-modes} above.  Only the lowest
9 bits are meaningful.

The default file permissions have no effect when you save a modified
version of an existing file; saving a file preserves its existing
permissions.
@end defun

@defmac with-file-modes mode body@dots{}
This macro evaluates the @var{body} forms with the default
permissions for new files temporarily set to @var{modes} (whose value
is as for @code{set-file-modes} above).  When finished, it restores
the original default file permissions, and returns the value of the
last form in @var{body}.

This is useful for creating private files, for example.
@end defmac

@defun default-file-modes
This function returns the default file permissions, as an integer.
@end defun

@defun read-file-modes &optional prompt base-file
This function reads a set of file mode bits from the minibuffer.  The
first optional argument @var{prompt} specifies a non-default prompt.
Second second optional argument @var{base-file} is the name of a file
on whose permissions to base the mode bits that this function returns,
if what the user types specifies mode bits relative to permissions of
an existing file.

If user input represents an octal number, this function returns that
number.  If it is a complete symbolic specification of mode bits, as
in @code{"u=rwx"}, the function converts it to the equivalent numeric
value using @code{file-modes-symbolic-to-number} and returns the
result.  If the specification is relative, as in @code{"o+g"}, then
the permissions on which the specification is based are taken from the
mode bits of @var{base-file}.  If @var{base-file} is omitted or
@code{nil}, the function uses @code{0} as the base mode bits.  The
complete and relative specifications can be combined, as in
@code{"u+r,g+rx,o+r,g-w"}.  @xref{File permissions,,, coreutils, The
@sc{gnu} @code{Coreutils} Manual}, for a description of file mode
specifications.
@end defun

@defun file-modes-symbolic-to-number modes &optional base-modes
This function converts a symbolic file mode specification in
@var{modes} into the equivalent integer.  If the symbolic
specification is based on an existing file, that file's mode bits are
taken from the optional argument @var{base-modes}; if that argument is
omitted or @code{nil}, it defaults to 0, i.e., no access rights at
all.
@end defun

@defun set-file-times filename &optional time
This function sets the access and modification times of @var{filename}
to @var{time}.  The return value is @code{t} if the times are successfully
set, otherwise it is @code{nil}.  @var{time} defaults to the current
time and must be a time value (@pxref{Time of Day}).
@end defun

@defun set-file-extended-attributes filename attribute-alist
This function sets the Emacs-recognized extended file attributes for
@code{filename}.  The second argument @var{attribute-alist} should be
an alist of the same form returned by @code{file-extended-attributes}.
The return value is @code{t} if the attributes are successfully set,
otherwise it is @code{nil}.
@xref{Extended Attributes}.
@end defun

@defun set-file-selinux-context filename context
This function sets the SELinux security context for @var{filename} to
@var{context}.  The @var{context} argument should be a list
@code{(@var{user} @var{role} @var{type} @var{range})}, where each
element is a string.  @xref{Extended Attributes}.

The function returns @code{t} if it succeeds in setting the SELinux
context of @var{filename}.  It returns @code{nil} if the context was
not set (e.g., if SELinux is disabled, or if Emacs was compiled
without SELinux support).
@end defun

@defun set-file-acl filename acl
This function sets the Access Control List for @var{filename} to
@var{acl}.  The @var{acl} argument should have the same form returned
by the function @code{file-acl}.  @xref{Extended Attributes}.

The function returns @code{t} if it successfully sets the ACL of
@var{filename}, @code{nil} otherwise.
@end defun

@node Files and Storage
@section Files and Secondary Storage
@cindex secondary storage

After Emacs changes a file, there are two reasons the changes might
not survive later failures of power or media, both having to do with
efficiency.  First, the operating system might alias written data with
data already stored elsewhere on secondary storage until one file or
the other is later modified; this will lose both files if the only
copy on secondary storage is lost due to media failure.  Second, the
operating system might not write data to secondary storage
immediately, which will lose the data if power is lost.

@findex write-region
Although both sorts of failures can largely be avoided by a suitably
configured file system, such systems are typically more expensive or
less efficient.  In more-typical systems, to survive media failure you
can copy the file to a different device, and to survive a power
failure you can use the @code{write-region} function with the
@code{write-region-inhibit-fsync} variable set to @code{nil}.
@xref{Writing to Files}.

@node File Names
@section File Names
@cindex file names

  Files are generally referred to by their names, in Emacs as elsewhere.
File names in Emacs are represented as strings.  The functions that
operate on a file all expect a file name argument.

  In addition to operating on files themselves, Emacs Lisp programs
often need to operate on file names; i.e., to take them apart and to use
part of a name to construct related file names.  This section describes
how to manipulate file names.

  The functions in this section do not actually access files, so they
can operate on file names that do not refer to an existing file or
directory.

@findex cygwin-convert-file-name-from-windows
@findex cygwin-convert-file-name-to-windows
@cindex MS-Windows file-name syntax
@cindex converting file names from/to MS-Windows syntax
  On MS-Windows, these functions (like the function that
actually operate on files) accept MS-Windows file-name syntax,
where backslashes separate the components, as well as POSIX syntax; but
they always return POSIX syntax.  This enables Lisp programs to specify
file names in POSIX syntax and work properly on all systems without
change.@footnote{In MS-Windows versions of Emacs compiled for the Cygwin
environment, you can use the functions
@code{cygwin-convert-file-name-to-windows} and
@code{cygwin-convert-file-name-from-windows} to convert between the
two file-name syntaxes.}

@menu
* File Name Components::  The directory part of a file name, and the rest.
* Relative File Names::   Some file names are relative to a current directory.
* Directory Names::       A directory's name as a directory
                            is different from its name as a file.
* File Name Expansion::   Converting relative file names to absolute ones.
* Unique File Names::     Generating names for temporary files.
* File Name Completion::  Finding the completions for a given file name.
* Standard File Names::   If your package uses a fixed file name,
                            how to handle various operating systems simply.
@end menu

@node File Name Components
@subsection File Name Components
@cindex directory part (of file name)
@cindex nondirectory part (of file name)
@cindex version number (in file name)

  The operating system groups files into directories.  To specify a
file, you must specify the directory and the file's name within that
directory.  Therefore, Emacs considers a file name as having two main
parts: the @dfn{directory name} part, and the @dfn{nondirectory} part
(or @dfn{file name within the directory}).  Either part may be empty.
Concatenating these two parts reproduces the original file name.

  On most systems, the directory part is everything up to and including
the last slash (backslash is also allowed in input on
MS-Windows); the nondirectory part is the rest.

  For some purposes, the nondirectory part is further subdivided into
the name proper and the @dfn{version number}.  On most systems, only
backup files have version numbers in their names.

@defun file-name-directory filename
This function returns the directory part of @var{filename}, as a
directory name (@pxref{Directory Names}), or @code{nil} if
@var{filename} does not include a directory part.

On GNU and other POSIX-like systems, a string returned by this function always
ends in a slash.

@example
@group
(file-name-directory "lewis/foo")  ; @r{GNU example}
     @result{} "lewis/"
@end group
@group
(file-name-directory "foo")        ; @r{GNU example}
     @result{} nil
@end group
@end example
@end defun

@defun file-name-nondirectory filename
This function returns the nondirectory part of @var{filename}.

@example
@group
(file-name-nondirectory "lewis/foo")
     @result{} "foo"
@end group
@group
(file-name-nondirectory "foo")
     @result{} "foo"
@end group
@group
(file-name-nondirectory "lewis/")
     @result{} ""
@end group
@end example
@end defun

@defun file-name-sans-versions filename &optional keep-backup-version
This function returns @var{filename} with any file version numbers,
backup version numbers, or trailing tildes discarded.

If @var{keep-backup-version} is non-@code{nil}, then true file version
numbers understood as such by the file system are discarded from the
return value, but backup version numbers are kept.

@example
@group
(file-name-sans-versions "~rms/foo.~1~")
     @result{} "~rms/foo"
@end group
@group
(file-name-sans-versions "~rms/foo~")
     @result{} "~rms/foo"
@end group
@group
(file-name-sans-versions "~rms/foo")
     @result{} "~rms/foo"
@end group
@end example
@end defun

@defun file-name-extension filename &optional period
This function returns @var{filename}'s final extension, if any,
after applying @code{file-name-sans-versions} to remove any
version/backup part.  The extension, in a file name, is the part that
follows the last @samp{.} in the last name component (minus any
version/backup part).

This function returns @code{nil} for extensionless file names such as
@file{foo}.  It returns @code{""} for null extensions, as in
@file{foo.}.  If the last component of a file name begins with a
@samp{.}, that @samp{.}  doesn't count as the beginning of an
extension.  Thus, @file{.emacs}'s extension is @code{nil}, not
@samp{.emacs}.

If @var{period} is non-@code{nil}, then the returned value includes
the period that delimits the extension, and if @var{filename} has no
extension, the value is @code{""}.
@end defun

@defun file-name-sans-extension filename
This function returns @var{filename} minus its extension, if any.  The
version/backup part, if present, is only removed if the file has an
extension.  For example,

@example
(file-name-sans-extension "foo.lose.c")
     @result{} "foo.lose"
(file-name-sans-extension "big.hack/foo")
     @result{} "big.hack/foo"
(file-name-sans-extension "/my/home/.emacs")
     @result{} "/my/home/.emacs"
(file-name-sans-extension "/my/home/.emacs.el")
     @result{} "/my/home/.emacs"
(file-name-sans-extension "~/foo.el.~3~")
     @result{} "~/foo"
(file-name-sans-extension "~/foo.~3~")
     @result{} "~/foo.~3~"
@end example

Note that the @samp{.~3~} in the two last examples is the backup part,
not an extension.
@end defun

@defun file-name-base filename
This function is the composition of @code{file-name-sans-extension}
and @code{file-name-nondirectory}.  For example,

@example
(file-name-base "/my/home/foo.c")
    @result{} "foo"
@end example
@end defun

@node Relative File Names
@subsection Absolute and Relative File Names
@cindex absolute file name
@cindex relative file name

  All the directories in the file system form a tree starting at the
root directory.  A file name can specify all the directory names
starting from the root of the tree; then it is called an
@dfn{absolute} file name.  Or it can specify the position of the file
in the tree relative to a default directory; then it is called a
@dfn{relative} file name.  On GNU and other POSIX-like systems,
after any leading @samp{~} has been expanded, an absolute file name
starts with a @samp{/}
(@pxref{abbreviate-file-name}), and a relative one does not.  On
MS-Windows, an absolute file name starts with a slash or a
backslash, or with a drive specification @samp{@var{x}:/}, where
@var{x} is the @dfn{drive letter}.

@defun file-name-absolute-p filename
This function returns @code{t} if file @var{filename} is an absolute
file name, @code{nil} otherwise.  A file name is considered to be
absolute if its first component is @samp{~}, or is @samp{~@var{user}}
where @var{user} is a valid login name.  In the following examples,
assume that there is a user named @samp{rms} but no user named
@samp{nosuchuser}.

@example
@group
(file-name-absolute-p "~rms/foo")
     @result{} t
@end group
@group
(file-name-absolute-p "~nosuchuser/foo")
     @result{} nil
@end group
@group
(file-name-absolute-p "rms/foo")
     @result{} nil
@end group
@group
(file-name-absolute-p "/user/rms/foo")
     @result{} t
@end group
@end example
@end defun

  Given a possibly relative file name, you can expand any
leading @samp{~} and convert the result to an
absolute name using @code{expand-file-name} (@pxref{File Name
Expansion}).  This function converts absolute file names to relative
names:

@defun file-relative-name filename &optional directory
This function tries to return a relative name that is equivalent to
@var{filename}, assuming the result will be interpreted relative to
@var{directory} (an absolute directory name or directory file name).
If @var{directory} is omitted or @code{nil}, it defaults to the
current buffer's default directory.

On some operating systems, an absolute file name begins with a device
name.  On such systems, @var{filename} has no relative equivalent based
on @var{directory} if they start with two different device names.  In
this case, @code{file-relative-name} returns @var{filename} in absolute
form.

@example
(file-relative-name "/foo/bar" "/foo/")
     @result{} "bar"
(file-relative-name "/foo/bar" "/hack/")
     @result{} "../foo/bar"
@end example
@end defun

@node Directory Names
@subsection Directory Names
@cindex directory name
@cindex directory file name
@cindex file name of directory

  A @dfn{directory name} is a string that must name a directory if it
names any file at all.  A directory is actually a kind of file, and it
has a file name (called the @dfn{directory file name}, which is
related to the directory name but is typically not identical.  (This
is not quite the same as the usual POSIX terminology.)  These two
names for the same entity are related by a syntactic transformation.
On GNU and other POSIX-like systems, this is simple: to obtain a
directory name, append a @samp{/} to a directory file name that does
not already end in @samp{/}.

  The difference between a directory name and a directory file name is
subtle but crucial.  When an Emacs variable or function argument is
described as being a directory name, a directory file name is not
acceptable.  When @code{file-name-directory} returns a string, that is
always a directory name.

  The following two functions convert between directory names and
directory file names.  They do nothing special with environment
variable substitutions such as @samp{$HOME}, and the constructs
@samp{~}, @samp{.} and @samp{..}.

@defun file-name-as-directory filename
This function returns a string representing @var{filename} in a form
that the operating system will interpret as the name of a directory (a
directory name).  On most systems, this means appending a slash to the
string (if it does not already end in one).

@example
@group
(file-name-as-directory "~rms/lewis")
     @result{} "~rms/lewis/"
@end group
@end example
@end defun

@defun directory-name-p filename
This function returns non-@code{nil} if @var{filename} ends with a
directory separator character.  This is the forward slash @samp{/} on
GNU and other POSIX-like systems; MS-Windows recognizes both
the forward slash and the backslash @samp{\} as directory separators.
@end defun

@defun directory-file-name dirname
This function returns a string representing @var{dirname} in a form
that the operating system will interpret as the name of a file (a
directory file name).  On most systems, this means removing the final
directory separators from the string, unless the string consists
entirely of directory separators.

@example
@group
(directory-file-name "~lewis/")
     @result{} "~lewis"
@end group
@end example
@end defun

  Given a directory name, you can combine it with a relative file name
using @code{concat}:

@example
(concat @var{dirname} @var{relfile})
@end example

@noindent
Be sure to verify that the file name is relative before doing that.
If you use an absolute file name, the results could be syntactically
invalid or refer to the wrong file.

  If you want to use a directory file name in making such a
combination, you must first convert it to a directory name using
@code{file-name-as-directory}:

@example
(concat (file-name-as-directory @var{dirfile}) @var{relfile})
@end example

@noindent
Don't try concatenating a slash by hand, as in

@example
;;; @r{Wrong!}
(concat @var{dirfile} "/" @var{relfile})
@end example

@noindent
because this is not portable.  Always use
@code{file-name-as-directory}.

  To avoid the issues mentioned above, or if the @var{dirname} value
might be @code{nil} (for example, from an element of @code{load-path}),
use:

@example
(expand-file-name @var{relfile} @var{dirname})
@end example

However, @code{expand-file-name} expands leading @samp{~} in
@var{relfile}, which may not be what you want.  @xref{File Name
Expansion}.

  To convert a directory name to its abbreviation, use this
function:

@cindex file name abbreviations
@cindex abbreviated file names
@vindex directory-abbrev-alist
@defun abbreviate-file-name filename
@anchor{abbreviate-file-name}
This function returns an abbreviated form of @var{filename}.  It
applies the abbreviations specified in @code{directory-abbrev-alist}
(@pxref{File Aliases,,File Aliases, emacs, The GNU Emacs Manual}),
then substitutes @samp{~} for the user's home directory if the
argument names a file in the home directory or one of its
subdirectories.  If the home directory is a root directory, it is not
replaced with @samp{~}, because this does not make the result shorter
on many systems.

You can use this function for directory names and for file names,
because it recognizes abbreviations even as part of the name.
@end defun

@node File Name Expansion
@subsection Functions that Expand Filenames
@cindex expansion of file names

  @dfn{Expanding} a file name means converting a relative file name to
an absolute one.  Since this is done relative to a default directory,
you must specify the default directory as well as the file name
to be expanded.  It also involves expanding abbreviations like
@file{~/}
@ifnottex
(@pxref{abbreviate-file-name}),
@end ifnottex
and eliminating redundancies like @file{./} and @file{@var{name}/../}.

@defun expand-file-name filename &optional directory
This function converts @var{filename} to an absolute file name.  If
@var{directory} is supplied, it is the default directory to start with
if @var{filename} is relative and does not start with @samp{~}.
(The value of @var{directory} should
itself be an absolute directory name or directory file name; it may
start with @samp{~}.)  Otherwise, the current buffer's value of
@code{default-directory} is used.  For example:

@example
@group
(expand-file-name "foo")
     @result{} "/xcssun/users/rms/lewis/foo"
@end group
@group
(expand-file-name "../foo")
     @result{} "/xcssun/users/rms/foo"
@end group
@group
(expand-file-name "foo" "/usr/spool/")
     @result{} "/usr/spool/foo"
@end group
@end example

If the part of @var{filename} before the first slash is
@samp{~}, it expands to your home directory, which is typically
specified by the value of the @env{HOME} environment variable
(@pxref{General Variables,,, emacs, The GNU Emacs Manual}).
If the part before the first
slash is @samp{~@var{user}} and if @var{user} is a valid login name,
it expands to @var{user}'s home directory.
If you do not want this expansion for a relative @var{filename} that
might begin with a literal @samp{~}, you can use @code{(concat
(file-name-as-directory directory) filename)} instead of
@code{(expand-file-name filename directory)}.

Filenames containing @samp{.} or @samp{..} are simplified to their
canonical form:

@example
@group
(expand-file-name "bar/../foo")
     @result{} "/xcssun/users/rms/lewis/foo"
@end group
@end example

In some cases, a leading @samp{..} component can remain in the output:

@example
@group
(expand-file-name "../home" "/")
     @result{} "/../home"
@end group
@end example

@noindent
This is for the sake of filesystems that have the concept of a
superroot above the root directory @file{/}.  On other filesystems,
@file{/../} is interpreted exactly the same as @file{/}.

Expanding @file{.} or the empty string returns the default directory:

@example
@group
(expand-file-name "." "/usr/spool/")
     @result{} "/usr/spool"
(expand-file-name "" "/usr/spool/")
     @result{} "/usr/spool"
@end group
@end example

Note that @code{expand-file-name} does @emph{not} expand environment
variables; only @code{substitute-in-file-name} does that:

@example
@group
(expand-file-name "$HOME/foo")
     @result{} "/xcssun/users/rms/lewis/$HOME/foo"
@end group
@end example

Note also that @code{expand-file-name} does not follow symbolic links
at any level.  This results in a difference between the way
@code{file-truename} and @code{expand-file-name} treat @samp{..}.
Assuming that @samp{/tmp/bar} is a symbolic link to the directory
@samp{/tmp/foo/bar} we get:

@example
@group
(file-truename "/tmp/bar/../myfile")
     @result{} "/tmp/foo/myfile"
@end group
@group
(expand-file-name "/tmp/bar/../myfile")
     @result{} "/tmp/myfile"
@end group
@end example

If you may need to follow symbolic links preceding @samp{..}, you
should make sure to call @code{file-truename} without prior direct or
indirect calls to @code{expand-file-name}.  @xref{Truenames}.
@end defun

@defvar default-directory
The value of this buffer-local variable is the default directory for the
current buffer.  It should be an absolute directory name; it may start
with @samp{~}.  This variable is buffer-local in every buffer.

@code{expand-file-name} uses the default directory when its second
argument is @code{nil}.

The value is always a string ending with a slash.

@example
@group
default-directory
     @result{} "/user/lewis/manual/"
@end group
@end example
@end defvar

@defun substitute-in-file-name filename
@anchor{Definition of substitute-in-file-name}
This function replaces environment variable references in
@var{filename} with the environment variable values.  Following
standard Unix shell syntax, @samp{$} is the prefix to substitute an
environment variable value.  If the input contains @samp{$$}, that is
converted to @samp{$}; this gives the user a way to quote a
@samp{$}.

The environment variable name is the series of alphanumeric characters
(including underscores) that follow the @samp{$}.  If the character following
the @samp{$} is a @samp{@{}, then the variable name is everything up to the
matching @samp{@}}.

Calling @code{substitute-in-file-name} on output produced by
@code{substitute-in-file-name} tends to give incorrect results.  For
instance, use of @samp{$$} to quote a single @samp{$} won't work
properly, and @samp{$} in an environment variable's value could lead
to repeated substitution.  Therefore, programs that call this function
and put the output where it will be passed to this function need to
double all @samp{$} characters to prevent subsequent incorrect
results.

@c Wordy to avoid overfull hbox.  --rjc 15mar92
Here we assume that the environment variable @env{HOME}, which holds
the user's home directory, has value @samp{/xcssun/users/rms}.

@example
@group
(substitute-in-file-name "$HOME/foo")
     @result{} "/xcssun/users/rms/foo"
@end group
@end example

After substitution, if a @samp{~} or a @samp{/} appears immediately
after another @samp{/}, the function discards everything before it (up
through the immediately preceding @samp{/}).

@example
@group
(substitute-in-file-name "bar/~/foo")
     @result{} "~/foo"
@end group
@group
(substitute-in-file-name "/usr/local/$HOME/foo")
     @result{} "/xcssun/users/rms/foo"
     ;; @r{@file{/usr/local/} has been discarded.}
@end group
@end example

@end defun

  Sometimes, it is not desired to expand file names.  In such cases,
the file name can be quoted to suppress the expansion, and to handle
the file name literally.  Quoting happens by prefixing the file name
with @samp{/:}.

@defmac file-name-quote name
This macro adds the quotation prefix @samp{/:} to the file @var{name}.
For a local file @var{name}, it prefixes @var{name} with @samp{/:}.
If @var{name} is a remote file name, the local part of @var{name}
(@pxref{Magic File Names}) is quoted.  If @var{name} is already a
quoted file name, @var{name} is returned unchanged.

@example
@group
(substitute-in-file-name (file-name-quote "bar/~/foo"))
     @result{} "/:bar/~/foo"
@end group

@group
(substitute-in-file-name (file-name-quote "/ssh:host:bar/~/foo"))
     @result{} "/ssh:host:/:bar/~/foo"
@end group
@end example

The macro cannot be used to suppress file name handlers from magic
file names (@pxref{Magic File Names}).
@end defmac

@defmac file-name-unquote name
This macro removes the quotation prefix @samp{/:} from the file
@var{name}, if any. If @var{name} is a remote file name, the local
part of @var{name} is unquoted.
@end defmac

@defmac file-name-quoted-p name
This macro returns non-@code{nil}, when @var{name} is quoted with the
prefix @samp{/:}.  If @var{name} is a remote file name, the local part
of @var{name} is checked.
@end defmac


@node Unique File Names
@subsection Generating Unique File Names
@cindex unique file names
@cindex temporary files

  Some programs need to write temporary files.  Here is the usual way to
construct a name for such a file:

@example
(make-temp-file @var{name-of-application})
@end example

@noindent
The job of @code{make-temp-file} is to prevent two different users or
two different jobs from trying to use the exact same file name.

@defun make-temp-file prefix &optional dir-flag suffix text
This function creates a temporary file and returns its name.  Emacs
creates the temporary file's name by adding to @var{prefix} some
random characters that are different in each Emacs job.  The result is
guaranteed to be a newly created file, containing @var{text} if that's
<<<<<<< HEAD
given as a string and empty otherwise.
If @var{prefix} is a relative file name, it is expanded
against @code{temporary-file-directory}.
=======
given as a string and empty otherwise. On MS-DOS, this function can
truncate @var{prefix} to fit into the 8+3 file-name limits.  If
@var{prefix} is a relative file name, it is expanded against
@code{temporary-file-directory}.
>>>>>>> 3bce7ec3

@example
@group
(make-temp-file "foo")
     @result{} "/tmp/foo232J6v"
@end group
@end example

When @code{make-temp-file} returns, the file has been created and is
empty.  At that point, you should write the intended contents into the
file.

If @var{dir-flag} is non-@code{nil}, @code{make-temp-file} creates an
empty directory instead of an empty file.  It returns the file name,
not the directory name, of that directory.  @xref{Directory Names}.

If @var{suffix} is non-@code{nil}, @code{make-temp-file} adds it at
the end of the file name.

If @var{text} is a string, @code{make-temp-file} inserts it in the file.

To prevent conflicts among different libraries running in the same
Emacs, each Lisp program that uses @code{make-temp-file} should have its
own @var{prefix}.  The number added to the end of @var{prefix}
distinguishes between the same application running in different Emacs
jobs.  Additional added characters permit a large number of distinct
names even in one Emacs job.
@end defun

  The default directory for temporary files is controlled by the
variable @code{temporary-file-directory}.  This variable gives the user
a uniform way to specify the directory for all temporary files.  Some
programs use @code{small-temporary-file-directory} instead, if that is
non-@code{nil}.  To use it, you should expand the prefix against
the proper directory before calling @code{make-temp-file}.

@defopt temporary-file-directory
@cindex @env{TMPDIR} environment variable
@cindex @env{TMP} environment variable
@cindex @env{TEMP} environment variable
This variable specifies the directory name for creating temporary files.
Its value should be a directory name (@pxref{Directory Names}), but it
is good for Lisp programs to cope if the value is a directory's file
name instead.  Using the value as the second argument to
@code{expand-file-name} is a good way to achieve that.

The default value is determined in a reasonable way for your operating
system; it is based on the @env{TMPDIR}, @env{TMP} and @env{TEMP}
environment variables, with a fall-back to a system-dependent name if
none of these variables is defined.

Even if you do not use @code{make-temp-file} to create the temporary
file, you should still use this variable to decide which directory to
put the file in.  However, if you expect the file to be small, you
should use @code{small-temporary-file-directory} first if that is
non-@code{nil}.
@end defopt

@defopt small-temporary-file-directory
This variable specifies the directory name for
creating certain temporary files, which are likely to be small.

If you want to write a temporary file which is likely to be small, you
should compute the directory like this:

@example
(make-temp-file
  (expand-file-name @var{prefix}
                    (or small-temporary-file-directory
                        temporary-file-directory)))
@end example
@end defopt

@defun make-temp-name base-name
This function generates a string that might be a unique file
name.  The name starts with @var{base-name}, and has several random
characters appended to it, which are different in each Emacs job.  It
is like @code{make-temp-file} except that (i) it just constructs a
name and does not create a file, (ii) @var{base-name} should be an
absolute file name that is not magic, and (iii) if the returned file
name is magic, it might name an existing file.  @xref{Magic File
Names}.

@strong{Warning:} In most cases, you should not use this function; use
@code{make-temp-file} instead!  This function is susceptible to a race
condition, between the @code{make-temp-name} call and the creation of
the file, which in some cases may cause a security hole.
@end defun

Sometimes, it is necessary to create a temporary file on a remote host
or a mounted directory.  The following two functions support this.

@cindex temporary file on a remote host
@defun make-nearby-temp-file prefix &optional dir-flag suffix
This function is similar to @code{make-temp-file}, but it creates a
temporary file as close as possible to @code{default-directory}.  If
@var{prefix} is a relative file name, and @code{default-directory} is
a remote file name or located on a mounted file systems, the temporary
file is created in the directory returned by the function
@code{temporary-file-directory}.  Otherwise, the function
@code{make-temp-file} is used.  @var{prefix}, @var{dir-flag} and
@var{suffix} have the same meaning as in @code{make-temp-file}.

@example
@group
(let ((default-directory "/ssh:remotehost:"))
  (make-nearby-temp-file "foo"))
     @result{} "/ssh:remotehost:/tmp/foo232J6v"
@end group
@end example
@end defun

@defun temporary-file-directory
The directory for writing temporary files via
@code{make-nearby-temp-file}.  In case of a remote
@code{default-directory}, this is a directory for temporary files on
that remote host.  If such a directory does not exist, or
@code{default-directory} ought to be located on a mounted file system
(see @code{mounted-file-systems}), the function returns
@code{default-directory}.  For a non-remote and non-mounted
@code{default-directory}, the value of the variable
@code{temporary-file-directory} is returned.
@end defun

In order to extract the local part of the file's name of a temporary
file, use @code{file-local-name} (@pxref{Magic File Names}).

@node File Name Completion
@subsection File Name Completion
@cindex file name completion subroutines
@cindex completion, file name

  This section describes low-level subroutines for completing a file
name.  For higher level functions, see @ref{Reading File Names}.

@defun file-name-all-completions partial-filename directory
This function returns a list of all possible completions for a file
whose name starts with @var{partial-filename} in directory
@var{directory}.  The order of the completions is the order of the files
in the directory, which is unpredictable and conveys no useful
information.

The argument @var{partial-filename} must be a file name containing no
directory part and no slash (or backslash on some systems).  The current
buffer's default directory is prepended to @var{directory}, if
@var{directory} is not absolute.

In the following example, suppose that @file{~rms/lewis} is the current
default directory, and has five files whose names begin with @samp{f}:
@file{foo}, @file{file~}, @file{file.c}, @file{file.c.~1~}, and
@file{file.c.~2~}.

@example
@group
(file-name-all-completions "f" "")
     @result{} ("foo" "file~" "file.c.~2~"
                "file.c.~1~" "file.c")
@end group

@group
(file-name-all-completions "fo" "")
     @result{} ("foo")
@end group
@end example
@end defun

@defun file-name-completion filename directory &optional predicate
This function completes the file name @var{filename} in directory
@var{directory}.  It returns the longest prefix common to all file names
in directory @var{directory} that start with @var{filename}.  If
@var{predicate} is non-@code{nil} then it ignores possible completions
that don't satisfy @var{predicate}, after calling that function
with one argument, the expanded absolute file name.

If only one match exists and @var{filename} matches it exactly, the
function returns @code{t}.  The function returns @code{nil} if directory
@var{directory} contains no name starting with @var{filename}.

In the following example, suppose that the current default directory
has five files whose names begin with @samp{f}: @file{foo},
@file{file~}, @file{file.c}, @file{file.c.~1~}, and
@file{file.c.~2~}.

@example
@group
(file-name-completion "fi" "")
     @result{} "file"
@end group

@group
(file-name-completion "file.c.~1" "")
     @result{} "file.c.~1~"
@end group

@group
(file-name-completion "file.c.~1~" "")
     @result{} t
@end group

@group
(file-name-completion "file.c.~3" "")
     @result{} nil
@end group
@end example
@end defun

@defopt completion-ignored-extensions
@code{file-name-completion} usually ignores file names that end in any
string in this list.  It does not ignore them when all the possible
completions end in one of these suffixes.  This variable has no effect
on @code{file-name-all-completions}.

A typical value might look like this:

@example
@group
completion-ignored-extensions
     @result{} (".o" ".elc" "~" ".dvi")
@end group
@end example

If an element of @code{completion-ignored-extensions} ends in a slash
@samp{/}, it signals a directory.  The elements which do @emph{not} end
in a slash will never match a directory; thus, the above value will not
filter out a directory named @file{foo.elc}.
@end defopt

@node Standard File Names
@subsection Standard File Names

  Sometimes, an Emacs Lisp program needs to specify a standard file
name for a particular use---typically, to hold configuration data
specified by the current user.  Usually, such files should be located
in the directory specified by @code{user-emacs-directory}, which is
typically @file{~/.config/emacs/} or @file{~/.emacs.d/} by default (@pxref{Find
Init,,How Emacs Finds Your Init File, emacs, The GNU Emacs Manual}).
For example, abbrev definitions are stored by default in
@file{~/.config/emacs/abbrev_defs} or @file{~/.emacs.d/abbrev_defs}.
The easiest way to specify such a file name is to use the function
@code{locate-user-emacs-file}.

@defun locate-user-emacs-file base-name &optional old-name
This function returns an absolute file name for an Emacs-specific
configuration or data file.  The argument @file{base-name} should be a
relative file name.  The return value is the absolute name of a file
in the directory specified by @code{user-emacs-directory}; if that
directory does not exist, this function creates it.

If the optional argument @var{old-name} is non-@code{nil}, it
specifies a file in the user's home directory,
@file{~/@var{old-name}}.  If such a file exists, the return value is
the absolute name of that file, instead of the file specified by
@var{base-name}.  This argument is intended to be used by Emacs
packages to provide backward compatibility.  For instance, prior to
the introduction of @code{user-emacs-directory}, the abbrev file was
located in @file{~/.abbrev_defs}.  Here is the definition of
@code{abbrev-file-name}:

@example
(defcustom abbrev-file-name
  (locate-user-emacs-file "abbrev_defs" ".abbrev_defs")
  "Default name of file from which to read abbrevs."
  @dots{}
  :type 'file)
@end example
@end defun

  A lower-level function for standardizing file names, which
@code{locate-user-emacs-file} uses as a subroutine, is
@code{convert-standard-filename}.

@defun convert-standard-filename filename
This function returns a file name based on @var{filename}, which fits
the conventions of the current operating system.

On GNU and other POSIX-like systems, this simply returns @var{filename}.
On other operating systems, it may enforce system-specific file name
conventions.

The recommended way to use this function is to specify a name which
fits the conventions of GNU and Unix systems, and pass it to
@code{convert-standard-filename}.
@end defun

@node Contents of Directories
@section Contents of Directories
@cindex directory-oriented functions
@cindex file names in directory

  A directory is a kind of file that contains other files entered under
various names.  Directories are a feature of the file system.

  Emacs can list the names of the files in a directory as a Lisp list,
or display the names in a buffer using the @code{ls} shell command.  In
the latter case, it can optionally display information about each file,
depending on the options passed to the @code{ls} command.

@defun directory-files directory &optional full-name match-regexp nosort
This function returns a list of the names of the files in the directory
@var{directory}.  By default, the list is in alphabetical order.

If @var{full-name} is non-@code{nil}, the function returns the files'
absolute file names.  Otherwise, it returns the names relative to
the specified directory.

If @var{match-regexp} is non-@code{nil}, this function returns only
those file names that contain a match for that regular expression---the
other file names are excluded from the list.  On case-insensitive
filesystems, the regular expression matching is case-insensitive.

@c Emacs 19 feature
If @var{nosort} is non-@code{nil}, @code{directory-files} does not sort
the list, so you get the file names in no particular order.  Use this if
you want the utmost possible speed and don't care what order the files
are processed in.  If the order of processing is visible to the user,
then the user will probably be happier if you do sort the names.

@example
@group
(directory-files "~lewis")
     @result{} ("#foo#" "#foo.el#" "." ".."
         "dired-mods.el" "files.texi"
         "files.texi.~1~")
@end group
@end example

An error is signaled if @var{directory} is not the name of a directory
that can be read.
@end defun

@cindex recursive traverse of directory tree
@defun directory-files-recursively directory regexp &optional include-directories predicate follow-symlinks
Return all files under @var{directory} whose names match @var{regexp}.
This function searches the specified @var{directory} and its
sub-directories, recursively, for files whose basenames (i.e., without
the leading directories) match the specified @var{regexp}, and returns
a list of the absolute file names of the matching files
(@pxref{Relative File Names, absolute file names}).  The file names
are returned in depth-first order, meaning that files in some
sub-directory are returned before the files in its parent directory.
In addition, matching files found in each subdirectory are sorted
alphabetically by their basenames.  By default, directories whose
names match @var{regexp} are omitted from the list, but if the
optional argument @var{include-directories} is non-@code{nil}, they
are included.

By default, all subdirectories are descended into.  If @var{predicate}
is @code{t}, errors when trying to descend into a subdirectory (for
instance, if it's not readable by this user) are ignored.  If it's
neither @code{nil} nor @code{t}, it should be a function that takes
one parameter (the subdirectory name) and should return non-@code{nil}
if the directory is to be descended into.

Symbolic links to subdirectories are not followed by default, but if
@var{follow-symlinks} is non-@code{nil}, they are followed.
@end defun


@defun locate-dominating-file file name
Starting at @var{file}, go up the directory tree hierarchy looking for
the first directory where @var{name}, a string, exists, and return that
directory.  If @var{file} is a file, its directory will serve as the
starting point for the search; otherwise @var{file} should be a
directory from which to start.  The function looks in the starting
directory, then in its parent, then in its parent's parent, etc.,
until it either finds a directory with @var{name} or reaches the root
directory of the filesystem without finding @var{name} -- in the
latter case the function returns @code{nil}.

The argument @code{name} can also be a predicate function.  The
predicate is called for every directory examined by the function,
starting from @var{file} (even if @var{file} is not a directory).  It
is called with one argument (the file or directory) and should return
non-@code{nil} if that directory is the one it is looking for.
@end defun

@defun directory-files-and-attributes directory &optional full-name match-regexp nosort id-format
This is similar to @code{directory-files} in deciding which files
to report on and how to report their names.  However, instead
of returning a list of file names, it returns for each file a
list @code{(@var{filename} . @var{attributes})}, where @var{attributes}
is what @code{file-attributes} returns for that file.
The optional argument @var{id-format} has the same meaning as the
corresponding argument to @code{file-attributes} (@pxref{Definition
of file-attributes}).
@end defun

@defun file-expand-wildcards pattern &optional full
This function expands the wildcard pattern @var{pattern}, returning
a list of file names that match it.

If @var{pattern} is written as an absolute file name,
the values are absolute also.

If @var{pattern} is written as a relative file name, it is interpreted
relative to the current default directory.  The file names returned are
normally also relative to the current default directory.  However, if
@var{full} is non-@code{nil}, they are absolute.
@end defun

@defun insert-directory file switches &optional wildcard full-directory-p
This function inserts (in the current buffer) a directory listing for
directory @var{file}, formatted with @code{ls} according to
@var{switches}.  It leaves point after the inserted text.
@var{switches} may be a string of options, or a list of strings
representing individual options.

The argument @var{file} may be either a directory or a file
specification including wildcard characters.  If @var{wildcard} is
non-@code{nil}, that means treat @var{file} as a file specification with
wildcards.

If @var{full-directory-p} is non-@code{nil}, that means the directory
listing is expected to show the full contents of a directory.  You
should specify @code{t} when @var{file} is a directory and switches do
not contain @samp{-d}.  (The @samp{-d} option to @code{ls} says to
describe a directory itself as a file, rather than showing its
contents.)

On most systems, this function works by running a directory listing
program whose name is in the variable @code{insert-directory-program}.
If @var{wildcard} is non-@code{nil}, it also runs the shell specified by
@code{shell-file-name}, to expand the wildcards.

MS-Windows systems usually lack the standard Unix program
@code{ls}, so this function emulates the standard Unix program @code{ls}
with Lisp code.

As a technical detail, when @var{switches} contains the long
@samp{--dired} option, @code{insert-directory} treats it specially,
for the sake of dired.  However, the normally equivalent short
@samp{-D} option is just passed on to @code{insert-directory-program},
as any other option.
@end defun

@defvar insert-directory-program
This variable's value is the program to run to generate a directory listing
for the function @code{insert-directory}.  It is ignored on systems
which generate the listing with Lisp code.
@end defvar

@node Create/Delete Dirs
@section Creating, Copying and Deleting Directories
@cindex creating, copying and deleting directories
@c Emacs 19 features

  Most Emacs Lisp file-manipulation functions get errors when used on
files that are directories.  For example, you cannot delete a directory
with @code{delete-file}.  These special functions exist to create and
delete directories.

@findex mkdir
@deffn Command make-directory dirname &optional parents
This command creates a directory named @var{dirname}.  If
@var{parents} is non-@code{nil}, as is always the case in an
interactive call, that means to create the parent directories first,
if they don't already exist.
@code{mkdir} is an alias for this.
@end deffn

@deffn Command make-empty-file filename &optional parents
This command creates an empty file named @var{filename}.
As @code{make-directory}, this command creates parent directories
if @var{parents} is non-@code{nil}.
If @var{filename} already exists, this command signals an error.
@end deffn

@deffn Command copy-directory dirname newname &optional keep-time parents copy-contents
This command copies the directory named @var{dirname} to
@var{newname}.  If @var{newname} is a directory name,
@var{dirname} will be copied to a subdirectory there.
@xref{Directory Names}.

It always sets the file modes of the copied files to match the
corresponding original file.

The third argument @var{keep-time} non-@code{nil} means to preserve the
modification time of the copied files.  A prefix arg makes
@var{keep-time} non-@code{nil}.

The fourth argument @var{parents} says whether to
create parent directories if they don't exist.  Interactively,
this happens by default.

The fifth argument @var{copy-contents}, if non-@code{nil}, means to
copy the contents of @var{dirname} directly into @var{newname} if the
latter is a directory name, instead of copying @var{dirname} into
it as a subdirectory.
@end deffn

@cindex trash
@vindex delete-by-moving-to-trash
@deffn Command delete-directory dirname &optional recursive trash
This command deletes the directory named @var{dirname}.  The function
@code{delete-file} does not work for files that are directories; you
must use @code{delete-directory} for them.  If @var{recursive} is
@code{nil}, and the directory contains any files,
@code{delete-directory} signals an error.
If recursive is non-@code{nil}, there is no error merely because the
directory or its files are deleted by some other process before
@code{delete-directory} gets to them.

@code{delete-directory} only follows symbolic links at the level of
parent directories.

If the optional argument @var{trash} is non-@code{nil} and the
variable @code{delete-by-moving-to-trash} is non-@code{nil}, this
command moves the file into the system Trash instead of deleting it.
@xref{Misc File Ops,,Miscellaneous File Operations, emacs, The GNU
Emacs Manual}.  When called interactively, @var{trash} is @code{t} if
no prefix argument is given, and @code{nil} otherwise.
@end deffn

@node Magic File Names
@section Making Certain File Names ``Magic''
@cindex magic file names

  You can implement special handling for certain file names.  This is
called making those names @dfn{magic}.  The principal use for this
feature is in implementing access to remote files (@pxref{Remote Files,,
Remote Files, emacs, The GNU Emacs Manual}).

  To define a kind of magic file name, you must supply a regular
expression to define the class of names (all those that match the
regular expression), plus a handler that implements all the primitive
Emacs file operations for file names that match.

@cindex file name handler
@vindex file-name-handler-alist
  The variable @code{file-name-handler-alist} holds a list of handlers,
together with regular expressions that determine when to apply each
handler.  Each element has this form:

@example
(@var{regexp} . @var{handler})
@end example

@noindent
All the Emacs primitives for file access and file name transformation
check the given file name against @code{file-name-handler-alist}.  If
the file name matches @var{regexp}, the primitives handle that file by
calling @var{handler}.

  The first argument given to @var{handler} is the name of the
primitive, as a symbol; the remaining arguments are the arguments that
were passed to that primitive.  (The first of these arguments is most
often the file name itself.)  For example, if you do this:

@example
(file-exists-p @var{filename})
@end example

@noindent
and @var{filename} has handler @var{handler}, then @var{handler} is
called like this:

@example
(funcall @var{handler} 'file-exists-p @var{filename})
@end example

  When a function takes two or more arguments that must be file names,
it checks each of those names for a handler.  For example, if you do
this:

@example
(expand-file-name @var{filename} @var{dirname})
@end example

@noindent
then it checks for a handler for @var{filename} and then for a handler
for @var{dirname}.  In either case, the @var{handler} is called like
this:

@example
(funcall @var{handler} 'expand-file-name @var{filename} @var{dirname})
@end example

@noindent
The @var{handler} then needs to figure out whether to handle
@var{filename} or @var{dirname}.

  If the specified file name matches more than one handler, the one
whose match starts last in the file name gets precedence.  This rule
is chosen so that handlers for jobs such as uncompression are handled
first, before handlers for jobs such as remote file access.

  Here are the operations that a magic file name handler gets to handle:

@ifnottex
@noindent
@code{access-file}, @code{add-name-to-file},
@code{byte-compiler-base-file-name},@*
@code{copy-directory}, @code{copy-file},
@code{delete-directory}, @code{delete-file},
@code{diff-latest-backup-file},
@code{directory-file-name},
@code{directory-files},
@code{directory-files-and-attributes},
@code{dired-compress-file}, @code{dired-uncache},
@code{exec-path}, @code{expand-file-name},@*
@code{file-accessible-directory-p},
@code{file-acl},
@code{file-attributes},
@code{file-directory-p},
@code{file-equal-p},
@code{file-executable-p}, @code{file-exists-p},
@code{file-in-directory-p},
@code{file-local-copy},
@code{file-modes}, @code{file-name-all-completions},
@code{file-name-as-directory},
@code{file-name-case-insensitive-p},
@code{file-name-completion},
@code{file-name-directory},
@code{file-name-nondirectory},
@code{file-name-sans-versions}, @code{file-newer-than-file-p},
@code{file-notify-add-watch}, @code{file-notify-rm-watch},
@code{file-notify-valid-p},
@code{file-ownership-preserved-p},
@code{file-readable-p}, @code{file-regular-p},
@code{file-remote-p}, @code{file-selinux-context},
@code{file-symlink-p}, @code{file-system-info},
@code{file-truename}, @code{file-writable-p},
@code{find-backup-file-name},@*
@code{get-file-buffer},
@code{insert-directory},
@code{insert-file-contents},@*
@code{load},
@code{make-auto-save-file-name},
@code{make-directory},
@code{make-directory-internal},
@code{make-nearby-temp-file},
@code{make-process},
@code{make-symbolic-link},@*
@code{process-file},
@code{rename-file}, @code{set-file-acl}, @code{set-file-modes},
@code{set-file-selinux-context}, @code{set-file-times},
@code{set-visited-file-modtime}, @code{shell-command},
@code{start-file-process},
@code{substitute-in-file-name},@*
@code{temporary-file-directory},
@code{unhandled-file-name-directory},
@code{vc-registered},
@code{verify-visited-file-modtime},@*
@code{write-region}.
@end ifnottex
@iftex
@noindent
@flushleft
@code{access-file}, @code{add-name-to-file},
@code{byte-com@discretionary{}{}{}piler-base-file-name},
@code{copy-directory}, @code{copy-file},
@code{delete-directory}, @code{delete-file},
@code{diff-latest-backup-file},
@code{directory-file-name},
@code{directory-files},
@code{directory-files-and-at@discretionary{}{}{}tributes},
@code{dired-compress-file}, @code{dired-uncache},
@code{exec-path}, @code{expand-file-name},
@code{file-accessible-direc@discretionary{}{}{}tory-p},
@code{file-acl},
@code{file-attributes},
@code{file-direc@discretionary{}{}{}tory-p},
@code{file-equal-p},
@code{file-executable-p}, @code{file-exists-p},
@code{file-in-directory-p},
@code{file-local-copy},
@code{file-modes}, @code{file-name-all-completions},
@code{file-name-as-directory},
@code{file-name-case-insensitive-p},
@code{file-name-completion},
@code{file-name-directory},
@code{file-name-nondirec@discretionary{}{}{}tory},
@code{file-name-sans-versions}, @code{file-newer-than-file-p},
@code{file-notify-add-watch}, @code{file-notify-rm-watch},
@code{file-notify-valid-p},
@code{file-ownership-pre@discretionary{}{}{}served-p},
@code{file-readable-p}, @code{file-regular-p},
@code{file-remote-p}, @code{file-selinux-context},
@code{file-symlink-p}, @code{file-system-info},
@code{file-truename}, @code{file-writable-p},
@code{find-backup-file-name},
@code{get-file-buffer},
@code{insert-directory},
@code{insert-file-contents},
@code{load},
@code{make-auto-save-file-name},
@code{make-direc@discretionary{}{}{}tory},
@code{make-direc@discretionary{}{}{}tory-internal},
@code{make-process},
@code{make-symbolic-link},
@code{process-file},
@code{rename-file}, @code{set-file-acl}, @code{set-file-modes},
@code{set-file-selinux-context}, @code{set-file-times},
@code{set-visited-file-modtime}, @code{shell-command},
@code{start-file-process},
@code{substitute-in-file-name},
@code{unhandled-file-name-directory},
@code{vc-regis@discretionary{}{}{}tered},
@code{verify-visited-file-modtime},
@code{write-region}.
@end flushleft
@end iftex

  Handlers for @code{insert-file-contents} typically need to clear the
buffer's modified flag, with @code{(set-buffer-modified-p nil)}, if the
@var{visit} argument is non-@code{nil}.  This also has the effect of
unlocking the buffer if it is locked.

  The handler function must handle all of the above operations, and
possibly others to be added in the future.  It need not implement all
these operations itself---when it has nothing special to do for a
certain operation, it can reinvoke the primitive, to handle the
operation in the usual way.  It should always reinvoke the primitive
for an operation it does not recognize.  Here's one way to do this:

@smallexample
(defun my-file-handler (operation &rest args)
  ;; @r{First check for the specific operations}
  ;; @r{that we have special handling for.}
  (cond ((eq operation 'insert-file-contents) @dots{})
        ((eq operation 'write-region) @dots{})
        @dots{}
        ;; @r{Handle any operation we don't know about.}
        (t (let ((inhibit-file-name-handlers
                  (cons 'my-file-handler
                        (and (eq inhibit-file-name-operation operation)
                             inhibit-file-name-handlers)))
                 (inhibit-file-name-operation operation))
             (apply operation args)))))
@end smallexample

  When a handler function decides to call the ordinary Emacs primitive for
the operation at hand, it needs to prevent the primitive from calling
the same handler once again, thus leading to an infinite recursion.  The
example above shows how to do this, with the variables
@code{inhibit-file-name-handlers} and
@code{inhibit-file-name-operation}.  Be careful to use them exactly as
shown above; the details are crucial for proper behavior in the case of
multiple handlers, and for operations that have two file names that may
each have handlers.

@kindex safe-magic @r{(property)}
  Handlers that don't really do anything special for actual access to the
file---such as the ones that implement completion of host names for
remote file names---should have a non-@code{nil} @code{safe-magic}
property.  For instance, Emacs normally protects directory names
it finds in @code{PATH} from becoming magic, if they look like magic
file names, by prefixing them with @samp{/:}.  But if the handler that
would be used for them has a non-@code{nil} @code{safe-magic}
property, the @samp{/:} is not added.

@kindex operations @r{(property)}
  A file name handler can have an @code{operations} property to
declare which operations it handles in a nontrivial way.  If this
property has a non-@code{nil} value, it should be a list of
operations; then only those operations will call the handler.  This
avoids inefficiency, but its main purpose is for autoloaded handler
functions, so that they won't be loaded except when they have real
work to do.

  Simply deferring all operations to the usual primitives does not
work.  For instance, if the file name handler applies to
@code{file-exists-p}, then it must handle @code{load} itself, because
the usual @code{load} code won't work properly in that case.  However,
if the handler uses the @code{operations} property to say it doesn't
handle @code{file-exists-p}, then it need not handle @code{load}
nontrivially.

@defvar inhibit-file-name-handlers
This variable holds a list of handlers whose use is presently inhibited
for a certain operation.
@end defvar

@defvar inhibit-file-name-operation
The operation for which certain handlers are presently inhibited.
@end defvar

@defun find-file-name-handler file operation
This function returns the handler function for file name @var{file},
or @code{nil} if there is none.  The argument @var{operation} should
be the operation to be performed on the file---the value you will pass
to the handler as its first argument when you call it.  If
@var{operation} equals @code{inhibit-file-name-operation}, or if it is
not found in the @code{operations} property of the handler, this
function returns @code{nil}.
@end defun

@defun file-local-copy filename
This function copies file @var{filename} to an ordinary non-magic file
on the local machine, if it isn't on the local machine already.  Magic
file names should handle the @code{file-local-copy} operation if they
refer to files on other machines.  A magic file name that is used for
other purposes than remote file access should not handle
@code{file-local-copy}; then this function will treat the file as
local.

If @var{filename} is local, whether magic or not, this function does
nothing and returns @code{nil}.  Otherwise it returns the file name
of the local copy file.
@end defun

@defun file-remote-p filename &optional identification connected
This function tests whether @var{filename} is a remote file.  If
@var{filename} is local (not remote), the return value is @code{nil}.
If @var{filename} is indeed remote, the return value is a string that
identifies the remote system.

This identifier string can include a host name and a user name, as
well as characters designating the method used to access the remote
system.  For example, the remote identifier string for the filename
@code{/sudo::/some/file} is @code{/sudo:root@@localhost:}.

If @code{file-remote-p} returns the same identifier for two different
filenames, that means they are stored on the same file system and can
be accessed locally with respect to each other.  This means, for
example, that it is possible to start a remote process accessing both
files at the same time.  Implementers of file name handlers need to
ensure this principle is valid.

@var{identification} specifies which part of the identifier shall be
returned as string.  @var{identification} can be the symbol
@code{method}, @code{user} or @code{host}; any other value is handled
like @code{nil} and means to return the complete identifier string.
In the example above, the remote @code{user} identifier string would
be @code{root}.

If @var{connected} is non-@code{nil}, this function returns @code{nil}
even if @var{filename} is remote, if Emacs has no network connection
to its host.  This is useful when you want to avoid the delay of
making connections when they don't exist.
@end defun

@defun unhandled-file-name-directory filename
This function returns the name of a directory that is not magic.  For
a non-magic @var{filename} it returns the corresponding directory name
(@pxref{Directory Names}).  For a magic @var{filename}, it invokes the
file name handler, which therefore decides what value to return.  If
@var{filename} is not accessible from a local process, then the file
name handler should indicate that by returning @code{nil}.

This is useful for running a subprocess; every subprocess must have a
non-magic directory to serve as its current directory, and this function
is a good way to come up with one.
@end defun

@cindex local part of remote file name
@defun file-local-name filename
This function returns the @dfn{local part} of @var{filename}.  This is
the part of the file's name that identifies it on the remote host, and
is typically obtained by removing from the remote file name the parts
that specify the remote host and the method of accessing it.  For
example:

@smallexample
(file-local-name "/ssh:@var{user}@@@var{host}:/foo/bar")
     @result{} "/foo/bar"
@end smallexample

For a remote @var{filename}, this function returns a file name which
could be used directly as an argument of a remote process
(@pxref{Asynchronous Processes}, and @pxref{Synchronous Processes}),
and as the program to run on the remote host.  If @var{filename} is
local, this function returns it unchanged.
@end defun

@defopt remote-file-name-inhibit-cache
The attributes of remote files can be cached for better performance.  If
they are changed outside of Emacs's control, the cached values become
invalid, and must be reread.

When this variable is set to @code{nil}, cached values are never
expired.  Use this setting with caution, only if you are sure nothing
other than Emacs ever changes the remote files.  If it is set to
@code{t}, cached values are never used.  This is the safest value, but
could result in performance degradation.

A compromise is to set it to a positive number.  This means that
cached values are used for that amount of seconds since they were
cached.  If a remote file is checked regularly, it might be a good
idea to let-bind this variable to a value less than the time period
between consecutive checks.  For example:

@example
(defun display-time-file-nonempty-p (file)
  (let ((remote-file-name-inhibit-cache
         (- display-time-interval 5)))
    (and (file-exists-p file)
         (< 0 (file-attribute-size
               (file-attributes
                (file-chase-links file)))))))
@end example
@end defopt

@node Format Conversion
@section File Format Conversion

@cindex file format conversion
@cindex encoding file formats
@cindex decoding file formats
@cindex text properties in files
@cindex saving text properties
  Emacs performs several steps to convert the data in a buffer (text,
text properties, and possibly other information) to and from a
representation suitable for storing into a file.  This section describes
the fundamental functions that perform this @dfn{format conversion},
namely @code{insert-file-contents} for reading a file into a buffer,
and @code{write-region} for writing a buffer into a file.

@menu
* Overview: Format Conversion Overview.     @code{insert-file-contents} and @code{write-region}.
* Round-Trip: Format Conversion Round-Trip. Using @code{format-alist}.
* Piecemeal: Format Conversion Piecemeal.   Specifying non-paired conversion.
@end menu

@node Format Conversion Overview
@subsection Overview
@noindent
The function @code{insert-file-contents}:

@itemize
@item initially, inserts bytes from the file into the buffer;
@item decodes bytes to characters as appropriate;
@item processes formats as defined by entries in @code{format-alist}; and
@item calls functions in @code{after-insert-file-functions}.
@end itemize

@noindent
The function @code{write-region}:

@itemize
@item initially, calls functions in @code{write-region-annotate-functions};
@item processes formats as defined by entries in @code{format-alist};
@item encodes characters to bytes as appropriate; and
@item modifies the file with the bytes.
@end itemize

  This shows the symmetry of the lowest-level operations; reading and
writing handle things in opposite order.  The rest of this section
describes the two facilities surrounding the three variables named
above, as well as some related functions.  @ref{Coding Systems}, for
details on character encoding and decoding.

@node Format Conversion Round-Trip
@subsection Round-Trip Specification

  The most general of the two facilities is controlled by the variable
@code{format-alist}, a list of @dfn{file format} specifications, which
describe textual representations used in files for the data in an Emacs
buffer.  The descriptions for reading and writing are paired, which is
why we call this ``round-trip'' specification
(@pxref{Format Conversion Piecemeal}, for non-paired specification).

@defvar format-alist
This list contains one format definition for each defined file format.
Each format definition is a list of this form:

@example
(@var{name} @var{doc-string} @var{regexp} @var{from-fn} @var{to-fn} @var{modify} @var{mode-fn} @var{preserve})
@end example
@end defvar

@cindex format definition
@noindent
Here is what the elements in a format definition mean:

@table @var
@item name
The name of this format.

@item doc-string
A documentation string for the format.

@item regexp
A regular expression which is used to recognize files represented in
this format.  If @code{nil}, the format is never applied automatically.

@item from-fn
A shell command or function to decode data in this format (to convert
file data into the usual Emacs data representation).

A shell command is represented as a string; Emacs runs the command as a
filter to perform the conversion.

If @var{from-fn} is a function, it is called with two arguments, @var{begin}
and @var{end}, which specify the part of the buffer it should convert.
It should convert the text by editing it in place.  Since this can
change the length of the text, @var{from-fn} should return the modified
end position.

One responsibility of @var{from-fn} is to make sure that the beginning
of the file no longer matches @var{regexp}.  Otherwise it is likely to
get called again.  Also, @var{from-fn} must not involve buffers or
files other than the one being decoded, otherwise the internal buffer
used for formatting might be overwritten.

@item to-fn
A shell command or function to encode data in this format---that is, to
convert the usual Emacs data representation into this format.

If @var{to-fn} is a string, it is a shell command; Emacs runs the
command as a filter to perform the conversion.

If @var{to-fn} is a function, it is called with three arguments:
@var{begin} and @var{end}, which specify the part of the buffer it
should convert, and @var{buffer}, which specifies which buffer.  There
are two ways it can do the conversion:

@itemize @bullet
@item
By editing the buffer in place.  In this case, @var{to-fn} should
return the end-position of the range of text, as modified.

@item
By returning a list of annotations.  This is a list of elements of the
form @code{(@var{position} . @var{string})}, where @var{position} is an
integer specifying the relative position in the text to be written, and
@var{string} is the annotation to add there.  The list must be sorted in
order of position when @var{to-fn} returns it.

When @code{write-region} actually writes the text from the buffer to the
file, it intermixes the specified annotations at the corresponding
positions.  All this takes place without modifying the buffer.
@end itemize

@var{to-fn} must not involve buffers or files other than the one being
encoded, otherwise the internal buffer used for formatting might be
overwritten.

@item modify
A flag, @code{t} if the encoding function modifies the buffer, and
@code{nil} if it works by returning a list of annotations.

@item mode-fn
A minor-mode function to call after visiting a file converted from this
format.  The function is called with one argument, the integer 1;
that tells a minor-mode function to enable the mode.

@item preserve
A flag, @code{t} if @code{format-write-file} should not remove this format
from @code{buffer-file-format}.
@end table

The function @code{insert-file-contents} automatically recognizes file
formats when it reads the specified file.  It checks the text of the
beginning of the file against the regular expressions of the format
definitions, and if it finds a match, it calls the decoding function for
that format.  Then it checks all the known formats over again.
It keeps checking them until none of them is applicable.

Visiting a file, with @code{find-file-noselect} or the commands that use
it, performs conversion likewise (because it calls
@code{insert-file-contents}); it also calls the mode function for each
format that it decodes.  It stores a list of the format names in the
buffer-local variable @code{buffer-file-format}.

@defvar buffer-file-format
This variable states the format of the visited file.  More precisely,
this is a list of the file format names that were decoded in the course
of visiting the current buffer's file.  It is always buffer-local in all
buffers.
@end defvar

When @code{write-region} writes data into a file, it first calls the
encoding functions for the formats listed in @code{buffer-file-format},
in the order of appearance in the list.

@deffn Command format-write-file file format &optional confirm
This command writes the current buffer contents into the file @var{file}
in a format based on @var{format}, which is a list of format names.  It
constructs the actual format starting from @var{format}, then appending
any elements from the value of @code{buffer-file-format} with a
non-@code{nil} @var{preserve} flag (see above), if they are not already
present in @var{format}.  It then updates @code{buffer-file-format} with
this format, making it the default for future saves.  Except for the
@var{format} argument, this command is similar to @code{write-file}.  In
particular, @var{confirm} has the same meaning and interactive treatment
as the corresponding argument to @code{write-file}.  @xref{Definition of
write-file}.
@end deffn

@deffn Command format-find-file file format
This command finds the file @var{file}, converting it according to
format @var{format}.  It also makes @var{format} the default if the
buffer is saved later.

The argument @var{format} is a list of format names.  If @var{format} is
@code{nil}, no conversion takes place.  Interactively, typing just
@key{RET} for @var{format} specifies @code{nil}.
@end deffn

@deffn Command format-insert-file file format &optional beg end
This command inserts the contents of file @var{file}, converting it
according to format @var{format}.  If @var{beg} and @var{end} are
non-@code{nil}, they specify which part of the file to read, as in
@code{insert-file-contents} (@pxref{Reading from Files}).

The return value is like what @code{insert-file-contents} returns: a
list of the absolute file name and the length of the data inserted
(after conversion).

The argument @var{format} is a list of format names.  If @var{format} is
@code{nil}, no conversion takes place.  Interactively, typing just
@key{RET} for @var{format} specifies @code{nil}.
@end deffn

@defvar buffer-auto-save-file-format
This variable specifies the format to use for auto-saving.  Its value is
a list of format names, just like the value of
@code{buffer-file-format}; however, it is used instead of
@code{buffer-file-format} for writing auto-save files.  If the value
is @code{t}, the default, auto-saving uses the same format as a
regular save in the same buffer.  This variable is always buffer-local
in all buffers.
@end defvar

@node Format Conversion Piecemeal
@subsection Piecemeal Specification

  In contrast to the round-trip specification described in the previous
subsection (@pxref{Format Conversion Round-Trip}), you can use the variables
@code{after-insert-file-functions} and @code{write-region-annotate-functions}
to separately control the respective reading and writing conversions.

  Conversion starts with one representation and produces another
representation.  When there is only one conversion to do, there is no
conflict about what to start with.  However, when there are multiple
conversions involved, conflict may arise when two conversions need to
start with the same data.

  This situation is best understood in the context of converting text
properties during @code{write-region}.  For example, the character at
position 42 in a buffer is @samp{X} with a text property @code{foo}.  If
the conversion for @code{foo} is done by inserting into the buffer, say,
@samp{FOO:}, then that changes the character at position 42 from
@samp{X} to @samp{F}.  The next conversion will start with the wrong
data straight away.

  To avoid conflict, cooperative conversions do not modify the buffer,
but instead specify @dfn{annotations}, a list of elements of the form
@code{(@var{position} . @var{string})}, sorted in order of increasing
@var{position}.

  If there is more than one conversion, @code{write-region} merges their
annotations destructively into one sorted list.  Later, when the text
from the buffer is actually written to the file, it intermixes the
specified annotations at the corresponding positions.  All this takes
place without modifying the buffer.

@c ??? What about "overriding" conversions like those allowed
@c ??? for 'write-region-annotate-functions', below?  --ttn

  In contrast, when reading, the annotations intermixed with the text
are handled immediately.  @code{insert-file-contents} sets point to
the beginning of some text to be converted, then calls the conversion
functions with the length of that text.  These functions should always
return with point at the beginning of the inserted text.  This
approach makes sense for reading because annotations removed by the
first converter can't be mistakenly processed by a later converter.
Each conversion function should scan for the annotations it
recognizes, remove the annotation, modify the buffer text (to set a
text property, for example), and return the updated length of the
text, as it stands after those changes.  The value returned by one
function becomes the argument to the next function.

@defvar write-region-annotate-functions
A list of functions for @code{write-region} to call.  Each function in
the list is called with two arguments: the start and end of the region
to be written.  These functions should not alter the contents of the
buffer.  Instead, they should return annotations.

As a special case, a function may return with a different buffer
current.  Emacs takes this to mean that the current buffer contains
altered text to be output.  It therefore changes the @var{start} and
@var{end} arguments of the @code{write-region} call, giving them the
values of @code{point-min} and @code{point-max} in the new buffer,
respectively.  It also discards all previous annotations, because they
should have been dealt with by this function.
@end defvar

@defvar write-region-post-annotation-function
The value of this variable, if non-@code{nil}, should be a function.
This function is called, with no arguments, after @code{write-region}
has completed.

If any function in @code{write-region-annotate-functions} returns with
a different buffer current, Emacs calls
@code{write-region-post-annotation-function} more than once.  Emacs
calls it with the last buffer that was current, and again with the
buffer before that, and so on back to the original buffer.

Thus, a function in @code{write-region-annotate-functions} can create
a buffer, give this variable the local value of @code{kill-buffer} in
that buffer, set up the buffer with altered text, and make the buffer
current.  The buffer will be killed after @code{write-region} is done.
@end defvar

@defvar after-insert-file-functions
Each function in this list is called by @code{insert-file-contents}
with one argument, the number of characters inserted, and with point
at the beginning of the inserted text.  Each function should leave
point unchanged, and return the new character count describing the
inserted text as modified by the function.
@c ??? The docstring mentions a handler from 'file-name-handler-alist'
@c     "intercepting" 'insert-file-contents'.  Hmmm.  --ttn
@end defvar

  We invite users to write Lisp programs to store and retrieve text
properties in files, using these hooks, and thus to experiment with
various data formats and find good ones.  Eventually we hope users
will produce good, general extensions we can install in Emacs.

  We suggest not trying to handle arbitrary Lisp objects as text property
names or values---because a program that general is probably difficult
to write, and slow.  Instead, choose a set of possible data types that
are reasonably flexible, and not too hard to encode.<|MERGE_RESOLUTION|>--- conflicted
+++ resolved
@@ -2572,16 +2572,10 @@
 creates the temporary file's name by adding to @var{prefix} some
 random characters that are different in each Emacs job.  The result is
 guaranteed to be a newly created file, containing @var{text} if that's
-<<<<<<< HEAD
-given as a string and empty otherwise.
-If @var{prefix} is a relative file name, it is expanded
-against @code{temporary-file-directory}.
-=======
 given as a string and empty otherwise. On MS-DOS, this function can
 truncate @var{prefix} to fit into the 8+3 file-name limits.  If
 @var{prefix} is a relative file name, it is expanded against
 @code{temporary-file-directory}.
->>>>>>> 3bce7ec3
 
 @example
 @group
